--- conflicted
+++ resolved
@@ -85,17 +85,11 @@
 
 bool fill_buffer(MirBuffer* buffer)
 {
-<<<<<<< HEAD
-    MirGraphicsRegion region;
-    MirBufferLayout layout;
-    mir_buffer_mmap(buffer, &region, &layout);
-=======
     MirBufferLayout layout = mir_buffer_layout_unknown;
     MirGraphicsRegion region;
     bool rc = mir_buffer_map(buffer, &region, &layout);
     if (!rc || layout == mir_buffer_layout_unknown)
         return false;
->>>>>>> f58cf421
 
     unsigned int *data = (unsigned int*) region.vaddr;
     for (int i = 0; i < region.width; i++)
@@ -109,13 +103,8 @@
                 data[ idx ] = 0xFFFF0000;
         }
     }
-<<<<<<< HEAD
-
-    mir_buffer_munmap(buffer);
-=======
     mir_buffer_unmap(buffer);
     return true;
->>>>>>> f58cf421
 }
 
 int main(int argc, char *argv[])
