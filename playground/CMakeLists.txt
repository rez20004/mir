--- conflicted
+++ resolved
@@ -13,20 +13,4 @@
     server_configuration.cpp
 )
 
-<<<<<<< HEAD
-set(RENDER_SURFACES_SOURCES
-    render_surfaces.cpp
-    buffer_render_target.cpp
-    image_renderer.cpp
-)
-mir_add_wrapped_executable(mir_demo_standalone_render_surfaces ${RENDER_SURFACES_SOURCES})
-target_link_libraries(mir_demo_standalone_render_surfaces
-    mirserver
-    playgroundserverconfig
-    exampleserverconfig
-    ${Boost_LIBRARIES}
-)
-
-=======
->>>>>>> 4c16f201
 add_subdirectory(demo-shell/)