--- conflicted
+++ resolved
@@ -30,12 +30,9 @@
   mir-test-doubles
   mir-test-doubles-platform
 
-<<<<<<< HEAD
-=======
   # Why does this have to come after mir-test-framework here but not in tests/acceptance-tests/
   # /CMakeLists.txt? ~racarr
   mirplatform
->>>>>>> 70068659
 
   3rd_party
   ${PROTOBUF_LIBRARIES}
