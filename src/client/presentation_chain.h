--- conflicted
+++ resolved
@@ -39,37 +39,6 @@
 class DisplayServer;
 }
 
-struct AsyncBufferFactory
-{
-    std::unique_ptr<Buffer> generate_buffer(mir::protobuf::Buffer const& buffer);
-    void expect_buffer(
-        std::shared_ptr<ClientBufferFactory> const& factory,
-        geometry::Size size,
-        MirPixelFormat format,
-        MirBufferUsage usage,
-        mir_buffer_callback cb,
-        void* cb_context);
-
-    std::mutex mutex;
-    struct AllocationRequest
-    {
-        AllocationRequest(
-            std::shared_ptr<ClientBufferFactory> const& factory,
-            geometry::Size size,
-            MirPixelFormat format,
-            MirBufferUsage usage,
-            mir_buffer_callback cb,
-            void* cb_context);
-
-        std::shared_ptr<ClientBufferFactory> const factory;
-        geometry::Size size;
-        MirPixelFormat format;
-        MirBufferUsage usage;
-        mir_buffer_callback cb;
-        void* cb_context;
-    };
-    std::vector<std::unique_ptr<AllocationRequest>> allocation_requests;
-};
 class PresentationChain : public MirPresentationChain
 {
 public:
@@ -77,13 +46,8 @@
         MirConnection* connection,
         int rpc_id,
         rpc::DisplayServer& server,
-<<<<<<< HEAD
-        std::shared_ptr<ClientBufferFactory> const& cbfactory,
-        std::shared_ptr<AsyncBufferFactory> const& factory);
-=======
         std::shared_ptr<ClientBufferFactory> const& native_buffer_factory,
         std::shared_ptr<AsyncBufferFactory> const& mir_buffer_factory);
->>>>>>> 5563b8fc
     void allocate_buffer(
         geometry::Size size, MirPixelFormat format, MirBufferUsage usage,
         mir_buffer_callback callback, void* context) override;
@@ -101,13 +65,8 @@
     MirConnection* const connection_;
     int const stream_id;
     rpc::DisplayServer& server;
-<<<<<<< HEAD
-    std::shared_ptr<ClientBufferFactory> const cfactory;
-    std::shared_ptr<AsyncBufferFactory> const factory;
-=======
     std::shared_ptr<ClientBufferFactory> const native_buffer_factory;
     std::shared_ptr<AsyncBufferFactory> const mir_buffer_factory;
->>>>>>> 5563b8fc
 
     std::mutex mutex;
     std::vector<std::unique_ptr<Buffer>> buffers;
