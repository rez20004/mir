/*
 * Copyright © 2013-2016 Canonical Ltd.
 *
 * This program is free software: you can redistribute it and/or modify it
 * under the terms of the GNU Lesser General Public License version 3,
 * as published by the Free Software Foundation.
 *
 * This program is distributed in the hope that it will be useful,
 * but WITHOUT ANY WARRANTY; without even the implied warranty of
 * MERCHANTABILITY or FITNESS FOR A PARTICULAR PURPOSE.  See the
 * GNU Lesser General Public License for more details.
 *
 * You should have received a copy of the GNU Lesser General Public License
 * along with this program.  If not, see <http://www.gnu.org/licenses/>.
 *
 * Authored by:
 *   Robert Carr <robert.carr@canonical.com>
 *   Andreas Pokorny <andreas.pokorny@canonical.com>
 */

#include "mir/input/xkb_mapper.h"
#include "mir/input/keymap.h"
#include "mir/events/event_private.h"
#include "mir/events/event_builders.h"

#include <sstream>
#include <boost/throw_exception.hpp>
#include <unordered_set>

namespace mi = mir::input;
namespace mev = mir::events;
namespace mircv = mi::receiver;

namespace
{

char const* get_locale_from_environment()
{
    char const* loc = getenv("LC_ALL");
    if (!loc)
        loc = getenv("LC_CTYPE");
    if (!loc)
        loc = getenv("LANG");
    if (!loc)
        loc = "C";
    return loc;
}

MirInputEventModifiers xkb_key_code_to_modifier(xkb_keysym_t key)
{
    switch(key)
    {
    case XKB_KEY_Shift_R: return mir_input_event_modifier_shift_right;
    case XKB_KEY_Shift_L: return mir_input_event_modifier_shift_left;
    case XKB_KEY_Alt_R: return mir_input_event_modifier_alt_right;
    case XKB_KEY_Alt_L: return mir_input_event_modifier_alt_left;
    case XKB_KEY_Control_R: return mir_input_event_modifier_ctrl_right;
    case XKB_KEY_Control_L: return mir_input_event_modifier_ctrl_left;
    case XKB_KEY_Super_L: return mir_input_event_modifier_meta_left;
    case XKB_KEY_Super_R: return mir_input_event_modifier_meta_right;
    case XKB_KEY_Caps_Lock: return mir_input_event_modifier_caps_lock;
    case XKB_KEY_Scroll_Lock: return mir_input_event_modifier_scroll_lock;
    case XKB_KEY_Num_Lock: return mir_input_event_modifier_num_lock;
    default: return MirInputEventModifiers{0};
    }
}

bool is_toggle_modifier(MirInputEventModifiers key)
{
    return key == mir_input_event_modifier_caps_lock || key == mir_input_event_modifier_scroll_lock || key == mir_input_event_modifier_num_lock;
}

MirInputEventModifiers expand_modifiers(MirInputEventModifiers modifiers)
{
    if (modifiers == 0)
        return mir_input_event_modifier_none;

    if ((modifiers & mir_input_event_modifier_alt_left) || (modifiers & mir_input_event_modifier_alt_right))
        modifiers |= mir_input_event_modifier_alt;

    if ((modifiers & mir_input_event_modifier_ctrl_left) || (modifiers & mir_input_event_modifier_ctrl_right))
        modifiers |= mir_input_event_modifier_ctrl;

    if ((modifiers & mir_input_event_modifier_shift_left) || (modifiers & mir_input_event_modifier_shift_right))
        modifiers |= mir_input_event_modifier_shift;

    if ((modifiers & mir_input_event_modifier_meta_left) || (modifiers & mir_input_event_modifier_meta_right))
        modifiers |= mir_input_event_modifier_meta;

    return modifiers;
}


uint32_t to_xkb_scan_code(uint32_t evdev_scan_code)
{
    // xkb scancodes are offset by 8 from evdev scancodes for compatibility with X protocol.
    return evdev_scan_code + 8;
}


mi::XKBComposeStatePtr make_unique_compose_state(mi::XKBComposeTablePtr const& table)
{
    return {xkb_compose_state_new(table.get(), XKB_COMPOSE_STATE_NO_FLAGS), &xkb_compose_state_unref};
}

mi::XKBComposeTablePtr make_unique_compose_table_from_locale(mi::XKBContextPtr const& context, std::string const& locale)
{
    return {xkb_compose_table_new_from_locale(
            context.get(),
            locale.c_str(),
            XKB_COMPOSE_COMPILE_NO_FLAGS),
           &xkb_compose_table_unref};
}

mi::XKBStatePtr make_unique_state(xkb_keymap* keymap)
{
    return {xkb_state_new(keymap), xkb_state_unref};
}
}

mi::XKBContextPtr mi::make_unique_context()
{
    return {xkb_context_new(xkb_context_flags(0)), &xkb_context_unref};
}

mi::XKBKeymapPtr mi::make_unique_keymap(xkb_context* context, mi::Keymap const& map)
{
    std::stringstream error;
    error << "Illegal keymap configuration evdev-" << map;
    xkb_rule_names keymap_names
    {
        "evdev",
        map.model.c_str(),
        map.layout.c_str(),
        map.variant.c_str(),
        map.options.c_str()
    };
    auto keymap_ptr = xkb_keymap_new_from_names(context, &keymap_names, xkb_keymap_compile_flags(0));

    if (!keymap_ptr)
        BOOST_THROW_EXCEPTION(std::invalid_argument(error.str().c_str()));
    return {keymap_ptr, &xkb_keymap_unref};
}

mi::XKBKeymapPtr mi::make_unique_keymap(xkb_context* context, char const* buffer, size_t size)
{
    auto keymap_ptr = xkb_keymap_new_from_buffer(context, buffer, size, XKB_KEYMAP_FORMAT_TEXT_V1, xkb_keymap_compile_flags(0));
    if (!keymap_ptr)
        BOOST_THROW_EXCEPTION(std::runtime_error("failed to create keymap from buffer."));

    return {keymap_ptr, &xkb_keymap_unref};
}

mircv::XKBMapper::XKBMapper() :
    context{make_unique_context()},
    compose_table{make_unique_compose_table_from_locale(context, get_locale_from_environment())}
{
}

void mircv::XKBMapper::set_key_state(MirInputDeviceId id, std::vector<uint32_t> const& key_state)
{
    std::lock_guard<std::mutex> lg(guard);

    auto mapping_state = get_keymapping_state(id);
    if (mapping_state)
        mapping_state->set_key_state(key_state);
}

void mircv::XKBMapper::update_modifier()
{
    modifier_state = mir::optional_value<MirInputEventModifiers>{};
    if (!device_mapping.empty())
    {
        MirInputEventModifiers new_modifier = 0;
        for (auto const& mapping_state : device_mapping)
        {
            new_modifier |= mapping_state.second->modifier_state;
        }

        modifier_state = new_modifier;
    }
}

void mircv::XKBMapper::map_event(MirEvent& ev)
{
    std::lock_guard<std::mutex> lg(guard);

    auto type = mir_event_get_type(&ev);

    if (type == mir_event_type_input)
    {
        auto input_event = mir_event_get_input_event(&ev);
        auto input_type = mir_input_event_get_type(input_event);
        auto device_id = mir_input_event_get_device_id(input_event);

        if (input_type == mir_input_event_type_key)
        {
            auto mapping_state = get_keymapping_state(device_id);
            if (mapping_state)
            {
                auto compose_state = get_compose_state(device_id);
                if (mapping_state->update_and_map(ev, compose_state))
                    update_modifier();
            }
        }
        else if (modifier_state.is_set())
        {
            mev::set_modifier(ev, expand_modifiers(modifier_state.value()));
        }
    }
}

mircv::XKBMapper::XkbMappingState* mircv::XKBMapper::get_keymapping_state(MirInputDeviceId id)
{
    auto dev_keymap = device_mapping.find(id);

    if (dev_keymap != end(device_mapping))
    {
        return dev_keymap->second.get();
    }
    if (default_keymap)
    {
        decltype(device_mapping.begin()) insertion_pos;
        std::tie(insertion_pos, std::ignore) =
            device_mapping.emplace(std::piecewise_construct,
                                   std::forward_as_tuple(id),
                                   std::forward_as_tuple(std::make_unique<XkbMappingState>(default_keymap)));

        return insertion_pos->second.get();
    }
    return nullptr;
}

void mircv::XKBMapper::set_keymap_for_all_devices(Keymap const& new_keymap)
{
    set_keymap(make_unique_keymap(context.get(), new_keymap));
}

void mircv::XKBMapper::set_keymap_for_all_devices(char const* buffer, size_t len)
{
    set_keymap(make_unique_keymap(context.get(), buffer, len));
}

void mircv::XKBMapper::set_keymap(XKBKeymapPtr new_keymap)
{
    std::lock_guard<std::mutex> lg(guard);
    default_keymap = std::move(new_keymap);
    device_mapping.clear();
}

void mircv::XKBMapper::set_keymap_for_device(MirInputDeviceId id, Keymap const& new_keymap)
{
    set_keymap(id, make_unique_keymap(context.get(), new_keymap));
}

void mircv::XKBMapper::set_keymap_for_device(MirInputDeviceId id, char const* buffer, size_t len)
{
    set_keymap(id, make_unique_keymap(context.get(), buffer, len));
}

void mircv::XKBMapper::set_keymap(MirInputDeviceId id, XKBKeymapPtr new_keymap)
{
    std::lock_guard<std::mutex> lg(guard);

    device_mapping.erase(id);
    device_mapping.emplace(std::piecewise_construct,
                           std::forward_as_tuple(id),
                           std::forward_as_tuple(std::make_unique<XkbMappingState>(std::move(new_keymap))));
}

void mircv::XKBMapper::clear_all_keymaps()
{
    std::lock_guard<std::mutex> lg(guard);
    default_keymap.reset();
    device_mapping.clear();
    update_modifier();
}

void mircv::XKBMapper::clear_keymap_for_device(MirInputDeviceId id)
{
    std::lock_guard<std::mutex> lg(guard);
    device_mapping.erase(id);
    update_modifier();
}

MirInputEventModifiers mircv::XKBMapper::modifiers() const
{
    std::lock_guard<std::mutex> lg(guard);
    if (modifier_state.is_set())
        return expand_modifiers(modifier_state.value());
    return mir_input_event_modifier_none;
}

MirInputEventModifiers mircv::XKBMapper::device_modifiers(MirInputDeviceId id) const
{
    std::lock_guard<std::mutex> lg(guard);

    auto it = device_mapping.find(id);
    if (it == end(device_mapping))
        return mir_input_event_modifier_none;
    return expand_modifiers(it->second.modifier_state);
}

mircv::XKBMapper::XkbMappingState::XkbMappingState(std::shared_ptr<xkb_keymap> const& keymap)
    : keymap{keymap}, state{make_unique_state(this->keymap.get())}
{
}

void mircv::XKBMapper::XkbMappingState::set_key_state(std::vector<uint32_t> const& key_state)
{
    state = make_unique_state(keymap.get());
    modifier_state = mir_input_event_modifier_none;
    std::unordered_set<uint32_t> pressed_codes;
    for (uint32_t scan_code : key_state)
<<<<<<< HEAD
    {
        bool already_pressed = pressed_codes.count(scan_code) > 0;

        update_state(to_xkb_scan_code(scan_code),
                     (already_pressed) ? mir_keyboard_action_up : mir_keyboard_action_down);

        if (already_pressed)
            pressed_codes.erase(scan_code);
        else
            pressed_codes.insert(scan_code);
    }
=======
        update_state(to_xkb_scan_code(scan_code), mir_keyboard_action_down, nullptr);
>>>>>>> 268d9a65
}

bool mircv::XKBMapper::XkbMappingState::update_and_map(MirEvent& event, mircv::XKBMapper::ComposeState* compose_state)
{
    auto& key_ev = *event.to_input()->to_keyboard();
    uint32_t xkb_scan_code = to_xkb_scan_code(key_ev.scan_code());
    auto old_state = modifier_state;

    key_ev.set_key_code(update_state(xkb_scan_code, key_ev.action(), compose_state));
    // TODO we should also indicate effective/consumed modifier state to properly
    // implement short cuts with keys that are only reachable via modifier keys
    key_ev.set_modifiers(expand_modifiers(modifier_state));

    return old_state != modifier_state;
}

xkb_keysym_t mircv::XKBMapper::XkbMappingState::update_state(uint32_t scan_code, MirKeyboardAction action, mircv::XKBMapper::ComposeState* compose_state)
{
    auto key_sym = xkb_state_key_get_one_sym(state.get(), scan_code);
    auto mod_change = xkb_key_code_to_modifier(key_sym);

    if (compose_state)
        key_sym = compose_state->update_state(key_sym, action);

    if (action == mir_keyboard_action_up)
    {
        xkb_state_update_key(state.get(), scan_code, XKB_KEY_UP);
        release_modifier(mod_change);
    }
    else if (action == mir_keyboard_action_down)
    {
        xkb_state_update_key(state.get(), scan_code, XKB_KEY_DOWN);
        press_modifier(mod_change);
    }

    return key_sym;
}

<<<<<<< HEAD
void mircv::XKBMapper::XkbMappingState::press_modifier(MirInputEventModifiers mod)
{
    if (is_toggle_modifier(mod))
        modifier_state ^= mod;
    else
        modifier_state |= mod;
}

void mircv::XKBMapper::XkbMappingState::release_modifier(MirInputEventModifiers mod)
{
    if (!is_toggle_modifier(mod))
        modifier_state &= ~mod;
=======
mircv::XKBMapper::ComposeState* mircv::XKBMapper::get_compose_state(MirInputDeviceId id)
{
    auto dev_compose_state = device_composing.find(id);

    if (dev_compose_state != end(device_composing))
    {
        return dev_compose_state->second.get();
    }
    if (compose_table)
    {
        decltype(device_composing.begin()) insertion_pos;
        std::tie(insertion_pos, std::ignore) =
            device_composing.emplace(std::piecewise_construct,
                                     std::forward_as_tuple(id),
                                     std::forward_as_tuple(std::make_unique<ComposeState>(compose_table)));

        return insertion_pos->second.get();
    }
    return nullptr;
}

mircv::XKBMapper::ComposeState::ComposeState(XKBComposeTablePtr const& table) :
    state{make_unique_compose_state(table)}
{
}

void mircv::XKBMapper::ComposeState::update_and_map(MirEvent& event)
{
    auto& key_ev = *event.to_input()->to_keyboard();

    auto const key_sym = key_ev.key_code();
    auto const action = key_ev.action();
    key_ev.set_key_code(update_state(key_sym, action));
}

xkb_keysym_t mircv::XKBMapper::ComposeState::update_state(xkb_keysym_t mapped_key, MirKeyboardAction action)
{
    // the state machine only cares about downs
    if (action == mir_keyboard_action_down)
    {
        if (xkb_compose_state_feed(state.get(), mapped_key) == XKB_COMPOSE_FEED_ACCEPTED)
        {
            auto result =  xkb_compose_state_get_status(state.get());
            if (result == XKB_COMPOSE_COMPOSED)
            {
                auto composed_key_sym = xkb_compose_state_get_one_sym(state.get());
                last_composed_key = std::make_tuple(mapped_key, composed_key_sym);
                return composed_key_sym;
            }
            else if (result == XKB_COMPOSE_COMPOSING)
            {
                consumed_keys.insert(mapped_key);
                return XKB_KEY_NoSymbol;
            }
            else if (result == XKB_COMPOSE_CANCELLED)
            {
                consumed_keys.insert(mapped_key);
                return XKB_KEY_NoSymbol;
            }
        }
    }
    else
    {
        if (last_composed_key.is_set() &&
            mapped_key == std::get<0>(last_composed_key.value()))
        {
            if (action == mir_keyboard_action_up)
                return std::get<1>(last_composed_key.consume());
            else
                return std::get<1>(last_composed_key.value());
        }
        if (consumed_keys.erase(mapped_key))
            return XKB_KEY_NoSymbol;
    }

    return mapped_key;
>>>>>>> 268d9a65
}<|MERGE_RESOLUTION|>--- conflicted
+++ resolved
@@ -24,6 +24,7 @@
 #include "mir/events/event_builders.h"
 
 #include <sstream>
+#include <iostream>
 #include <boost/throw_exception.hpp>
 #include <unordered_set>
 
@@ -67,7 +68,9 @@
 
 bool is_toggle_modifier(MirInputEventModifiers key)
 {
-    return key == mir_input_event_modifier_caps_lock || key == mir_input_event_modifier_scroll_lock || key == mir_input_event_modifier_num_lock;
+    return key == mir_input_event_modifier_caps_lock ||
+        key == mir_input_event_modifier_scroll_lock ||
+        key == mir_input_event_modifier_num_lock;
 }
 
 MirInputEventModifiers expand_modifiers(MirInputEventModifiers modifiers)
@@ -174,7 +177,7 @@
         MirInputEventModifiers new_modifier = 0;
         for (auto const& mapping_state : device_mapping)
         {
-            new_modifier |= mapping_state.second->modifier_state;
+            new_modifier |= mapping_state.second->modifiers();
         }
 
         modifier_state = new_modifier;
@@ -298,7 +301,7 @@
     auto it = device_mapping.find(id);
     if (it == end(device_mapping))
         return mir_input_event_modifier_none;
-    return expand_modifiers(it->second.modifier_state);
+    return expand_modifiers(it->second->modifiers());
 }
 
 mircv::XKBMapper::XkbMappingState::XkbMappingState(std::shared_ptr<xkb_keymap> const& keymap)
@@ -312,21 +315,18 @@
     modifier_state = mir_input_event_modifier_none;
     std::unordered_set<uint32_t> pressed_codes;
     for (uint32_t scan_code : key_state)
-<<<<<<< HEAD
     {
         bool already_pressed = pressed_codes.count(scan_code) > 0;
 
         update_state(to_xkb_scan_code(scan_code),
-                     (already_pressed) ? mir_keyboard_action_up : mir_keyboard_action_down);
+                     (already_pressed) ? mir_keyboard_action_up : mir_keyboard_action_down,
+                     nullptr);
 
         if (already_pressed)
             pressed_codes.erase(scan_code);
         else
             pressed_codes.insert(scan_code);
     }
-=======
-        update_state(to_xkb_scan_code(scan_code), mir_keyboard_action_down, nullptr);
->>>>>>> 268d9a65
 }
 
 bool mircv::XKBMapper::XkbMappingState::update_and_map(MirEvent& event, mircv::XKBMapper::ComposeState* compose_state)
@@ -365,20 +365,11 @@
     return key_sym;
 }
 
-<<<<<<< HEAD
-void mircv::XKBMapper::XkbMappingState::press_modifier(MirInputEventModifiers mod)
-{
-    if (is_toggle_modifier(mod))
-        modifier_state ^= mod;
-    else
-        modifier_state |= mod;
-}
-
-void mircv::XKBMapper::XkbMappingState::release_modifier(MirInputEventModifiers mod)
-{
-    if (!is_toggle_modifier(mod))
-        modifier_state &= ~mod;
-=======
+MirInputEventModifiers mircv::XKBMapper::XkbMappingState::modifiers() const
+{
+    return modifier_state;
+}
+
 mircv::XKBMapper::ComposeState* mircv::XKBMapper::get_compose_state(MirInputDeviceId id)
 {
     auto dev_compose_state = device_composing.find(id);
@@ -455,5 +446,23 @@
     }
 
     return mapped_key;
->>>>>>> 268d9a65
+}
+
+
+// TODO \/- wrong
+void mircv::XKBMapper::XkbMappingState::press_modifier(MirInputEventModifiers mod)
+{
+    std::cout << "press modifier " << mod << " "  << modifier_state << std::endl;
+    if (is_toggle_modifier(mod))
+        modifier_state ^= mod;
+    else
+        modifier_state |= mod;
+    std::cout << "new modifier " << modifier_state << std::endl;
+}
+void mircv::XKBMapper::XkbMappingState::release_modifier(MirInputEventModifiers mod)
+{
+    std::cout << "release modifier " << mod << " "  << modifier_state << std::endl;
+    if (!is_toggle_modifier(mod))
+        modifier_state &= ~mod;
+    std::cout << "new modifier " << modifier_state << std::endl;
 }