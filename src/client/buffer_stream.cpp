/*
 * Copyright © 2015 Canonical Ltd.
 *
 * This program is free software: you can redistribute it and/or modify
 * it under the terms of the GNU Lesser General Public License version 3 as
 * published by the Free Software Foundation.
 *
 * This program is distributed in the hope that it will be useful,
 * but WITHOUT ANY WARRANTY; without even the implied warranty of
 * MERCHANTABILITY or FITNESS FOR A PARTICULAR PURPOSE.  See the
 * GNU Lesser General Public License for more details.
 *
 * You should have received a copy of the GNU Lesser General Public License
 * along with this program.  If not, see <http://www.gnu.org/licenses/>.
 *
 * Authored by: Robert Carr <robert.carr@canonical.com>
 */

#define MIR_LOG_COMPONENT "MirBufferStream"

#include "buffer_stream.h"
#include "buffer.h"
#include "buffer_factory.h"
#include "make_protobuf_object.h"
#include "mir_connection.h"
#include "perf_report.h"
#include "logging/perf_report.h"
#include "rpc/mir_display_server.h"
#include "mir_protobuf.pb.h"
#include "buffer_vault.h"
#include "protobuf_to_native_buffer.h"
<<<<<<< HEAD
#include "buffer.h"
=======
#include "connection_surface_map.h"
>>>>>>> 147f2514

#include "mir/log.h"
#include "mir/client_platform.h"
#include "mir/frontend/client_constants.h"
#include "mir_toolkit/mir_native_buffer.h"

#include <boost/throw_exception.hpp>
#include <boost/exception/diagnostic_information.hpp>

#include <stdexcept>

namespace mcl = mir::client;
namespace mclr = mir::client::rpc;
namespace mf = mir::frontend;
namespace ml = mir::logging;
namespace mp = mir::protobuf;
namespace geom = mir::geometry;

namespace gp = google::protobuf;

namespace mir
{
namespace client
{
//An internal interface useful in transitioning buffer exchange semantics based on
//the BufferStream response provided by the server
struct ServerBufferSemantics
{
    virtual void deposit(protobuf::Buffer const&, geometry::Size, MirPixelFormat) = 0;
    virtual void set_buffer_cache_size(unsigned int) = 0;
    virtual std::shared_ptr<mir::client::ClientBuffer> current_buffer() = 0;
    virtual uint32_t current_buffer_id() = 0;
    virtual MirWaitHandle* submit(std::function<void()> const&, geometry::Size sz, MirPixelFormat, int stream_id) = 0;
    virtual void lost_connection() = 0;
    virtual void set_size(geom::Size) = 0;
    virtual MirWaitHandle* set_scale(float, mf::BufferStreamId) = 0;
    virtual ~ServerBufferSemantics() = default;
    ServerBufferSemantics() = default;
    ServerBufferSemantics(ServerBufferSemantics const&) = delete;
    ServerBufferSemantics& operator=(ServerBufferSemantics const&) = delete;
};
}
}

namespace
{

struct ExchangeSemantics : mcl::ServerBufferSemantics
{
    ExchangeSemantics(
        mir::protobuf::DisplayServer& server,
        std::shared_ptr<mcl::ClientBufferFactory> const& factory, int max_buffers,
        mp::Buffer const& first_buffer, geom::Size first_size, MirPixelFormat first_pf) :
        wrapped{factory, max_buffers},
        display_server(server)
    {
        wrapped.deposit_package(
            mcl::protobuf_to_native_buffer(first_buffer),
            first_buffer.buffer_id(), first_size, first_pf);
    }

    void deposit(mp::Buffer const& buffer, geom::Size size, MirPixelFormat pf) override
    {
        std::unique_lock<std::mutex> lock(mutex);
        if (on_incoming_buffer)
        {
            wrapped.deposit_package(
                mcl::protobuf_to_native_buffer(buffer),
                buffer.buffer_id(), size, pf);
            if (on_incoming_buffer)
            {
                on_incoming_buffer();
                next_buffer_wait_handle.result_received();
                on_incoming_buffer = std::function<void()>{};
            }
        }
        else
        {
            incoming_buffers.push(buffer);
        }
    }

    void set_buffer_cache_size(unsigned int sz) override
    {
        std::unique_lock<std::mutex> lock(mutex);
        wrapped.set_max_buffers(sz);
    }
    std::shared_ptr<mir::client::ClientBuffer> current_buffer() override
    {
        std::unique_lock<std::mutex> lock(mutex);
        return wrapped.current_buffer();
    }
    uint32_t current_buffer_id() override
    {
        std::unique_lock<std::mutex> lock(mutex);
        if (incoming_buffers.size())
            return incoming_buffers.front().buffer_id();
        return wrapped.current_buffer_id();
    }

    MirWaitHandle* submit(std::function<void()> const& done, geom::Size sz, MirPixelFormat pf, int stream_id) override
    {
        std::unique_lock<std::mutex> lock(mutex);
        if (server_connection_lost)
            BOOST_THROW_EXCEPTION(std::runtime_error("disconnected: no new buffers"));
        //always submit what we have, whether we have a buffer, or will have to wait for an async reply
        auto request = mcl::make_protobuf_object<mp::BufferRequest>();
        request->mutable_id()->set_value(stream_id);
        request->mutable_buffer()->set_buffer_id(wrapped.current_buffer_id());
        lock.unlock();

        display_server.submit_buffer(request.get(), protobuf_void.get(),
            google::protobuf::NewCallback(google::protobuf::DoNothing));

        lock.lock();
        if (server_connection_lost)
            BOOST_THROW_EXCEPTION(std::runtime_error("disconnected: no new buffers"));
        if (incoming_buffers.empty())
        {
            next_buffer_wait_handle.expect_result();
            on_incoming_buffer = done; 
        }
        else
        {
            wrapped.deposit_package(
                mcl::protobuf_to_native_buffer(incoming_buffers.front()),
                incoming_buffers.front().buffer_id(), sz, pf);
            incoming_buffers.pop();
            done();
        }
        return &next_buffer_wait_handle;
    }

    void lost_connection() override
    {
        std::unique_lock<std::mutex> lock(mutex);
        server_connection_lost = true;
        if (on_incoming_buffer)
        {
            on_incoming_buffer();
            on_incoming_buffer = std::function<void()>{};
        }
        if (next_buffer_wait_handle.is_pending())
            next_buffer_wait_handle.result_received();
    }

    void set_size(geom::Size) override
    {
    }

    void on_scale_set(float scale)
    {
        std::unique_lock<decltype(mutex)> lock(mutex);
        scale_ = scale;
        scale_wait_handle.result_received();
    }

    MirWaitHandle* set_scale(float scale, mf::BufferStreamId stream_id) override
    {
        mp::StreamConfiguration configuration;
        configuration.mutable_id()->set_value(stream_id.as_value());
        configuration.set_scale(scale);
        scale_wait_handle.expect_result();

        display_server.configure_buffer_stream(&configuration, protobuf_void.get(),
            google::protobuf::NewCallback(this, &ExchangeSemantics::on_scale_set, scale));
        return &scale_wait_handle;
    }

    std::mutex mutex;
    mcl::ClientBufferDepository wrapped;
    mir::protobuf::DisplayServer& display_server;
    std::function<void()> on_incoming_buffer;
    std::queue<mir::protobuf::Buffer> incoming_buffers;
    std::unique_ptr<mir::protobuf::Void> protobuf_void{std::make_unique<mp::Void>()};
    MirWaitHandle next_buffer_wait_handle;
    bool server_connection_lost {false};
    MirWaitHandle scale_wait_handle;
    float scale_;
};

class Requests : public mcl::ServerBufferRequests
{
public:
    Requests(mclr::DisplayServer& server, int stream_id) :
        server(server),
        stream_id(stream_id)
    {
    }

    void allocate_buffer(geom::Size size, MirPixelFormat format, int usage) override
    {
        mp::BufferAllocation request;
        request.mutable_id()->set_value(stream_id);
        auto buf_params = request.add_buffer_requests();
        buf_params->set_width(size.width.as_int());
        buf_params->set_height(size.height.as_int());
        buf_params->set_pixel_format(format);
        buf_params->set_buffer_usage(usage);

        //note, NewCallback will trigger on exception, deleting this object there
        auto protobuf_void = new mp::Void;
        server.allocate_buffers(&request,  protobuf_void,
            google::protobuf::NewCallback(Requests::ignore_response, protobuf_void));
    }

    void free_buffer(int buffer_id) override
    {
        mp::BufferRelease request;
        request.mutable_id()->set_value(stream_id);
        request.add_buffers()->set_buffer_id(buffer_id);

        //note, NewCallback will trigger on exception, deleting this object there
        auto protobuf_void = new mp::Void;
        server.release_buffers(&request, protobuf_void,
            google::protobuf::NewCallback(Requests::ignore_response, protobuf_void));
    }

    void submit_buffer(mcl::Buffer& buffer) override
    {
        mp::BufferRequest request;
        request.mutable_id()->set_value(stream_id);
        request.mutable_buffer()->set_buffer_id(buffer.rpc_id());

        //note, NewCallback will trigger on exception, deleting this object there
        auto protobuf_void = new mp::Void;
        server.submit_buffer(&request, protobuf_void,
            google::protobuf::NewCallback(Requests::ignore_response, protobuf_void));
    }

    static void ignore_response(mp::Void* void_response)
    {
        delete void_response;
    }

private:
    mclr::DisplayServer& server;
    mp::Void protobuf_void;
    int stream_id;
};

struct NewBufferSemantics : mcl::ServerBufferSemantics
{
    NewBufferSemantics(
        std::shared_ptr<mcl::ClientBufferFactory> const& factory,
        std::shared_ptr<mcl::AsyncBufferFactory> const& mirbuffer_factory,
        std::shared_ptr<mcl::ServerBufferRequests> const& requests,
<<<<<<< HEAD
        std::shared_ptr<mcl::SurfaceMap> const& map,
        std::shared_ptr<mcl::AsyncBufferFactory> const& afactory,
        geom::Size size, MirPixelFormat format, int usage,
        unsigned int initial_nbuffers) :
        vault(factory, requests, map, afactory, size, format, usage, initial_nbuffers)
=======
        std::shared_ptr<mcl::SurfaceMap> const& surface_map,
        geom::Size size, MirPixelFormat format, int usage,
        unsigned int initial_nbuffers) :
        vault(factory, mirbuffer_factory, requests, surface_map, size, format, usage, initial_nbuffers)
>>>>>>> 147f2514
    {
    }

    void deposit(mp::Buffer const&, geom::Size, MirPixelFormat) override
    {
    }

    void advance_current_buffer(std::unique_lock<std::mutex>& lk)
    {
        lk.unlock();
        auto buffer = vault.withdraw().get();
        lk.lock();
        current = buffer;
    }

    std::shared_ptr<mir::client::ClientBuffer> current_buffer() override
    {
        std::unique_lock<std::mutex> lk(mutex);
        if (!current)
            advance_current_buffer(lk);
        return current->client_buffer();
    }

    uint32_t current_buffer_id() override
    {
        std::unique_lock<std::mutex> lk(mutex);
        if (!current)
            advance_current_buffer(lk);
        return current->rpc_id();
    }

    MirWaitHandle* submit(std::function<void()> const& done, geom::Size, MirPixelFormat, int) override
    {
        std::unique_lock<std::mutex> lk(mutex);
        if (!current)
            advance_current_buffer(lk);
        lk.unlock();

        vault.deposit(current);

        next_buffer_wait_handle.expect_result();
        vault.wire_transfer_outbound(current);
        next_buffer_wait_handle.result_received();

        lk.lock();
        advance_current_buffer(lk);
        done();
        return &next_buffer_wait_handle;
    }

    void set_size(geom::Size size) override
    {
        vault.set_size(size);
    }

    void lost_connection() override
    {
        vault.disconnected();
    }

    void set_buffer_cache_size(unsigned int) override
    {
    }

    MirWaitHandle* set_scale(float scale, mf::BufferStreamId) override
    {
        scale_wait_handle.expect_result();
        scale_wait_handle.result_received();
        vault.set_scale(scale);
        return &scale_wait_handle;
    }

    mcl::BufferVault vault;
    std::mutex mutex;
    std::shared_ptr<mcl::Buffer> current{nullptr};
    MirWaitHandle next_buffer_wait_handle;
    MirWaitHandle scale_wait_handle;
};

}

mcl::BufferStream::BufferStream(
    MirConnection* connection,
    std::shared_ptr<MirWaitHandle> creation_wait_handle,
    mclr::DisplayServer& server,
    std::shared_ptr<mcl::ClientPlatform> const& client_platform,
    std::shared_ptr<mcl::SurfaceMap> const& map,
    std::shared_ptr<mcl::AsyncBufferFactory> const& factory,
    mp::BufferStream const& a_protobuf_bs,
    std::shared_ptr<mcl::PerfReport> const& perf_report,
    std::string const& surface_name,
    geom::Size ideal_size,
    size_t nbuffers)
    : connection_(connection),
      display_server(server),
      client_platform(client_platform),
      protobuf_bs{mcl::make_protobuf_object<mir::protobuf::BufferStream>(a_protobuf_bs)},
      scale_(1.0f),
      perf_report(perf_report),
      protobuf_void{mcl::make_protobuf_object<mir::protobuf::Void>()},
      ideal_buffer_size(ideal_size),
      nbuffers(nbuffers),
      creation_wait_handle(creation_wait_handle),
      map(map), factory(factory)
{
    init_swap_interval();
    if (!protobuf_bs->has_id())
    {
        if (!protobuf_bs->has_error())
            protobuf_bs->set_error("Error processing buffer stream create response, no ID (disconnected?)");
    }

    if (protobuf_bs->has_error())
        BOOST_THROW_EXCEPTION(std::runtime_error("Can not create buffer stream: " + std::string(protobuf_bs->error())));

    try
    {
        if (protobuf_bs->has_buffer())
        {
            cached_buffer_size = geom::Size{protobuf_bs->buffer().width(), protobuf_bs->buffer().height()};
            buffer_depository = std::make_unique<ExchangeSemantics>(
                display_server,
                client_platform->create_buffer_factory(),
                mir::frontend::client_buffer_cache_size,
                protobuf_bs->buffer(),
                cached_buffer_size,
                static_cast<MirPixelFormat>(protobuf_bs->pixel_format()));
        }
        else
        {
            cached_buffer_size = ideal_buffer_size;
            buffer_depository = std::make_unique<NewBufferSemantics>(
                client_platform->create_buffer_factory(),
                std::make_shared<mcl::BufferFactory>(),
                std::make_shared<Requests>(display_server, protobuf_bs->id().value()),
<<<<<<< HEAD
                map, factory,
=======
                std::make_shared<mcl::ConnectionSurfaceMap>(),
>>>>>>> 147f2514
                ideal_buffer_size, static_cast<MirPixelFormat>(protobuf_bs->pixel_format()), 
                protobuf_bs->buffer_usage(), nbuffers);
        }


        egl_native_window_ = client_platform->create_egl_native_window(this);

        // This might seem like something to provide during creation but
        // knowing the swap interval is not a precondition to creation. It's
        // only a precondition to your second and subsequent swaps, so don't
        // bother the creation parameters with this stuff...
        if (fixed_swap_interval)
            force_swap_interval(swap_interval_);
    }
    catch (std::exception const& error)
    {
        protobuf_bs->set_error(std::string{"Error processing buffer stream creating response:"} +
                               boost::diagnostic_information(error));

        if (!buffer_depository)
        {
            for (int i = 0; i < protobuf_bs->buffer().fd_size(); i++)
                ::close(protobuf_bs->buffer().fd(i));
        }
    }

    if (!valid())
        BOOST_THROW_EXCEPTION(std::runtime_error("Can not create buffer stream: " + std::string(protobuf_bs->error())));
    perf_report->name_surface(surface_name.c_str());
}

void mcl::BufferStream::init_swap_interval()
{
    char const* env = getenv("MIR_CLIENT_FORCE_SWAP_INTERVAL");
    if (env)
    {
        swap_interval_ = atoi(env);
        fixed_swap_interval = true;
    }
    else
    {
        swap_interval_ = 1;
        fixed_swap_interval = false;
    }
}


mcl::BufferStream::BufferStream(
    MirConnection* connection,
    std::shared_ptr<MirWaitHandle> creation_wait_handle,
    mclr::DisplayServer& server,
    std::shared_ptr<mcl::ClientPlatform> const& client_platform,
    std::shared_ptr<mcl::SurfaceMap> const& map,
    std::shared_ptr<mcl::AsyncBufferFactory> const& factory,
    mp::BufferStreamParameters const& parameters,
    std::shared_ptr<mcl::PerfReport> const& perf_report,
    size_t nbuffers)
    : connection_(connection),
      display_server(server),
      client_platform(client_platform),
      protobuf_bs{mcl::make_protobuf_object<mir::protobuf::BufferStream>()},
      swap_interval_(1),
      perf_report(perf_report),
      protobuf_void{mcl::make_protobuf_object<mir::protobuf::Void>()},
      ideal_buffer_size(parameters.width(), parameters.height()),
      nbuffers(nbuffers),
      creation_wait_handle(creation_wait_handle),
        map(map), factory(factory)
{
    perf_report->name_surface(std::to_string(reinterpret_cast<long int>(this)).c_str());

    egl_native_window_ = client_platform->create_egl_native_window(this);
    if (protobuf_bs->has_buffer())
    {
        buffer_depository = std::make_unique<ExchangeSemantics>(
            display_server,
            client_platform->create_buffer_factory(),
            mir::frontend::client_buffer_cache_size,
            protobuf_bs->buffer(),
            geom::Size{protobuf_bs->buffer().width(), protobuf_bs->buffer().height()},
            static_cast<MirPixelFormat>(protobuf_bs->pixel_format()));
    }
    else
    {
        buffer_depository = std::make_unique<NewBufferSemantics>(
            client_platform->create_buffer_factory(),
            std::make_shared<mcl::BufferFactory>(),
            std::make_shared<Requests>(display_server, protobuf_bs->id().value()),
<<<<<<< HEAD
            map, factory,
=======
            std::make_shared<ConnectionSurfaceMap>(),
>>>>>>> 147f2514
            ideal_buffer_size, static_cast<MirPixelFormat>(protobuf_bs->pixel_format()), 0, nbuffers);
    }
}

mcl::BufferStream::~BufferStream()
{
}

void mcl::BufferStream::process_buffer(mp::Buffer const& buffer)
{
    std::unique_lock<decltype(mutex)> lock(mutex);
    process_buffer(buffer, lock);
}

void mcl::BufferStream::process_buffer(protobuf::Buffer const& buffer, std::unique_lock<std::mutex>& lk)
{
    if (buffer.has_width() && buffer.has_height())
    {
        cached_buffer_size = geom::Size{buffer.width(), buffer.height()};
    }

    if (buffer.has_error())
    {
        BOOST_THROW_EXCEPTION(std::runtime_error("BufferStream received buffer with error:" + buffer.error()));
    }

    try
    {
        auto pixel_format = static_cast<MirPixelFormat>(protobuf_bs->pixel_format());
        lk.unlock();
        buffer_depository->deposit(buffer, geom::Size{buffer.width(), buffer.height()}, pixel_format);
        perf_report->begin_frame(buffer.buffer_id());
    }
    catch (const std::runtime_error& err)
    {
        mir::log_error("Error processing incoming buffer " + std::string(err.what()));
    }
}

MirWaitHandle* mcl::BufferStream::next_buffer(std::function<void()> const& done)
{
    auto id = buffer_depository->current_buffer_id();
    std::unique_lock<decltype(mutex)> lock(mutex);
    perf_report->end_frame(id);

    secured_region.reset();

    // TODO: We can fix the strange "ID casting" used below in the second phase
    // of buffer stream which generalizes and clarifies the server side logic.
    lock.unlock();
    return buffer_depository->submit(done, cached_buffer_size,
        static_cast<MirPixelFormat>(protobuf_bs->pixel_format()), protobuf_bs->id().value());
}

std::shared_ptr<mcl::ClientBuffer> mcl::BufferStream::get_current_buffer()
{
    return buffer_depository->current_buffer();
}

EGLNativeWindowType mcl::BufferStream::egl_native_window()
{
    std::unique_lock<decltype(mutex)> lock(mutex);
    return static_cast<EGLNativeWindowType>(egl_native_window_.get());
}

void mcl::BufferStream::release_cpu_region()
{
    std::unique_lock<decltype(mutex)> lock(mutex);
    secured_region.reset();
}

std::shared_ptr<mcl::MemoryRegion> mcl::BufferStream::secure_for_cpu_write()
{
    auto buffer = buffer_depository->current_buffer();
    std::unique_lock<decltype(mutex)> lock(mutex);

    if (!secured_region)
        secured_region = buffer->secure_for_cpu_write();
    return secured_region;
}

/* mcl::EGLNativeSurface interface for EGLNativeWindow integration */
MirSurfaceParameters mcl::BufferStream::get_parameters() const
{
    std::unique_lock<decltype(mutex)> lock(mutex);
    return MirSurfaceParameters{
        "",
        cached_buffer_size.width.as_int(),
        cached_buffer_size.height.as_int(),
        static_cast<MirPixelFormat>(protobuf_bs->pixel_format()),
        static_cast<MirBufferUsage>(protobuf_bs->buffer_usage()),
        mir_display_output_id_invalid};
}

void mcl::BufferStream::request_and_wait_for_next_buffer()
{
    next_buffer([](){})->wait_for_all();
}

void mcl::BufferStream::on_swap_interval_set(int interval)
{
    std::unique_lock<decltype(mutex)> lock(mutex);
    swap_interval_ = interval;
    interval_wait_handle.result_received();
}

void mcl::BufferStream::request_and_wait_for_configure(MirSurfaceAttrib attrib, int interval)
{
    std::unique_lock<decltype(mutex)> lock(mutex);
    if (attrib != mir_surface_attrib_swapinterval)
    {
        BOOST_THROW_EXCEPTION(std::logic_error("Attempt to configure surface attribute " + std::to_string(attrib) +
        " on BufferStream but only mir_surface_attrib_swapinterval is supported")); 
    }

    auto i = interval;
    lock.unlock();
    set_swap_interval(i);
    interval_wait_handle.wait_for_all();
}

uint32_t mcl::BufferStream::get_current_buffer_id()
{
    return buffer_depository->current_buffer_id();
}

int mcl::BufferStream::swap_interval() const
{
    std::unique_lock<decltype(mutex)> lock(mutex);
    return swap_interval_;
}

MirWaitHandle* mcl::BufferStream::set_swap_interval(int interval)
{
    if (fixed_swap_interval)
        return nullptr;
    else
        return force_swap_interval(interval);
}

MirWaitHandle* mcl::BufferStream::force_swap_interval(int interval)
{
    mp::StreamConfiguration configuration;
    configuration.mutable_id()->set_value(protobuf_bs->id().value());
    configuration.set_swapinterval(interval);

    interval_wait_handle.expect_result();
    display_server.configure_buffer_stream(&configuration, protobuf_void.get(),
        google::protobuf::NewCallback(this, &mcl::BufferStream::on_swap_interval_set, interval));

    return &interval_wait_handle;
}

MirNativeBuffer* mcl::BufferStream::get_current_buffer_package()
{
    auto buffer = get_current_buffer();
    auto handle = buffer->native_buffer_handle();
    return client_platform->convert_native_buffer(handle.get());
}

MirPlatformType mcl::BufferStream::platform_type()
{
    return client_platform->platform_type();
}

mf::BufferStreamId mcl::BufferStream::rpc_id() const
{
    std::unique_lock<decltype(mutex)> lock(mutex);

    return mf::BufferStreamId(protobuf_bs->id().value());
}

bool mcl::BufferStream::valid() const
{
    std::unique_lock<decltype(mutex)> lock(mutex);
    return protobuf_bs->has_id() && !protobuf_bs->has_error();
}

void mcl::BufferStream::set_buffer_cache_size(unsigned int cache_size)
{
    std::unique_lock<std::mutex> lock(mutex);
    buffer_depository->set_buffer_cache_size(cache_size);
}

void mcl::BufferStream::buffer_available(mir::protobuf::Buffer const& buffer)
{
    std::unique_lock<decltype(mutex)> lock(mutex);
    process_buffer(buffer, lock);
}

void mcl::BufferStream::buffer_unavailable()
{
    std::unique_lock<decltype(mutex)> lock(mutex);
    buffer_depository->lost_connection(); 
}

void mcl::BufferStream::set_size(geom::Size sz)
{
    buffer_depository->set_size(sz);
}

MirWaitHandle* mcl::BufferStream::set_scale(float scale)
{
    return buffer_depository->set_scale(scale, mf::BufferStreamId(protobuf_bs->id().value()));
}

char const * mcl::BufferStream::get_error_message() const
{
    std::lock_guard<decltype(mutex)> lock(mutex);

    if (protobuf_bs->has_error())
    {
        return protobuf_bs->error().c_str();
    }

    return error_message.c_str();
}

MirConnection* mcl::BufferStream::connection() const
{
    return connection_;
}<|MERGE_RESOLUTION|>--- conflicted
+++ resolved
@@ -29,11 +29,8 @@
 #include "mir_protobuf.pb.h"
 #include "buffer_vault.h"
 #include "protobuf_to_native_buffer.h"
-<<<<<<< HEAD
 #include "buffer.h"
-=======
 #include "connection_surface_map.h"
->>>>>>> 147f2514
 
 #include "mir/log.h"
 #include "mir/client_platform.h"
@@ -281,18 +278,10 @@
         std::shared_ptr<mcl::ClientBufferFactory> const& factory,
         std::shared_ptr<mcl::AsyncBufferFactory> const& mirbuffer_factory,
         std::shared_ptr<mcl::ServerBufferRequests> const& requests,
-<<<<<<< HEAD
-        std::shared_ptr<mcl::SurfaceMap> const& map,
-        std::shared_ptr<mcl::AsyncBufferFactory> const& afactory,
-        geom::Size size, MirPixelFormat format, int usage,
-        unsigned int initial_nbuffers) :
-        vault(factory, requests, map, afactory, size, format, usage, initial_nbuffers)
-=======
         std::shared_ptr<mcl::SurfaceMap> const& surface_map,
         geom::Size size, MirPixelFormat format, int usage,
         unsigned int initial_nbuffers) :
         vault(factory, mirbuffer_factory, requests, surface_map, size, format, usage, initial_nbuffers)
->>>>>>> 147f2514
     {
     }
 
@@ -428,11 +417,7 @@
                 client_platform->create_buffer_factory(),
                 std::make_shared<mcl::BufferFactory>(),
                 std::make_shared<Requests>(display_server, protobuf_bs->id().value()),
-<<<<<<< HEAD
-                map, factory,
-=======
                 std::make_shared<mcl::ConnectionSurfaceMap>(),
->>>>>>> 147f2514
                 ideal_buffer_size, static_cast<MirPixelFormat>(protobuf_bs->pixel_format()), 
                 protobuf_bs->buffer_usage(), nbuffers);
         }
@@ -521,11 +506,7 @@
             client_platform->create_buffer_factory(),
             std::make_shared<mcl::BufferFactory>(),
             std::make_shared<Requests>(display_server, protobuf_bs->id().value()),
-<<<<<<< HEAD
-            map, factory,
-=======
             std::make_shared<ConnectionSurfaceMap>(),
->>>>>>> 147f2514
             ideal_buffer_size, static_cast<MirPixelFormat>(protobuf_bs->pixel_format()), 0, nbuffers);
     }
 }
