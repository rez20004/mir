--- conflicted
+++ resolved
@@ -44,53 +44,30 @@
 
 namespace
 {
-<<<<<<< HEAD
 void incoming_buffer(MirPresentationChain*, MirBuffer* buffer, void* context)
 {
     auto vault = static_cast<mcl::BufferVault*>(context);
     vault->wire_transfer_inbound(reinterpret_cast<mcl::Buffer*>(buffer)->rpc_id());
-=======
-void ignore(MirPresentationChain*, MirBuffer*, void*)
-{
->>>>>>> 147f2514
 }
 }
 
 mcl::BufferVault::BufferVault(
     std::shared_ptr<ClientBufferFactory> const& client_buffer_factory,
-    std::shared_ptr<AsyncBufferFactory> const& mb_factory,
+    std::shared_ptr<AsyncBufferFactory> const& mirfactory,
     std::shared_ptr<ServerBufferRequests> const& server_requests,
-<<<<<<< HEAD
-    std::shared_ptr<SurfaceMap> const& map,
-    std::shared_ptr<AsyncBufferFactory> const& mirfactory,
-=======
     std::shared_ptr<SurfaceMap> const& surface_map,
->>>>>>> 147f2514
     geom::Size size, MirPixelFormat format, int usage, unsigned int initial_nbuffers) :
     factory(client_buffer_factory),
-    mb_factory(mb_factory),
     server_requests(server_requests),
-<<<<<<< HEAD
-    map(map), mirfactory(mirfactory),
-=======
+    mirfactory(mirfactory),
     surface_map(surface_map),
->>>>>>> 147f2514
     format(format),
     usage(usage),
     size(size),
     disconnected_(false)
 {
     for (auto i = 0u; i < initial_nbuffers; i++)
-<<<<<<< HEAD
-    {
-        mirfactory->expect_buffer(
-            factory, nullptr, size, format, (MirBufferUsage)usage, incoming_buffer, this);
-
-        server_requests->allocate_buffer(size, format, usage);
-    }
-=======
         alloc_buffer(size, format, usage);
->>>>>>> 147f2514
 }
 
 mcl::BufferVault::~BufferVault()
@@ -109,23 +86,10 @@
     }
 }
 
-<<<<<<< HEAD
-
-void mcl::BufferVault::realloc(
-    std::unique_lock<std::mutex>& lk, int free_id, geom::Size, MirPixelFormat format, int usage)
-{
-    lk.unlock();
-
-    server_requests->free_buffer(free_id);
-
+void mcl::BufferVault::alloc_buffer(geom::Size size, MirPixelFormat format, int usage)
+{
     mirfactory->expect_buffer(factory, nullptr, size, format, (MirBufferUsage)usage,
         incoming_buffer, this);
-    server_requests->allocate_buffer(size, format, usage);
-    lk.lock();
-=======
-void mcl::BufferVault::alloc_buffer(geom::Size size, MirPixelFormat format, int usage)
-{
-    mb_factory->expect_buffer(factory, nullptr, size, format, (MirBufferUsage)usage, ignore, nullptr);
     server_requests->allocate_buffer(size, format, usage);
 }
 
@@ -146,17 +110,13 @@
         return buffer;
     else
         BOOST_THROW_EXCEPTION(std::logic_error("no buffer in map"));
->>>>>>> 147f2514
 }
 
 mcl::NoTLSFuture<std::shared_ptr<mcl::Buffer>> mcl::BufferVault::withdraw()
 {
     std::lock_guard<std::mutex> lk(mutex);
-<<<<<<< HEAD
-    if (disconnected_)
-        BOOST_THROW_EXCEPTION(std::logic_error("server_disconnected"));
-=======
->>>>>>> 147f2514
+//    if (disconnected_)
+//        BOOST_THROW_EXCEPTION(std::logic_error("server_disconnected"));
     mcl::NoTLSPromise<std::shared_ptr<mcl::Buffer>> promise;
     auto it = std::find_if(buffers.begin(), buffers.end(),
         [this](std::pair<int, Owner> const& entry) {
@@ -167,13 +127,8 @@
     auto future = promise.get_future();
     if (it != buffers.end())
     {
-<<<<<<< HEAD
-        it->second.owner = Owner::ContentProducer;
-        promise.set_value(it->second.buffer);
-=======
         it->second = Owner::ContentProducer;
         promise.set_value(checked_buffer_from_map(it->first));
->>>>>>> 147f2514
     }
     else
     {
@@ -189,13 +144,8 @@
     if (it == buffers.end() || it->second != Owner::ContentProducer)
         BOOST_THROW_EXCEPTION(std::logic_error("buffer cannot be deposited"));
 
-<<<<<<< HEAD
-    it->second.owner = Owner::Self;
-    it->second.buffer->client_buffer()->increment_age();
-=======
     it->second = Owner::Self;
     checked_buffer_from_map(it->first)->increment_age();
->>>>>>> 147f2514
 }
 
 void mcl::BufferVault::wire_transfer_outbound(std::shared_ptr<mcl::Buffer> const& buffer)
@@ -204,16 +154,7 @@
     auto it = buffers.find(buffer->rpc_id());
     if (it == buffers.end() || it->second != Owner::Self)
         BOOST_THROW_EXCEPTION(std::logic_error("buffer cannot be transferred"));
-<<<<<<< HEAD
-
-    it->second.owner = Owner::Server;
-    it->second.buffer->submitted();
-    it->second.buffer->client_buffer()->mark_as_submitted();
-    submit_buffer = it->second.buffer->client_buffer();
-    id = it->first;
-=======
     it->second = Owner::Server;
->>>>>>> 147f2514
     lk.unlock();
 
     buffer->submitted();
@@ -222,76 +163,40 @@
 
 void mcl::BufferVault::wire_transfer_inbound(int buffer_id)
 {
-<<<<<<< HEAD
-=======
-    std::shared_ptr<MirBufferPackage> package = mcl::protobuf_to_native_buffer(protobuf_buffer);
-    std::shared_ptr<mcl::Buffer> buffer = nullptr;
->>>>>>> 147f2514
     std::unique_lock<std::mutex> lk(mutex);
 
-    auto buffer = map->buffer(buffer_id);
+    auto buffer = checked_buffer_from_map(buffer_id);
     auto inbound_size = buffer->size();
     auto it = buffers.find(buffer_id);
     if (it == buffers.end())
     {
         if (inbound_size != size)
         {
-<<<<<<< HEAD
-            realloc(lk, buffer_id, size, format, usage);
+            lk.unlock();
+            realloc_buffer(buffer_id, size, format, usage);
             return;
         }
-
-        buffers[buffer_id] = BufferEntry{ buffer, Owner::Self };
+        buffers[buffer_id] = Owner::Self;
     }
     else
     {
-        if (size == inbound_size)
-=======
-            lk.unlock();
-            for (int i = 0; i != package->fd_items; ++i)
-                close(package->fd[i]);
-
-            realloc_buffer(protobuf_buffer.buffer_id(), size, format, usage);
-            return;
-        }
-
-        buffer = mb_factory->generate_buffer(protobuf_buffer);
-        surface_map->insert(protobuf_buffer.buffer_id(), buffer);
-        buffers[protobuf_buffer.buffer_id()] = Owner::Self;
-        buffer->received();
-    }
-    else
-    {
-        buffer = checked_buffer_from_map(protobuf_buffer.buffer_id());
-        buffer->received(*package);
         if (size == buffer->size())
->>>>>>> 147f2514
         { 
             it->second = Owner::Self;
         }
         else
         {
             buffers.erase(it);
-<<<<<<< HEAD
-            realloc(lk, buffer_id, size, format, usage);
-=======
             lk.unlock();
-
-            realloc_buffer(id, size, format, usage);
->>>>>>> 147f2514
+            realloc_buffer(buffer_id, size, format, usage);
             return;
         }
     }
 
     if (!promises.empty())
     {
-<<<<<<< HEAD
-        buffers[buffer_id].owner = Owner::ContentProducer;
-        promises.front().set_value(buffers[buffer_id].buffer);
-=======
-        buffers[protobuf_buffer.buffer_id()] = Owner::ContentProducer;
+        buffers[buffer_id] = Owner::ContentProducer;
         promises.front().set_value(buffer);
->>>>>>> 147f2514
         promises.pop_front();
     }
 }
@@ -334,12 +239,7 @@
         }
     } 
 
+    lk.unlock();
     for(auto& id : free_ids)
-<<<<<<< HEAD
-    {
-        realloc(lk, id, new_size, format, usage);
-    }
-=======
         realloc_buffer(id, new_size, format, usage);
->>>>>>> 147f2514
 }