--- conflicted
+++ resolved
@@ -329,13 +329,8 @@
     auto value = mir_window_event_get_attribute_value(&event);
     switch (mir_window_event_get_attribute(&event))
     {
-<<<<<<< HEAD
-    case mir_surface_attrib_type:
+    case mir_window_attrib_type:
         out << static_cast<MirWindowType>(value);
-=======
-    case mir_window_attrib_type:
-        out << static_cast<MirSurfaceType>(value);
->>>>>>> be565561
         break;
     case mir_window_attrib_state:
         out << static_cast<MirSurfaceState>(value);
