--- conflicted
+++ resolved
@@ -52,12 +52,8 @@
     char const * get_error_message();
     int id() const;
     bool is_valid() const;
-<<<<<<< HEAD
-    void populate(MirBufferPackage& );
-=======
     void populate(MirBufferPackage& buffer_package);
     void populate(MirGraphicsRegion& region);
->>>>>>> 0b3d8098
     MirWaitHandle* next_buffer(mir_surface_lifecycle_callback callback, void * context);
     MirWaitHandle* get_create_wait_handle();
 
