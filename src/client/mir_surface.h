/*
 * Copyright © 2012 Canonical Ltd.
 *
 * This program is free software: you can redistribute it and/or modify it
 * under the terms of the GNU Lesser General Public License version 3,
 * as published by the Free Software Foundation.
 *
 * This program is distributed in the hope that it will be useful,
 * but WITHOUT ANY WARRANTY; without even the implied warranty of
 * MERCHANTABILITY or FITNESS FOR A PARTICULAR PURPOSE.  See the
 * GNU Lesser General Public License for more details.
 *
 * You should have received a copy of the GNU Lesser General Public License
 * along with this program.  If not, see <http://www.gnu.org/licenses/>.
 *
 * Authored by: Kevin DuBois <kevin.dubois@canonical.com>
 */
#ifndef MIR_CLIENT_MIR_SURFACE_H_
#define MIR_CLIENT_MIR_SURFACE_H_

#include "mir_protobuf.pb.h"

#include "mir/geometry/dimensions.h"
#include "mir_toolkit/mir_client_library.h"
#include "mir_toolkit/common.h"
#include "mir/graphics/native_buffer.h"
#include "mir/optional_value.h"
#include "client_buffer_depository.h"
#include "mir_wait_handle.h"
#include "mir/client_platform.h"
#include "client_buffer_stream.h"

#include <memory>
#include <functional>
#include <mutex>
#include <unordered_set>

namespace mir
{
namespace dispatch
{
class SimpleDispatchThread;
}
namespace input
{
namespace receiver
{
class InputPlatform;
<<<<<<< HEAD
=======
class InputReceiverThread;
class XKBMapper;
>>>>>>> 0e081312
}
}
namespace client
{
class ClientBuffer;
class ClientBufferStream;
class ClientBufferStreamFactory;

struct MemoryRegion;
}
}

struct MirSurfaceSpec
{
    MirSurfaceSpec() = default;
    MirSurfaceSpec(MirConnection* connection, int width, int height, MirPixelFormat format);
    MirSurfaceSpec(MirConnection* connection, MirSurfaceParameters const& params);

    mir::protobuf::SurfaceParameters serialize() const;

    // Required parameters
    MirConnection* connection{nullptr};
    int width{-1};
    int height{-1};
    MirPixelFormat pixel_format{mir_pixel_format_invalid};
    MirBufferUsage buffer_usage{mir_buffer_usage_hardware};

    // Optional parameters
    mir::optional_value<std::string> surface_name;
    mir::optional_value<uint32_t> output_id;

    mir::optional_value<MirSurfaceType> type;
    mir::optional_value<MirSurfaceState> state;
    mir::optional_value<MirOrientationMode> pref_orientation;

    mir::optional_value<MirSurface*> parent;
    mir::optional_value<MirRectangle> aux_rect;
    mir::optional_value<MirEdgeAttachment> edge_attachment;
};

struct MirSurface
{
public:
    MirSurface(MirSurface const &) = delete;
    MirSurface& operator=(MirSurface const &) = delete;

    MirSurface(std::string const& error);

    MirSurface(
        MirConnection *allocating_connection,
        mir::protobuf::DisplayServer::Stub& server,
        mir::protobuf::Debug::Stub* debug,
        std::shared_ptr<mir::client::ClientBufferStreamFactory> const& buffer_stream_factory,
        std::shared_ptr<mir::input::receiver::InputPlatform> const& input_platform,
        MirSurfaceSpec const& spec,
        mir_surface_callback callback, void * context);

    ~MirSurface();

    MirWaitHandle* release_surface(
        mir_surface_callback callback,
        void *context);

    MirSurfaceParameters get_parameters() const;
    char const * get_error_message();
    int id() const;

    MirWaitHandle* get_create_wait_handle();
    MirWaitHandle* configure(MirSurfaceAttrib a, int value);

    // TODO: Some sort of extension mechanism so that this can be moved
    //       out into a separate class in the libmirclient-debug DSO.
    bool translate_to_screen_coordinates(int x, int y,
                                         int* screen_x, int* screen_y);
    
    // Non-blocking
    int attrib(MirSurfaceAttrib a) const;

    MirOrientation get_orientation() const;
    MirWaitHandle* set_preferred_orientation(MirOrientationMode mode);

    MirWaitHandle* configure_cursor(MirCursorConfiguration const* cursor);

    void set_event_handler(MirEventDelegate const* delegate);
    void handle_event(MirEvent const& e);

    void request_and_wait_for_configure(MirSurfaceAttrib a, int value);

    mir::client::ClientBufferStream* get_buffer_stream();

    static bool is_valid(MirSurface* query);
private:
    mutable std::mutex mutex; // Protects all members of *this

    void on_configured();
    void on_cursor_configured();
    void created(mir_surface_callback callback, void* context);
    MirPixelFormat convert_ipc_pf_to_geometry(google::protobuf::int32 pf) const;

    mir::protobuf::DisplayServer::Stub* server{nullptr};
    mir::protobuf::Debug::Stub* debug{nullptr};
    mir::protobuf::Surface surface;
    mir::protobuf::BufferRequest buffer_request;
    std::string error_message;
    std::string name;
    mir::protobuf::Void void_response;

    MirConnection* const connection{nullptr};

    MirWaitHandle create_wait_handle;
    MirWaitHandle configure_wait_handle;
    MirWaitHandle configure_cursor_wait_handle;

    std::shared_ptr<mir::client::ClientBufferStreamFactory> const buffer_stream_factory;
    std::shared_ptr<mir::client::ClientBufferStream> buffer_stream;
    std::shared_ptr<mir::input::receiver::InputPlatform> const input_platform;
    std::shared_ptr<mir::input::receiver::XKBMapper> const keymapper;

    mir::protobuf::SurfaceSetting configure_result;

    // Cache of latest SurfaceSettings returned from the server
    int attrib_cache[mir_surface_attribs];
    MirOrientation orientation = mir_orientation_normal;

    std::function<void(MirEvent const*)> handle_event_callback;
    std::shared_ptr<mir::dispatch::SimpleDispatchThread> input_thread;
};

#endif /* MIR_CLIENT_PRIVATE_MIR_WAIT_HANDLE_H_ */<|MERGE_RESOLUTION|>--- conflicted
+++ resolved
@@ -46,11 +46,7 @@
 namespace receiver
 {
 class InputPlatform;
-<<<<<<< HEAD
-=======
-class InputReceiverThread;
 class XKBMapper;
->>>>>>> 0e081312
 }
 }
 namespace client
