/*
 * Copyright © 2012 Canonical Ltd.
 *
 * This program is free software: you can redistribute it and/or modify it
 * under the terms of the GNU Lesser General Public License version 3,
 * as published by the Free Software Foundation.
 *
 * This program is distributed in the hope that it will be useful,
 * but WITHOUT ANY WARRANTY; without even the implied warranty of
 * MERCHANTABILITY or FITNESS FOR A PARTICULAR PURPOSE.  See the
 * GNU Lesser General Public License for more details.
 *
 * You should have received a copy of the GNU Lesser General Public License
 * along with this program.  If not, see <http://www.gnu.org/licenses/>.
 *
 * Authored by: Thomas Guest <thomas.guest@canonical.com>
 */

#include "mir/default_configuration.h"
#include "mir_toolkit/mir_client_library.h"
#include "mir_toolkit/mir_client_library_drm.h"

#include "mir_connection.h"
#include "display_configuration.h"
#include "mir_surface.h"
#include "native_client_platform_factory.h"
#include "egl_native_display_container.h"
#include "default_connection_configuration.h"

#include <set>
#include <unordered_set>
#include <cstddef>

namespace mcl = mir::client;

std::mutex MirConnection::connection_guard;
std::unordered_set<MirConnection*> MirConnection::valid_connections;

namespace
{
class ConnectionList
{
public:
    void insert(MirConnection* connection)
    {
        std::lock_guard<std::mutex> lock(connection_guard);
        connections.insert(connection);
    }

    void remove(MirConnection* connection)
    {
        std::lock_guard<std::mutex> lock(connection_guard);
        connections.erase(connection);
    }

    bool contains(MirConnection* connection)
    {
        std::lock_guard<std::mutex> lock(connection_guard);
        return connections.count(connection);
    }

private:
    std::mutex connection_guard;
    std::unordered_set<MirConnection*> connections;
};

ConnectionList error_connections;

// assign_result is compatible with all 2-parameter callbacks
void assign_result(void *result, void **context)
{
    if (context)
        *context = result;
}

}

MirWaitHandle* mir_connect(char const* socket_file, char const* name, mir_connected_callback callback, void * context)
{

    try
    {
        std::string const sock = socket_file ? socket_file :
                                               mir::default_server_socket;

        mcl::DefaultConnectionConfiguration conf{sock};

        MirConnection* connection = new MirConnection(conf);

        return connection->connect(name, callback, context);
    }
    catch (std::exception const& x)
    {
        MirConnection* error_connection = new MirConnection();
        error_connections.insert(error_connection);
        error_connection->set_error_message(x.what());
        callback(error_connection, context);
        return 0;
    }
}

MirConnection *mir_connect_sync(char const *server,
                                             char const *app_name)
{
    MirConnection *conn = nullptr;
    mir_wait_for(mir_connect(server, app_name,
                             reinterpret_cast<mir_connected_callback>
                                             (assign_result),
                             &conn));
    return conn;
}

int mir_connection_is_valid(MirConnection * connection)
{
    return MirConnection::is_valid(connection);
}

char const * mir_connection_get_error_message(MirConnection * connection)
{
    return connection->get_error_message();
}

void mir_connection_release(MirConnection * connection)
{
    if (!error_connections.contains(connection))
    {
        auto wait_handle = connection->disconnect();
        wait_handle->wait_for_all();
    }
    else
    {
        error_connections.remove(connection);
    }

    delete connection;
}

MirEGLNativeDisplayType mir_connection_get_egl_native_display(MirConnection *connection)
{
    return connection->egl_native_display();
}

void mir_connection_get_available_surface_formats(
    MirConnection * connection, MirPixelFormat* formats,
    unsigned const int format_size, unsigned int *num_valid_formats)
{
    if ((connection) && (formats) && (num_valid_formats))
        connection->possible_pixel_formats(formats, format_size, *num_valid_formats);
}

MirWaitHandle* mir_connection_create_surface(
    MirConnection* connection,
    MirSurfaceParameters const* params,
    mir_surface_callback callback,
    void* context)
{
    if (error_connections.contains(connection)) return 0;

    try
    {
        return connection->create_surface(*params, callback, context);
    }
    catch (std::exception const&)
    {
        // TODO callback with an error surface
        return 0; // TODO
    }

}

MirSurface* mir_connection_create_surface_sync(
    MirConnection* connection,
    MirSurfaceParameters const* params)
{
    MirSurface *surface = nullptr;

    mir_wait_for(mir_connection_create_surface(connection, params,
        reinterpret_cast<mir_surface_callback>(assign_result),
        &surface));

    return surface;
}

void mir_surface_set_event_handler(MirSurface *surface,
                                   MirEventDelegate const *event_handler)
{
    surface->set_event_handler(event_handler);
}

MirWaitHandle* mir_surface_release(
    MirSurface * surface,
    mir_surface_callback callback, void * context)
{
    return surface->release_surface(callback, context);
}

void mir_surface_release_sync(MirSurface *surface)
{
    mir_wait_for(mir_surface_release(surface,
        reinterpret_cast<mir_surface_callback>(assign_result),
        nullptr));
}

int mir_surface_get_id(MirSurface * surface)
{
    return surface->id();
}

int mir_surface_is_valid(MirSurface* surface)
{
    return surface->is_valid();
}

char const * mir_surface_get_error_message(MirSurface * surface)
{
    return surface->get_error_message();
}

void mir_surface_get_parameters(MirSurface * surface, MirSurfaceParameters *parameters)
{
    *parameters = surface->get_parameters();
}

MirPlatformType mir_surface_get_platform_type(MirSurface * surface)
{
    return surface->platform_type();
}

void mir_surface_get_current_buffer(MirSurface * surface, MirNativeBuffer ** buffer_package_out)
{
    auto package = surface->get_current_buffer_package();
    *buffer_package_out = package.get();
}

void mir_connection_get_platform(MirConnection *connection, MirPlatformPackage *platform_package)
{
    connection->populate(*platform_package);
}

MirDisplayConfiguration* mir_connection_create_display_config(MirConnection *connection)
{
    if (connection) 
        return connection->create_copy_of_display_config();
    return nullptr;
}

void mir_display_config_destroy(MirDisplayConfiguration* configuration)
{
    mcl::delete_config_storage(configuration);
}

//TODO: DEPRECATED: remove this function
void mir_connection_get_display_info(MirConnection *connection, MirDisplayInfo *display_info)
{
    auto config = mir_connection_create_display_config(connection);
    if (config->num_displays < 1)
        return;

    MirDisplayOutput* state = nullptr;
    // We can't handle more than one display, so just populate based on the first
    // active display we find.
    for (unsigned int i = 0; i < config->num_displays; ++i) 
    {
        if (config->displays[i].used && config->displays[i].connected &&
            config->displays[i].current_mode < config->displays[i].num_modes)
        {
            state = &config->displays[i];
            break;
        }
    }
    // Oh, oh! No connected outputs?!
    if (state == nullptr)
    {
        memset(display_info, 0, sizeof(*display_info));
        return;
    }

    MirDisplayMode mode = state->modes[state->current_mode];
   
    display_info->width = mode.horizontal_resolution;
    display_info->height = mode.vertical_resolution;

    unsigned int format_items;
    if (state->num_output_formats > mir_supported_pixel_format_max) 
         format_items = mir_supported_pixel_format_max;
    else
         format_items = state->num_output_formats;

    display_info->supported_pixel_format_items = format_items; 
    for(auto i=0u; i < format_items; i++)
    {
        display_info->supported_pixel_format[i] = state->output_formats[i];
    }

    mir_display_config_destroy(config);
}

void mir_surface_get_graphics_region(MirSurface * surface, MirGraphicsRegion * graphics_region)
{
    surface->get_cpu_region( *graphics_region);
}

MirWaitHandle* mir_surface_swap_buffers(MirSurface *surface, mir_surface_callback callback, void * context)
{
    return surface->next_buffer(callback, context);
}

void mir_surface_swap_buffers_sync(MirSurface *surface)
{
    mir_wait_for(mir_surface_swap_buffers(surface,
        reinterpret_cast<mir_surface_callback>(assign_result),
        nullptr));
}

void mir_wait_for(MirWaitHandle* wait_handle)
{
    if (wait_handle)
        wait_handle->wait_for_all();
}

void mir_wait_for_one(MirWaitHandle* wait_handle)
{
    if (wait_handle)
        wait_handle->wait_for_one();
}

MirEGLNativeWindowType mir_surface_get_egl_native_window(MirSurface *surface)
{
    return surface->generate_native_window();
}

MirWaitHandle *mir_connection_drm_auth_magic(MirConnection* connection,
                                             unsigned int magic,
                                             mir_drm_auth_magic_callback callback,
                                             void* context)
{
    return connection->drm_auth_magic(magic, callback, context);
}

MirWaitHandle* mir_surface_set_type(MirSurface *surf,
                                                           MirSurfaceType type)
{
    return surf ? surf->configure(mir_surface_attrib_type, type) : NULL;
}

MirSurfaceType mir_surface_get_type(MirSurface *surf)
{
    MirSurfaceType type = mir_surface_type_normal;

    if (surf)
    {
        // Only the client will ever change the type of a surface so it is
        // safe to get the type from a local cache surf->attrib().

        int t = surf->attrib(mir_surface_attrib_type);
        type = static_cast<MirSurfaceType>(t);
    }

    return type;
}

MirWaitHandle* mir_surface_set_state(MirSurface *surf, MirSurfaceState state)
{
    return surf ? surf->configure(mir_surface_attrib_state, state) : NULL;
}

MirSurfaceState mir_surface_get_state(MirSurface *surf)
{
    MirSurfaceState state = mir_surface_state_unknown;

    if (surf)
    {
        int s = surf->attrib(mir_surface_attrib_state);

        if (s == mir_surface_state_unknown)
        {
            surf->configure(mir_surface_attrib_state,
                            mir_surface_state_unknown)->wait_for_all();
            s = surf->attrib(mir_surface_attrib_state);
        }

        state = static_cast<MirSurfaceState>(s);
    }

    return state;
}

MirWaitHandle* mir_surface_set_swapinterval(MirSurface* surf, int interval)
{
    if ((interval < 0) || (interval > 1))
        return NULL;
    return surf ? surf->configure(mir_surface_attrib_swapinterval, interval) : NULL;
}

int mir_surface_get_swapinterval(MirSurface* surf)
{
    return surf ? surf->attrib(mir_surface_attrib_swapinterval) : -1;
}

<<<<<<< HEAD
void mir_connection_set_display_config_change_callback(MirConnection* connection,
    mir_display_config_callback callback, void* context)
{
    if (connection)
        connection->register_display_change_callback(callback, context);
=======
MirWaitHandle* mir_connection_apply_display_config(MirConnection *connection, MirDisplayConfiguration* display_configuration)
{
    if (!connection)
        return NULL;
 
    return connection->configure_display(display_configuration); 
>>>>>>> ba8bdebf
}<|MERGE_RESOLUTION|>--- conflicted
+++ resolved
@@ -239,7 +239,7 @@
 
 MirDisplayConfiguration* mir_connection_create_display_config(MirConnection *connection)
 {
-    if (connection) 
+    if (connection)
         return connection->create_copy_of_display_config();
     return nullptr;
 }
@@ -397,18 +397,17 @@
     return surf ? surf->attrib(mir_surface_attrib_swapinterval) : -1;
 }
 
-<<<<<<< HEAD
 void mir_connection_set_display_config_change_callback(MirConnection* connection,
     mir_display_config_callback callback, void* context)
 {
     if (connection)
         connection->register_display_change_callback(callback, context);
-=======
+}
+
 MirWaitHandle* mir_connection_apply_display_config(MirConnection *connection, MirDisplayConfiguration* display_configuration)
 {
     if (!connection)
         return NULL;
  
-    return connection->configure_display(display_configuration); 
->>>>>>> ba8bdebf
+    return connection->configure_display(display_configuration);
 }