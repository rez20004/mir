--- conflicted
+++ resolved
@@ -50,14 +50,7 @@
 {
     std::unique_lock<std::mutex> lock(guard);
 
-<<<<<<< HEAD
-    // TODO this condition ought to be "received == expecting" but some
-    // TODO client code seems to not call expect_result() and tests break.
-    wait_condition.wait(lock,
-        [&]{ return (expecting || received) && (received >= expecting); });
-=======
     wait_condition.wait(lock, [&]{ return received == expecting; });
->>>>>>> ee88f5b2
 
     received = 0;
     expecting = 0;
