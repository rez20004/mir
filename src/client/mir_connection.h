/*
 * Copyright © 2012 Canonical Ltd.
 *
 * This program is free software: you can redistribute it and/or modify it
 * under the terms of the GNU Lesser General Public License version 3,
 * as published by the Free Software Foundation.
 *
 * This program is distributed in the hope that it will be useful,
 * but WITHOUT ANY WARRANTY; without even the implied warranty of
 * MERCHANTABILITY or FITNESS FOR A PARTICULAR PURPOSE.  See the
 * GNU Lesser General Public License for more details.
 *
 * You should have received a copy of the GNU Lesser General Public License
 * along with this program.  If not, see <http://www.gnu.org/licenses/>.
 *
 * Authored by: Kevin DuBois <kevin.dubois@canonical.com>
 */
#ifndef MIR_CLIENT_MIR_CONNECTION_H_
#define MIR_CLIENT_MIR_CONNECTION_H_

#include "mir_wait_handle.h"
#include "lifecycle_control.h"
#include "ping_handler.h"
#include "rpc/mir_display_server.h"
#include "rpc/mir_display_server_debug.h"

#include "mir/geometry/size.h"
#include "mir/client_platform.h"
#include "mir/frontend/surface_id.h"
#include "mir/client_context.h"
#include "mir_toolkit/mir_client_library.h"
#include "mir_toolkit/client_types_nbs.h"
#include "mir_surface.h"
#include "display_configuration.h"

#include <atomic>
#include <memory>
#include <mutex>
#include <string>
#include <unordered_set>
#include <unordered_map>

namespace mir
{
namespace input
{
class InputDevices;
}
namespace protobuf
{
class BufferStream;
class Connection;
class ConnectParameters;
class PlatformOperationMessage;
class DisplayConfiguration;
}
/// The client-side library implementation namespace
namespace client
{
class ConnectionConfiguration;
class ClientPlatformFactory;
class ClientBufferStream;
class ClientBufferStreamFactory;
class ConnectionSurfaceMap;
class DisplayConfiguration;
class EventHandlerRegister;

namespace rpc
{
class DisplayServer;
class DisplayServerDebug;
class MirBasicRpcChannel;
}
}

namespace input
{
namespace receiver
{
class InputPlatform;
}
}

namespace logging
{
class Logger;
}

namespace dispatch
{
class ThreadedDispatcher;
}
}

struct MirConnection : mir::client::ClientContext
{
public:
    MirConnection(std::string const& error_message);

    MirConnection(mir::client::ConnectionConfiguration& conf);
    ~MirConnection() noexcept;

    MirConnection(MirConnection const &) = delete;
    MirConnection& operator=(MirConnection const &) = delete;

    MirWaitHandle* create_surface(
        MirSurfaceSpec const& spec,
        mir_surface_callback callback,
        void * context);
    MirWaitHandle* release_surface(
        MirSurface *surface,
        mir_surface_callback callback,
        void *context);

    MirPromptSession* create_prompt_session();

    char const * get_error_message();

    MirWaitHandle* connect(
        const char* app_name,
        mir_connected_callback callback,
        void * context);

    MirWaitHandle* disconnect();

    MirWaitHandle* platform_operation(
        MirPlatformMessage const* request,
        mir_platform_operation_callback callback, void* context);

    void register_lifecycle_event_callback(mir_lifecycle_event_callback callback, void* context);

    void register_ping_event_callback(mir_ping_event_callback callback, void* context);
    void pong(int32_t serial);

    void register_display_change_callback(mir_display_config_callback callback, void* context);

    void populate(MirPlatformPackage& platform_package);
    void populate_graphics_module(MirModuleProperties& properties);
    MirDisplayConfiguration* create_copy_of_display_config();
    std::shared_ptr<mir::client::DisplayConfiguration::Config> snapshot_display_configuration() const;
    void available_surface_formats(MirPixelFormat* formats,
                                   unsigned int formats_size, unsigned int& valid_formats);

    std::shared_ptr<mir::client::ClientBufferStream> make_consumer_stream(
       mir::protobuf::BufferStream const& protobuf_bs, mir::geometry::Size);

    MirWaitHandle* create_client_buffer_stream(
        int width, int height,
        MirPixelFormat format,
        MirBufferUsage buffer_usage,
        mir_buffer_stream_callback callback,
        void *context);
    MirWaitHandle* release_buffer_stream(
        mir::client::ClientBufferStream*,
        mir_buffer_stream_callback callback,
        void *context);

    void create_presentation_chain(
        mir_presentation_chain_callback callback,
        void *context);
    void release_presentation_chain(MirPresentationChain* context);

    void release_consumer_stream(mir::client::ClientBufferStream*);

    static bool is_valid(MirConnection *connection);

    EGLNativeDisplayType egl_native_display();
    MirPixelFormat       egl_pixel_format(EGLDisplay, EGLConfig) const;

    void on_stream_created(int id, mir::client::ClientBufferStream* stream);

    MirWaitHandle* configure_display(MirDisplayConfiguration* configuration);
    void done_display_configure();

    MirWaitHandle* set_base_display_configuration(MirDisplayConfiguration const* configuration);
    void done_set_base_display_configuration();

    std::shared_ptr<mir::client::rpc::MirBasicRpcChannel> rpc_channel() const
    {
        return channel;
    }

    mir::client::rpc::DisplayServer& display_server();
    mir::client::rpc::DisplayServerDebug& debug_display_server();
<<<<<<< HEAD
    std::shared_ptr<mir::logging::Logger> const& the_logger() const;
    std::shared_ptr<mir::input::InputDevices> const& the_input_devices() const
    {
        return input_devices;
    }
=======
>>>>>>> e274b864

private:
    //google cant have callbacks with more than 2 args
    struct SurfaceCreationRequest
    {
        SurfaceCreationRequest(mir_surface_callback cb, void* context,  MirSurfaceSpec const& spec) :
            cb(cb), context(context), spec(spec),
            response(std::make_shared<mir::protobuf::Surface>()),
            wh(std::make_shared<MirWaitHandle>())
        {
        }
        mir_surface_callback cb;
        void* context;
        MirSurfaceSpec const spec;
        std::shared_ptr<mir::protobuf::Surface> response;
        std::shared_ptr<MirWaitHandle> wh;
    };
    std::vector<std::shared_ptr<SurfaceCreationRequest>> surface_requests;
    void surface_created(SurfaceCreationRequest*);

    struct StreamCreationRequest
    {
        StreamCreationRequest(
            mir_buffer_stream_callback cb, void* context, mir::protobuf::BufferStreamParameters const& params) :
            callback(cb), context(context), parameters(params), response(std::make_shared<mir::protobuf::BufferStream>()),
            wh(std::make_shared<MirWaitHandle>())
        {
        }
        mir_buffer_stream_callback callback;
        void* context;
        mir::protobuf::BufferStreamParameters const parameters;
        std::shared_ptr<mir::protobuf::BufferStream> response;
        std::shared_ptr<MirWaitHandle> const wh;
    };
    std::vector<std::shared_ptr<StreamCreationRequest>> stream_requests;
    void stream_created(StreamCreationRequest*);
    void stream_error(std::string const& error_msg, std::shared_ptr<StreamCreationRequest> const& request);

    struct ChainCreationRequest
    {
        ChainCreationRequest(mir_presentation_chain_callback cb, void* context) :
            callback(cb), context(context),
            response(std::make_shared<mir::protobuf::BufferStream>())
        {
        }

        mir_presentation_chain_callback callback;
        void* context;
        std::shared_ptr<mir::protobuf::BufferStream> response;
    };
    std::vector<std::shared_ptr<ChainCreationRequest>> context_requests;
    void context_created(ChainCreationRequest*);
    void chain_error(std::string const& error_msg, std::shared_ptr<ChainCreationRequest> const& request);

    void populate_server_package(MirPlatformPackage& platform_package) override;
    // MUST be first data member so it is destroyed last.
    struct Deregisterer
    { MirConnection* const self; ~Deregisterer(); } deregisterer;

    mutable std::mutex mutex; // Protects all members of *this (except release_wait_handles)

    std::shared_ptr<mir::client::ConnectionSurfaceMap> surface_map;
    std::shared_ptr<mir::client::rpc::MirBasicRpcChannel> const channel;
    mir::client::rpc::DisplayServer server;
    mir::client::rpc::DisplayServerDebug debug;
    std::shared_ptr<mir::logging::Logger> const logger;
    std::unique_ptr<mir::protobuf::Void> void_response;
    std::unique_ptr<mir::protobuf::Connection> connect_result;
    std::atomic<bool> connect_done;
    std::unique_ptr<mir::protobuf::Void> ignored;
    std::unique_ptr<mir::protobuf::ConnectParameters> connect_parameters;
    std::unique_ptr<mir::protobuf::PlatformOperationMessage> platform_operation_reply;
    std::unique_ptr<mir::protobuf::DisplayConfiguration> display_configuration_response;
    std::unique_ptr<mir::protobuf::Void> set_base_display_configuration_response;
    std::atomic<bool> disconnecting{false};

    mir::frontend::SurfaceId next_error_id(std::unique_lock<std::mutex> const&);
    int surface_error_id{-1};

    std::shared_ptr<mir::client::ClientPlatformFactory> const client_platform_factory;
    std::shared_ptr<mir::client::ClientPlatform> platform;
    std::shared_ptr<EGLNativeDisplayType> native_display;

    std::shared_ptr<mir::input::receiver::InputPlatform> const input_platform;

    std::string error_message;

    MirWaitHandle connect_wait_handle;
    MirWaitHandle disconnect_wait_handle;
    MirWaitHandle platform_operation_wait_handle;
    MirWaitHandle configure_display_wait_handle;
    MirWaitHandle set_base_display_configuration_wait_handle;

    std::mutex release_wait_handle_guard;
    std::vector<MirWaitHandle*> release_wait_handles;

    std::shared_ptr<mir::client::DisplayConfiguration> const display_configuration;
    std::shared_ptr<mir::input::InputDevices> const input_devices;

    std::shared_ptr<mir::client::LifecycleControl> const lifecycle_control;

    std::shared_ptr<mir::client::PingHandler> const ping_handler;


    std::shared_ptr<mir::client::EventHandlerRegister> const event_handler_register;

    std::unique_ptr<google::protobuf::Closure> const pong_callback;

    std::unique_ptr<mir::dispatch::ThreadedDispatcher> const eventloop;
    
    std::shared_ptr<mir::client::ClientBufferStreamFactory> buffer_stream_factory;

    struct SurfaceRelease;
    struct StreamRelease;

    MirConnection* next_valid{nullptr};

    void set_error_message(std::string const& error);
    void done_disconnect();
    void connected(mir_connected_callback callback, void * context);
    void released(SurfaceRelease);
    void released(StreamRelease);
    void done_platform_operation(mir_platform_operation_callback, void* context);
    bool validate_user_display_config(MirDisplayConfiguration const* config);

    int const nbuffers;
};

#endif /* MIR_CLIENT_MIR_CONNECTION_H_ */<|MERGE_RESOLUTION|>--- conflicted
+++ resolved
@@ -182,14 +182,10 @@
 
     mir::client::rpc::DisplayServer& display_server();
     mir::client::rpc::DisplayServerDebug& debug_display_server();
-<<<<<<< HEAD
-    std::shared_ptr<mir::logging::Logger> const& the_logger() const;
     std::shared_ptr<mir::input::InputDevices> const& the_input_devices() const
     {
         return input_devices;
     }
-=======
->>>>>>> e274b864
 
 private:
     //google cant have callbacks with more than 2 args
