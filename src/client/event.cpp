/*
 * Copyright © 2014 Canonical Ltd.
 *
 * This program is free software: you can redistribute it and/or modify it
 * under the terms of the GNU Lesser General Public License version 3,
 * as published by the Free Software Foundation.
 *
 * This program is distributed in the hope that it will be useful,
 * but WITHOUT ANY WARRANTY; without even the implied warranty of
 * MERCHANTABILITY or FITNESS FOR A PARTICULAR PURPOSE.  See the
 * GNU Lesser General Public License for more details.
 *
 * You should have received a copy of the GNU Lesser General Public License
 * along with this program.  If not, see <http://www.gnu.org/licenses/>.
 *
 * Authored by: Robert Carr <robert.carr@canonical.com>
 */

#define MIR_LOG_COMPONENT "event-access"

#include "mir/event_type_to_string.h"
#include "mir/log.h"

#include "mir_toolkit/events/event.h"
#include "mir/events/event_private.h"
#include "mir/events/surface_placement_event.h"

#include "mir_toolkit/events/surface_event.h"
#include "mir_toolkit/events/resize_event.h"
#include "mir_toolkit/events/prompt_session_event.h"
#include "mir_toolkit/events/orientation_event.h"
#include "mir_toolkit/events/input_device_state_event.h"
#include "mir_toolkit/events/surface_placement.h"

#include <cstdlib>
#include <cstring>

namespace ml = mir::logging;

namespace
{
template <typename EventType>
void expect_event_type(EventType const* ev, MirEventType t) try
{
    if (ev->type() != t)
    {
        mir::log_critical("Expected " + mir::event_type_to_string(t) + " but event is of type " +
            mir::event_type_to_string(ev->type()));
        abort();
    }
} catch (std::exception const& e)
{
    mir::log_critical(e.what());
    abort();
}

void expect_index_in_range(size_t size, size_t index)
{
    if (index >= size)
    {
        mir::log_critical("Index out of range in event data access");
        abort();
    }
}
}

std::string mir::event_type_to_string(MirEventType t)
{
    switch (t)
    {
    case mir_event_type_key:
        return "mir_event_type_key";
    case mir_event_type_motion:
        return "mir_event_type_motion";
    case mir_event_type_surface:
        return "mir_event_type_surface";
    case mir_event_type_resize:
        return "mir_event_type_resize";
    case mir_event_type_prompt_session_state_change:
        return "mir_event_type_prompt_session_state_change";
    case mir_event_type_orientation:
        return "mir_event_type_orientation";
    case mir_event_type_close_surface:
        return "mir_event_type_close_surface";
    case mir_event_type_input:
        return "mir_event_type_input";
    case mir_event_type_input_device_state:
        return "mir_event_type_input_device_state";
    default:
        abort();
    }
}


MirEventType mir_event_get_type(MirEvent const* ev) try
{
    return ev->type();
} catch (std::exception const& e)
{
    mir::log_critical(e.what());
    abort();
}

MirInputEvent const* mir_event_get_input_event(MirEvent const* ev) try
{
    if (ev->type() != mir_event_type_input)
    {
        mir::log_critical("Expected input event but event is of type " +
            mir::event_type_to_string(ev->type()));
        abort();
    }

    return ev->to_input();
} catch (std::exception const& e)
{
    mir::log_critical(e.what());
    abort();
}

MirSurfaceEvent const* mir_event_get_surface_event(MirEvent const* ev) try
{
    expect_event_type(ev, mir_event_type_surface);
    
    return ev->to_surface();
} catch (std::exception const& e)
{
    mir::log_critical(e.what());
    abort();
}

MirResizeEvent const* mir_event_get_resize_event(MirEvent const* ev) try
{
    expect_event_type(ev, mir_event_type_resize);
    
    return ev->to_resize();
} catch (std::exception const& e)
{
    mir::log_critical(e.what());
    abort();
}

MirPromptSessionEvent const* mir_event_get_prompt_session_event(MirEvent const* ev) try
{
    expect_event_type(ev, mir_event_type_prompt_session_state_change);
    
    return ev->to_prompt_session();
} catch (std::exception const& e)
{
    mir::log_critical(e.what());
    abort();
}

MirOrientationEvent const* mir_event_get_orientation_event(MirEvent const* ev) try
{
    expect_event_type(ev, mir_event_type_orientation);

    return ev->to_orientation();
} catch (std::exception const& e)
{
    mir::log_critical(e.what());
    abort();
}

MirCloseSurfaceEvent const* mir_event_get_close_surface_event(MirEvent const* ev) try
{
    expect_event_type(ev, mir_event_type_close_surface);

    return ev->to_close_surface();
} catch (std::exception const& e)
{
    mir::log_critical(e.what());
    abort();
}

MirKeymapEvent const* mir_event_get_keymap_event(MirEvent const* ev) try
{
    expect_event_type(ev, mir_event_type_keymap);

    return ev->to_keymap();
} catch (std::exception const& e)
{
    mir::log_critical(e.what());
    abort();
}

MirInputConfigurationEvent const* mir_event_get_input_configuration_event(MirEvent const* ev) try
{
    expect_event_type(ev, mir_event_type_input_configuration);

    return ev->to_input_configuration();
} catch (std::exception const& e)
{
    mir::log_critical(e.what());
    abort();
}

MirSurfaceOutputEvent const* mir_event_get_surface_output_event(MirEvent const* ev) try
{
    expect_event_type(ev, mir_event_type_surface_output);

    return ev->to_surface_output();
} catch (std::exception const& e)
{
    mir::log_critical(e.what());
    abort();
}

MirInputDeviceStateEvent const* mir_event_get_input_device_state_event(MirEvent const* ev) try
{
    expect_event_type(ev, mir_event_type_input_device_state);

    return ev->to_input_device_state();
} catch (std::exception const& e)
{
    mir::log_critical(e.what());
    abort();
}

/* Surface event accessors */

MirSurfaceAttrib mir_surface_event_get_attribute(MirSurfaceEvent const* ev) try
{
    expect_event_type(ev, mir_event_type_surface);

    return ev->attrib();
} catch (std::exception const& e)
{
    mir::log_critical(e.what());
    abort();
}

int mir_surface_event_get_attribute_value(MirSurfaceEvent const* ev) try
{
    expect_event_type(ev, mir_event_type_surface);

    return ev->value();
} catch (std::exception const& e)
{
    mir::log_critical(e.what());
    abort();
}

/* Resize event accessors */

int mir_resize_event_get_width(MirResizeEvent const* ev) try
{
    expect_event_type(ev, mir_event_type_resize);
    return ev->width();
} catch (std::exception const& e)
{
    mir::log_critical(e.what());
    abort();
}

int mir_resize_event_get_height(MirResizeEvent const* ev) try
{
    expect_event_type(ev, mir_event_type_resize);
    return ev->height();
} catch (std::exception const& e)
{
    mir::log_critical(e.what());
    abort();
}

/* Prompt session event accessors */

MirPromptSessionState mir_prompt_session_event_get_state(MirPromptSessionEvent const* ev) try
{
    expect_event_type(ev, mir_event_type_prompt_session_state_change);
    return ev->new_state();
} catch (std::exception const& e)
{
    mir::log_critical(e.what());
    abort();
}

/* Orientation event accessors */

MirOrientation mir_orientation_event_get_direction(MirOrientationEvent const* ev) try
{
    expect_event_type(ev, mir_event_type_orientation);
    return ev->direction();
} catch (std::exception const& e)
{
    mir::log_critical(e.what());
    abort();
}

/* Keymap event accessors */

void mir_keymap_event_get_keymap_buffer(MirKeymapEvent const* ev, char const** buffer, size_t* length) try
{
    expect_event_type(ev, mir_event_type_keymap);

    *buffer = ev->buffer();
    *length = ev->size();
} catch (std::exception const& e)
{
    mir::log_critical(e.what());
    abort();
}

MirInputDeviceId mir_keymap_event_get_device_id(MirKeymapEvent const* ev) try
{
    expect_event_type(ev, mir_event_type_keymap);

    return ev->device_id();
} catch (std::exception const& e)
{
    mir::log_critical(e.what());
    abort();
}

/* Input configuration event accessors */

MirInputConfigurationAction mir_input_configuration_event_get_action(MirInputConfigurationEvent const* ev) try
{
    expect_event_type(ev, mir_event_type_input_configuration);
    return ev->action();
} catch (std::exception const& e)
{
    mir::log_critical(e.what());
    abort();
}

int64_t mir_input_configuration_event_get_time(MirInputConfigurationEvent const* ev) try
{
    expect_event_type(ev, mir_event_type_input_configuration);
    return ev->when().count();
} catch (std::exception const& e)
{
    mir::log_critical(e.what());
    abort();
}

MirInputDeviceId mir_input_configuration_event_get_device_id(MirInputConfigurationEvent const* ev) try
{
    expect_event_type(ev, mir_event_type_input_configuration);
    return ev->id();
} catch (std::exception const& e)
{
    mir::log_critical(e.what());
    abort();
}

/* Surface output event accessors */

int mir_surface_output_event_get_dpi(MirSurfaceOutputEvent const* ev) try
{
    expect_event_type(ev, mir_event_type_surface_output);
    return ev->dpi();
} catch (std::exception const& e)
{
    mir::log_critical(e.what());
    abort();
}

MirFormFactor mir_surface_output_event_get_form_factor(MirSurfaceOutputEvent const* ev) try
{
    expect_event_type(ev, mir_event_type_surface_output);
    return ev->form_factor();
} catch (std::exception const& e)
{
    mir::log_critical(e.what());
    abort();
}

float mir_surface_output_event_get_scale(MirSurfaceOutputEvent const* ev) try
{
    expect_event_type(ev, mir_event_type_surface_output);
    return ev->scale();
} catch (std::exception const& e)
{
    mir::log_critical(e.what());
    abort();
}

<<<<<<< HEAD
uint32_t mir_surface_output_event_get_output_id(MirSurfaceOutputEvent const *ev) try
=======
double mir_surface_output_event_get_refresh_rate(MirSurfaceOutputEvent const* ev)
{
    expect_event_type(ev, mir_event_type_surface_output);
    return ev->refresh_rate();
}

uint32_t mir_surface_output_event_get_output_id(MirSurfaceOutputEvent const *ev)
>>>>>>> 38d5995a
{
    expect_event_type(ev, mir_event_type_surface_output);
    return ev->output_id();
} catch (std::exception const& e)
{
    mir::log_critical(e.what());
    abort();
}

MirPointerButtons mir_input_device_state_event_pointer_buttons(MirInputDeviceStateEvent const* ev) try
{
    expect_event_type(ev, mir_event_type_input_device_state);
    return ev->pointer_buttons();
} catch (std::exception const& e)
{
    mir::log_critical(e.what());
    abort();
}

float mir_input_device_state_event_pointer_axis(MirInputDeviceStateEvent const* ev, MirPointerAxis axis) try
{
    expect_event_type(ev, mir_event_type_input_device_state);
    return ev->pointer_axis(axis);
} catch (std::exception const& e)
{
    mir::log_critical(e.what());
    abort();
}

int64_t mir_input_device_state_event_time(MirInputDeviceStateEvent const* ev) try
{
    expect_event_type(ev, mir_event_type_input_device_state);
    return ev->when().count();
} catch (std::exception const& e)
{
    mir::log_critical(e.what());
    abort();
}

MirInputEventModifiers mir_input_device_state_event_modifiers(MirInputDeviceStateEvent const* ev) try
{
    expect_event_type(ev, mir_event_type_input_device_state);
    return ev->modifiers();
} catch (std::exception const& e)
{
    mir::log_critical(e.what());
    abort();
}

uint32_t mir_input_device_state_event_device_count(MirInputDeviceStateEvent const* ev) try
{
    expect_event_type(ev, mir_event_type_input_device_state);
    return ev->device_count();
} catch (std::exception const& e)
{
    mir::log_critical(e.what());
    abort();
}

MirInputDeviceId mir_input_device_state_event_device_id(MirInputDeviceStateEvent const* ev, uint32_t index) try
{
    expect_event_type(ev, mir_event_type_input_device_state);
    expect_index_in_range(ev->device_count(), index);
    return ev->device_id(index);
} catch (std::exception const& e)
{
    mir::log_critical(e.what());
    abort();
}

<<<<<<< HEAD
uint32_t const* mir_input_device_state_event_device_pressed_keys(MirInputDeviceStateEvent const* ev, uint32_t index) try
{
    expect_event_type(ev, mir_event_type_input_device_state);
    expect_index_in_range(ev->device_count(), index);

    auto pressed_keys_vec = const_cast<MirInputDeviceStateEvent*>(ev)->device_pressed_keys(index);
    auto stored_pointer   = std::shared_ptr<uint32_t>(
        new uint32_t[pressed_keys_vec.size()],
        [](uint32_t const* p)
            { delete[] p; });

    std::copy(std::begin(pressed_keys_vec), std::end(pressed_keys_vec), stored_pointer.get());

    return static_cast<uint32_t*>(mir::event::store_data_for_lifetime_of_event(ev, stored_pointer));
} catch (std::exception const& e)
{
    mir::log_critical(e.what());
    abort();
}

uint32_t mir_input_device_state_event_device_pressed_keys_for_index(
    MirInputDeviceStateEvent const* ev, uint32_t index, uint32_t pressed_index) try
{
    expect_event_type(ev, mir_event_type_input_device_state);
    expect_index_in_range(ev->device_count(), index);
    return ev->device_pressed_keys_for_index(index, pressed_index);
} catch (std::exception const& e)
{
    mir::log_critical(e.what());
    abort();
=======
uint32_t mir_input_device_state_event_device_pressed_keys_for_index(MirInputDeviceStateEvent const* ev,
                                                                    uint32_t index,
                                                                    uint32_t pressed_index)
{
    expect_event_type(ev, mir_event_type_input_device_state);
    expect_index_in_range(ev->device_count(), index);
    return ev->device_pressed_keys_for_index(index, pressed_index);
>>>>>>> 38d5995a
}

uint32_t mir_input_device_state_event_device_pressed_keys_count(MirInputDeviceStateEvent const* ev, uint32_t index) try
{
    expect_event_type(ev, mir_event_type_input_device_state);
    expect_index_in_range(ev->device_count(), index);
    return ev->device_pressed_keys_count(index);
} catch (std::exception const& e)
{
    mir::log_critical(e.what());
    abort();
}

MirPointerButtons mir_input_device_state_event_device_pointer_buttons(MirInputDeviceStateEvent const* ev, uint32_t index) try
{
    expect_event_type(ev, mir_event_type_input_device_state);
    expect_index_in_range(ev->device_count(), index);
    return ev->device_pointer_buttons(index);
} catch (std::exception const& e)
{
    mir::log_critical(e.what());
    abort();
}

MirSurfacePlacementEvent const* mir_event_get_surface_placement_event(MirEvent const* event)
{
    return event->to_surface_placement();
}

MirRectangle mir_surface_placement_get_relative_position(MirSurfacePlacementEvent const* event)
{
    return event->placement();
}

// TODO: Until we opaquify the MirEvent structure and add
// a ref count ref is implemented as copy.
MirEvent const* mir_event_ref(MirEvent const* ev) try
{
    return new MirEvent(*ev);
} catch (std::exception const& e)
{
    mir::log_critical(e.what());
    abort();
}

void mir_event_unref(MirEvent const* ev)
{
    delete const_cast<MirEvent*>(ev);
}<|MERGE_RESOLUTION|>--- conflicted
+++ resolved
@@ -375,17 +375,18 @@
     abort();
 }
 
-<<<<<<< HEAD
-uint32_t mir_surface_output_event_get_output_id(MirSurfaceOutputEvent const *ev) try
-=======
-double mir_surface_output_event_get_refresh_rate(MirSurfaceOutputEvent const* ev)
+double mir_surface_output_event_get_refresh_rate(MirSurfaceOutputEvent const* ev) try
 {
     expect_event_type(ev, mir_event_type_surface_output);
     return ev->refresh_rate();
-}
-
-uint32_t mir_surface_output_event_get_output_id(MirSurfaceOutputEvent const *ev)
->>>>>>> 38d5995a
+} catch (std::exception const& e)
+{
+    mir::log_critical(e.what());
+    abort();
+}
+
+
+uint32_t mir_surface_output_event_get_output_id(MirSurfaceOutputEvent const *ev) try
 {
     expect_event_type(ev, mir_event_type_surface_output);
     return ev->output_id();
@@ -456,27 +457,6 @@
     abort();
 }
 
-<<<<<<< HEAD
-uint32_t const* mir_input_device_state_event_device_pressed_keys(MirInputDeviceStateEvent const* ev, uint32_t index) try
-{
-    expect_event_type(ev, mir_event_type_input_device_state);
-    expect_index_in_range(ev->device_count(), index);
-
-    auto pressed_keys_vec = const_cast<MirInputDeviceStateEvent*>(ev)->device_pressed_keys(index);
-    auto stored_pointer   = std::shared_ptr<uint32_t>(
-        new uint32_t[pressed_keys_vec.size()],
-        [](uint32_t const* p)
-            { delete[] p; });
-
-    std::copy(std::begin(pressed_keys_vec), std::end(pressed_keys_vec), stored_pointer.get());
-
-    return static_cast<uint32_t*>(mir::event::store_data_for_lifetime_of_event(ev, stored_pointer));
-} catch (std::exception const& e)
-{
-    mir::log_critical(e.what());
-    abort();
-}
-
 uint32_t mir_input_device_state_event_device_pressed_keys_for_index(
     MirInputDeviceStateEvent const* ev, uint32_t index, uint32_t pressed_index) try
 {
@@ -487,15 +467,6 @@
 {
     mir::log_critical(e.what());
     abort();
-=======
-uint32_t mir_input_device_state_event_device_pressed_keys_for_index(MirInputDeviceStateEvent const* ev,
-                                                                    uint32_t index,
-                                                                    uint32_t pressed_index)
-{
-    expect_event_type(ev, mir_event_type_input_device_state);
-    expect_index_in_range(ev->device_count(), index);
-    return ev->device_pressed_keys_for_index(index, pressed_index);
->>>>>>> 38d5995a
 }
 
 uint32_t mir_input_device_state_event_device_pressed_keys_count(MirInputDeviceStateEvent const* ev, uint32_t index) try
