--- conflicted
+++ resolved
@@ -89,10 +89,6 @@
     //todo: fix
     region_out.pixel_format = mir_pixel_format_rgba_8888;
     region_out.vaddr = secured_region->vaddr.get();
-<<<<<<< HEAD
-
-=======
->>>>>>> ddf6a800
 }
 
 void MirSurface::release_cpu_region()
@@ -159,10 +155,7 @@
 
 void MirSurface::new_buffer(mir_surface_lifecycle_callback callback, void * context)
 {
-<<<<<<< HEAD
-
-=======
->>>>>>> ddf6a800
+
     auto const& buffer = surface.buffer();
     last_buffer_id = buffer.buffer_id();
 
