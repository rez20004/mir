/*
 * Copyright © 2012 Canonical Ltd.
 *
 * This program is free software: you can redistribute it and/or modify it
 * under the terms of the GNU Lesser General Public License version 3,
 * as published by the Free Software Foundation.
 *
 * This program is distributed in the hope that it will be useful,
 * but WITHOUT ANY WARRANTY; without even the implied warranty of
 * MERCHANTABILITY or FITNESS FOR A PARTICULAR PURPOSE.  See the
 * GNU Lesser General Public License for more details.
 *
 * You should have received a copy of the GNU Lesser General Public License
 * along with this program.  If not, see <http://www.gnu.org/licenses/>.
 *
 * Authored by: Thomas Guest <thomas.guest@canonical.com>
 */

#include "mir_toolkit/mir_client_library.h"
#include "mir/frontend/client_constants.h"
#include "mir/client_buffer.h"
#include "mir_surface.h"
#include "cursor_configuration.h"
#include "client_buffer_stream_factory.h"
#include "mir_connection.h"
#include "mir/dispatch/simple_dispatch_thread.h"
#include "mir/input/input_platform.h"
#include "mir/input/xkb_mapper.h"

#include <cassert>
#include <unistd.h>

#include <boost/exception/diagnostic_information.hpp>

namespace geom = mir::geometry;
namespace mcl = mir::client;
namespace mircv = mir::input::receiver;
namespace mp = mir::protobuf;
namespace gp = google::protobuf;
namespace md = mir::dispatch;

#define SERIALIZE_OPTION_IF_SET(option, message) \
    if (option.is_set()) \
        message.set_##option(option.value());

namespace
{
std::mutex handle_mutex;
std::unordered_set<MirSurface*> valid_surfaces;
}

MirSurfaceSpec::MirSurfaceSpec(
    MirConnection* connection, int width, int height, MirPixelFormat format)
    : connection{connection},
      width{width},
      height{height},
      pixel_format{format}
{
}

MirSurfaceSpec::MirSurfaceSpec(MirConnection* connection, MirSurfaceParameters const& params)
    : connection{connection},
      width{params.width},
      height{params.height},
      pixel_format{params.pixel_format},
      buffer_usage{params.buffer_usage}
{
    if (params.output_id != mir_display_output_id_invalid)
    {
        output_id = params.output_id;
        state = mir_surface_state_fullscreen;
    }
}

mir::protobuf::SurfaceParameters MirSurfaceSpec::serialize() const
{
    mir::protobuf::SurfaceParameters message;

    message.set_width(width);
    message.set_height(height);
    message.set_pixel_format(pixel_format);
    message.set_buffer_usage(buffer_usage);

    SERIALIZE_OPTION_IF_SET(surface_name, message);
    SERIALIZE_OPTION_IF_SET(output_id, message);
    SERIALIZE_OPTION_IF_SET(type, message);
    SERIALIZE_OPTION_IF_SET(state, message);
    SERIALIZE_OPTION_IF_SET(pref_orientation, message);
    if (parent.is_set() && parent.value() != nullptr)
        message.set_parent_id(parent.value()->id());
    if (aux_rect.is_set())
    {
        message.mutable_aux_rect()->set_left(aux_rect.value().left);
        message.mutable_aux_rect()->set_top(aux_rect.value().top);
        message.mutable_aux_rect()->set_width(aux_rect.value().width);
        message.mutable_aux_rect()->set_height(aux_rect.value().height);
    }
    SERIALIZE_OPTION_IF_SET(edge_attachment, message);
    return message;
}

MirSurface::MirSurface(std::string const& error)
{
    surface.set_error(error);

    std::lock_guard<decltype(handle_mutex)> lock(handle_mutex);
    valid_surfaces.insert(this);
}

MirSurface::MirSurface(
    MirConnection *allocating_connection,
    mp::DisplayServer::Stub& the_server,
    mp::Debug::Stub* debug,
    std::shared_ptr<mcl::ClientBufferStreamFactory> const& buffer_stream_factory,
    std::shared_ptr<mircv::InputPlatform> const& input_platform,
    MirSurfaceSpec const& spec,
    mir_surface_callback callback, void * context)
    : server{&the_server},
      debug{debug},
      name{spec.surface_name.value()},
      connection(allocating_connection),
      buffer_stream_factory(buffer_stream_factory),
      input_platform(input_platform),
      keymapper(std::make_shared<mircv::XKBMapper>())
{
    for (int i = 0; i < mir_surface_attribs; i++)
        attrib_cache[i] = -1;

    auto const message = spec.serialize();
    create_wait_handle.expect_result();
    try 
    {
        server->create_surface(0, &message, &surface, gp::NewCallback(this, &MirSurface::created, callback, context));
    }
    catch (std::exception const& ex)
    {
        surface.set_error(std::string{"Error invoking create surface: "} +
                          boost::diagnostic_information(ex));
    }

    std::lock_guard<decltype(handle_mutex)> lock(handle_mutex);
    valid_surfaces.insert(this);
}

MirSurface::~MirSurface()
{
    {
        std::lock_guard<decltype(handle_mutex)> lock(handle_mutex);
        valid_surfaces.erase(this);
    }

    std::lock_guard<decltype(mutex)> lock(mutex);

    input_thread.reset();

    for (auto i = 0, end = surface.fd_size(); i != end; ++i)
        close(surface.fd(i));
}

MirSurfaceParameters MirSurface::get_parameters() const
{
    std::lock_guard<decltype(mutex)> lock(mutex);

    return buffer_stream->get_parameters();
}

char const * MirSurface::get_error_message()
{
    std::lock_guard<decltype(mutex)> lock(mutex);

    if (surface.has_error())
    {
        return surface.error().c_str();
    }
    return error_message.c_str();
}

int MirSurface::id() const
{
    std::lock_guard<decltype(mutex)> lock(mutex);

    return surface.id().value();
}

bool MirSurface::is_valid(MirSurface* query)
{
    std::lock_guard<decltype(handle_mutex)> lock(handle_mutex);

    if (valid_surfaces.count(query))
        return !query->surface.has_error();

    return false;
}

MirWaitHandle* MirSurface::get_create_wait_handle()
{
    return &create_wait_handle;
}

/* todo: all these conversion functions are a bit of a kludge, probably
         better to have a more developed MirPixelFormat that can handle this */
MirPixelFormat MirSurface::convert_ipc_pf_to_geometry(gp::int32 pf) const
{
    return static_cast<MirPixelFormat>(pf);
}

void MirSurface::created(mir_surface_callback callback, void * context)
{
    {
    std::lock_guard<decltype(mutex)> lock(mutex);
    if (!surface.has_id())
    {
        if (!surface.has_error())
            surface.set_error("Error processing surface create response, no ID (disconnected?)");

        callback(this, context);
        create_wait_handle.result_received();
        return;
    }
    }
    try
    {
        {
            std::lock_guard<decltype(mutex)> lock(mutex);

            buffer_stream = buffer_stream_factory->
                make_producer_stream(*server, surface.buffer_stream(), name);

            for(int i = 0; i < surface.attributes_size(); i++)
            {
                auto const& attrib = surface.attributes(i);
                attrib_cache[attrib.attrib()] = attrib.ivalue();
            }
        }

        connection->on_surface_created(id(), this);
    }
    catch (std::exception const& error)
    {
        surface.set_error(std::string{"Error processing Surface creating response:"} +
                          boost::diagnostic_information(error));
    }

    callback(this, context);
    create_wait_handle.result_received();
}

MirWaitHandle* MirSurface::release_surface(
        mir_surface_callback callback,
        void * context)
{
    bool was_valid = false;
    {
        std::lock_guard<decltype(handle_mutex)> lock(handle_mutex);
        if (valid_surfaces.count(this))
            was_valid = true;
        valid_surfaces.erase(this);
    }
    if (this->surface.has_error())
        was_valid = false;

    MirWaitHandle* wait_handle{nullptr};
    if (connection && was_valid)
    {
        wait_handle = connection->release_surface(this, callback, context);
    }
    else
    {
        callback(this, context);
        delete this;
    }

    return wait_handle;
}

MirWaitHandle* MirSurface::configure_cursor(MirCursorConfiguration const* cursor)
{
    mp::CursorSetting setting;

    {
        std::unique_lock<decltype(mutex)> lock(mutex);
        setting.mutable_surfaceid()->CopyFrom(surface.id());
        if (cursor && cursor->name != mir_disabled_cursor_name)
            setting.set_name(cursor->name.c_str());
    }
    
    configure_cursor_wait_handle.expect_result();
    server->configure_cursor(0, &setting, &void_response,
        google::protobuf::NewCallback(this, &MirSurface::on_cursor_configured));
    
    return &configure_cursor_wait_handle;
}

MirWaitHandle* MirSurface::configure(MirSurfaceAttrib at, int value)
{
    // TODO: This is obviously strange. It should be
    // possible to eliminate it in the second phase of buffer
    // stream where the existing MirSurface swap interval functions
    // may be deprecated in terms of mir_buffer_stream_ alternatives
    if (at == mir_surface_attrib_swapinterval)
    {
        buffer_stream->set_swap_interval(value);
        return &configure_wait_handle;
    }

    std::unique_lock<decltype(mutex)> lock(mutex);

    mp::SurfaceSetting setting;
    setting.mutable_surfaceid()->CopyFrom(surface.id());
    setting.set_attrib(at);
    setting.set_ivalue(value);
    lock.unlock();

    configure_wait_handle.expect_result();
    server->configure_surface(0, &setting, &configure_result,
              google::protobuf::NewCallback(this, &MirSurface::on_configured));

    return &configure_wait_handle;
}

namespace
{
void signal_response_received(MirWaitHandle* handle)
{
    handle->result_received();
}
}

bool MirSurface::translate_to_screen_coordinates(int x, int y,
                                                 int *screen_x, int *screen_y)
{
    if (!debug)
    {
        return false;
    }

    mp::CoordinateTranslationRequest request;

    request.set_x(x);
    request.set_y(y);
    *request.mutable_surfaceid() = surface.id();
    mp::CoordinateTranslationResponse response;

    MirWaitHandle signal;
    signal.expect_result();

    {
        std::lock_guard<decltype(mutex)> lock(mutex);

        debug->translate_surface_to_screen(
            nullptr,
            &request,
            &response,
            google::protobuf::NewCallback(&signal_response_received, &signal));
    }

    signal.wait_for_one();

    *screen_x = response.x();
    *screen_y = response.y();
    return !response.has_error();
}

void MirSurface::on_configured()
{
    std::lock_guard<decltype(mutex)> lock(mutex);

    if (configure_result.has_surfaceid() &&
        configure_result.surfaceid().value() == surface.id().value() &&
        configure_result.has_attrib())
    {
        int a = configure_result.attrib();

        switch (a)
        {
        case mir_surface_attrib_type:
        case mir_surface_attrib_state:
        case mir_surface_attrib_focus:
        case mir_surface_attrib_dpi:
        case mir_surface_attrib_preferred_orientation:
            if (configure_result.has_ivalue())
                attrib_cache[a] = configure_result.ivalue();
            else
                assert(configure_result.has_error());
            break;
        default:
            assert(false);
            break;
        }

        configure_wait_handle.result_received();
    }
}

void MirSurface::on_cursor_configured()
{
    configure_cursor_wait_handle.result_received();
}


int MirSurface::attrib(MirSurfaceAttrib at) const
{
    std::lock_guard<decltype(mutex)> lock(mutex);

    if (at == mir_surface_attrib_swapinterval)
    {
        if (buffer_stream)
            return buffer_stream->swap_interval();
        else // Surface creation is not finalized
            return 1;
    }

    return attrib_cache[at];
}

void MirSurface::set_event_handler(MirEventDelegate const* delegate)
{
    std::lock_guard<decltype(mutex)> lock(mutex);

    input_thread.reset();

    if (delegate)
    {
        handle_event_callback = std::bind(delegate->callback, this,
                                          std::placeholders::_1,
                                          delegate->context);

        if (surface.fd_size() > 0 && handle_event_callback)
        {
<<<<<<< HEAD
            auto input_dispatcher = input_platform->create_input_receiver(surface.fd(0),
                                                                            handle_event_callback);
            input_thread = std::make_shared<md::SimpleDispatchThread>(input_dispatcher);
=======
            input_thread = input_platform->create_input_thread(surface.fd(0), keymapper, handle_event_callback);
            input_thread->start();
>>>>>>> 0e081312
        }
    }
}

void MirSurface::handle_event(MirEvent const& e)
{
    std::unique_lock<decltype(mutex)> lock(mutex);

    switch (mir_event_get_type(&e))
    {
    case mir_event_type_surface:
    {
        auto sev = mir_event_get_surface_event(&e);
        auto a = mir_surface_event_get_attribute(sev);
        if (a < mir_surface_attribs)
            attrib_cache[a] = mir_surface_event_get_attribute_value(sev);
        break;
    }
    case mir_event_type_orientation:
        orientation = mir_orientation_event_get_direction(mir_event_get_orientation_event(&e));
        break;
    case mir_event_type_keymap:
    {
        xkb_rule_names names;
        mir_keymap_event_get_rules(mir_event_get_keymap_event(&e), &names);
        keymapper->set_rules(names);
        break;
    }
    default:
        break;
    };

    if (handle_event_callback)
    {
        auto callback = handle_event_callback;
        lock.unlock();
        callback(&e);
    }
}

void MirSurface::request_and_wait_for_configure(MirSurfaceAttrib a, int value)
{
    configure(a, value)->wait_for_all();
}

MirOrientation MirSurface::get_orientation() const
{
    std::lock_guard<decltype(mutex)> lock(mutex);

    return orientation;
}

MirWaitHandle* MirSurface::set_preferred_orientation(MirOrientationMode mode)
{
    return configure(mir_surface_attrib_preferred_orientation, mode);
}

mir::client::ClientBufferStream* MirSurface::get_buffer_stream()
{
    std::lock_guard<decltype(mutex)> lock(mutex);
    
    return buffer_stream.get();
}<|MERGE_RESOLUTION|>--- conflicted
+++ resolved
@@ -427,14 +427,10 @@
 
         if (surface.fd_size() > 0 && handle_event_callback)
         {
-<<<<<<< HEAD
             auto input_dispatcher = input_platform->create_input_receiver(surface.fd(0),
-                                                                            handle_event_callback);
+                                                                          keymapper,
+                                                                          handle_event_callback);
             input_thread = std::make_shared<md::SimpleDispatchThread>(input_dispatcher);
-=======
-            input_thread = input_platform->create_input_thread(surface.fd(0), keymapper, handle_event_callback);
-            input_thread->start();
->>>>>>> 0e081312
         }
     }
 }
