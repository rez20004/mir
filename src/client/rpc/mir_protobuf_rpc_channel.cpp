--- conflicted
+++ resolved
@@ -308,11 +308,7 @@
         {
             try
             {
-<<<<<<< HEAD
-                if (seq.buffer_request().id().value() >= 0)
-=======
                 if (seq.buffer_request().has_id())
->>>>>>> 6112900a
                 {
                     map->with_stream_do(mf::BufferStreamId(seq.buffer_request().id().value()),
                     [&] (mcl::BufferReceiver* receiver) {
@@ -321,31 +317,17 @@
                 }
                 else
                 {
-<<<<<<< HEAD
-                    auto b = map->buffer(seq.buffer_request().buffer().buffer_id());
-                    if(b)
-                    {
-                        b->received(
-=======
                     auto buffer = map->buffer(seq.buffer_request().buffer().buffer_id());
                     if (buffer)
                     {
                         buffer->received(
->>>>>>> 6112900a
                             *mcl::protobuf_to_native_buffer(seq.buffer_request().buffer()));
                     }
                     else
                     {
-<<<<<<< HEAD
-                        auto bb = buffer_factory->generate_buffer(seq.buffer_request().buffer());
-                        auto braw = bb.get();
-                        map->insert(seq.buffer_request().buffer().buffer_id(), bb); 
-                        braw->received();
-=======
                         buffer = buffer_factory->generate_buffer(seq.buffer_request().buffer());
                         map->insert(seq.buffer_request().buffer().buffer_id(), buffer); 
                         buffer->received();
->>>>>>> 6112900a
                     }
                 }
             }
