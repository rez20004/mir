--- conflicted
+++ resolved
@@ -466,12 +466,7 @@
 
 MIR_CLIENT_0.26 {  # New functions in Mir 0.26
   global:
-<<<<<<< HEAD
-    mir_connection_apply_input_config;
-    mir_connection_set_base_input_config;
-=======
     mir_input_config_release;
->>>>>>> 885ea3cc
     mir_input_device_get_mutable_pointer_config;
     mir_input_device_get_mutable_touchpad_config;
     mir_input_device_get_pointer_config;
@@ -578,4 +573,10 @@
     mir_window_get_preferred_orientation;
     mir_window_request_persistent_id;
     mir_window_request_persistent_id_sync;
-} MIR_CLIENT_0.25;+} MIR_CLIENT_0.25;
+
+MIR_CLIENT_0.27 {  # New functions in Mir 0.26
+  global:
+    mir_connection_apply_session_input_config;
+    mir_connection_set_base_input_config;
+} MIR_CLIENT_0.26;