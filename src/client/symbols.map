MIR_CLIENT_9 {
 global:
    mir_arrow_cursor_name;
    mir_buffer_stream_get_current_buffer;
    mir_buffer_stream_get_egl_native_window;
    mir_buffer_stream_get_graphics_region;
    mir_buffer_stream_get_platform_type;
    mir_buffer_stream_is_valid;
    mir_buffer_stream_release;
    mir_buffer_stream_release_sync;
    mir_buffer_stream_swap_buffers;
    mir_buffer_stream_swap_buffers_sync;
    mir_busy_cursor_name;
    mir_caret_cursor_name;
    mir_closed_hand_cursor_name;
    mir_connect;
    mir_connection_api_impl;
    mir_connection_apply_display_config;
    mir_connection_create_buffer_stream;
    mir_connection_create_buffer_stream_sync;
    mir_connection_create_display_config;
    mir_connection_create_prompt_session_sync;
    mir_connection_create_screencast_sync;
    mir_connection_create_spec_for_changes;
    mir_connection_create_spec_for_dialog;
    mir_connection_create_spec_for_input_method;
    mir_connection_create_spec_for_menu;
    mir_connection_create_spec_for_modal_dialog;
    mir_connection_create_spec_for_normal_surface;
    mir_connection_create_spec_for_tooltip;
    mir_connection_get_available_surface_formats;
    mir_connection_get_egl_native_display;
    mir_connection_get_error_message;
    mir_connection_get_platform;
    mir_connection_is_valid;
    mir_connection_platform_operation;
    mir_connection_release;
    mir_connection_set_display_config_change_callback;
    mir_connection_set_lifecycle_event_callback;
    mir_connect_sync;
    mir_create_surface_spec;
    mir_cursor_configuration_destroy;
    mir_cursor_configuration_from_buffer_stream;
    mir_cursor_configuration_from_name;
    mir_default_cursor_name;
    mir_diagonal_resize_bottom_to_top_cursor_name;
    mir_diagonal_resize_top_to_bottom_cursor_name;
    mir_disabled_cursor_name;
    mir_display_config_destroy;
    mir_event_get_close_surface_event;
    mir_event_get_input_configuration_event;
    mir_event_get_input_event;
    mir_event_get_keymap_event;
    mir_event_get_orientation_event;
    mir_event_get_prompt_session_event;
    mir_event_get_resize_event;
    mir_event_get_surface_event;
    mir_event_get_type;
    mir_event_ref;
    mir_event_unref;
    mir_horizontal_resize_cursor_name;
    mir_hsplit_resize_cursor_name;
    mir_input_configuration_event_get_action;
    mir_input_configuration_event_get_device_id;
    mir_input_configuration_event_get_time;
    mir_input_event_get_device_id;
    mir_input_event_get_event_time;
    mir_input_event_get_keyboard_event;
    mir_input_event_get_pointer_event;
    mir_input_event_get_touch_event;
    mir_input_event_get_type;
    mir_keyboard_event_action;
    mir_keyboard_event_key_code;
    mir_keyboard_event_modifiers;
    mir_keyboard_event_scan_code;
    mir_keymap_event_get_rules;
    mir_omnidirectional_resize_cursor_name;
    mir_open_hand_cursor_name;
    mir_orientation_event_get_direction;
    mir_persistent_id_is_valid;
    mir_persistent_id_release;
    mir_platform_message_create;
    mir_platform_message_get_data;
    mir_platform_message_get_fds;
    mir_platform_message_get_opcode;
    mir_platform_message_release;
    mir_platform_message_set_data;
    mir_platform_message_set_fds;
    mir_pointer_event_action;
    mir_pointer_event_axis_value;
    mir_pointer_event_buttons;
    mir_pointer_event_button_state;
    mir_pointer_event_modifiers;
    mir_pointing_hand_cursor_name;
    mir_prompt_session_error_message;
    mir_prompt_session_event_get_state;
    mir_prompt_session_is_valid;
    mir_prompt_session_new_fds_for_prompt_providers;
    mir_prompt_session_release_sync;
    mir_resize_event_get_height;
    mir_resize_event_get_width;
    mir_screencast_get_buffer_stream;
    mir_screencast_release_sync;
    mir_surface_apply_spec;
    mir_surface_configure_cursor;
    mir_surface_create;
    mir_surface_create_sync;
    mir_surface_event_get_attribute;
    mir_surface_event_get_attribute_value;
    mir_surface_get_buffer_stream;
    mir_surface_get_dpi;
    mir_surface_get_error_message;
    mir_surface_get_focus;
    mir_surface_get_orientation;
    mir_surface_get_parameters;
    mir_surface_get_preferred_orientation;
    mir_surface_get_state;
    mir_surface_get_swapinterval;
    mir_surface_get_type;
    mir_surface_get_visibility;
    mir_surface_is_valid;
    mir_surface_release;
    mir_surface_release_sync;
    mir_surface_request_persistent_id;
    mir_surface_request_persistent_id_sync;
    mir_surface_set_event_handler;
    mir_surface_set_preferred_orientation;
    mir_surface_set_state;
    mir_surface_set_swapinterval;
    mir_surface_spec_release;
    mir_surface_spec_set_buffer_usage;
    mir_surface_spec_set_fullscreen_on_output;
    mir_surface_spec_set_height;
    mir_surface_spec_set_height_increment;
    mir_surface_spec_set_max_aspect_ratio;
    mir_surface_spec_set_max_height;
    mir_surface_spec_set_max_width;
    mir_surface_spec_set_min_aspect_ratio;
    mir_surface_spec_set_min_height;
    mir_surface_spec_set_min_width;
    mir_surface_spec_set_name;
    mir_surface_spec_set_parent;
    mir_surface_spec_set_pixel_format;
    mir_surface_spec_set_placement;
    mir_surface_spec_set_preferred_orientation;
    mir_surface_spec_set_state;
    mir_surface_spec_set_streams;
    mir_surface_spec_set_type;
    mir_surface_spec_set_width;
    mir_surface_spec_set_width_increment;
    mir_touch_event_action;
    mir_touch_event_axis_value;
    mir_touch_event_id;
    mir_touch_event_modifiers;
    mir_touch_event_point_count;
    mir_touch_event_tooltype;
    mir_vertical_resize_cursor_name;
    mir_vsplit_resize_cursor_name;
    mir_wait_for;
    mir_wait_for_one;
 local: *;
};

MIR_CLIENT_9.1 {  # New functions in Mir 0.15
  global:
    mir_connection_pong;
    mir_connection_set_ping_event_callback;
    mir_crosshair_cursor_name;
    mir_keyboard_event_input_event;
    mir_persistent_id_as_string;
    mir_persistent_id_from_string;
    mir_pointer_event_input_event;
    mir_touch_event_input_event;
    mir_surface_spec_attach_to_foreign_parent;
    mir_surface_spec_set_input_shape;
    mir_connection_get_egl_pixel_format;
} MIR_CLIENT_9;

MIR_CLIENT_9.2 {  # New functions in Mir 0.16
  global:
    mir_surface_spec_set_event_handler;
} MIR_CLIENT_9.1;

MIR_CLIENT_9v17 {
    mir_blob_from_display_configuration;
    mir_blob_size;
    mir_blob_data;
    mir_blob_release;
    mir_blob_onto_buffer;
    mir_blob_to_display_configuration;
    mir_blob_release;
    mir_buffer_stream_set_scale;
    mir_buffer_stream_set_scale_sync;
    mir_event_get_surface_output_event;
    mir_surface_output_event_get_dpi;
    mir_surface_output_event_get_form_factor;
    mir_surface_output_event_get_scale;
} MIR_CLIENT_9.2;

MIR_CLIENT_9v18 {
  global:
    mir_buffer_stream_get_error_message;
    mir_surface_output_event_get_output_id;
    mir_connection_set_base_display_config;
} MIR_CLIENT_9v17;

MIR_CLIENT_9v19 {
  global:
    mir_connection_get_graphics_module;
    mir_surface_raise;
    mir_input_event_has_cookie;
    mir_cookie_buffer_size;
    mir_input_event_get_cookie;
    mir_cookie_to_buffer;
    mir_cookie_from_buffer;
    mir_cookie_release;
    mir_keymap_event_get_keymap_buffer;
    mir_keymap_event_get_device_id;
    mir_surface_spec_set_shell_chrome;
} MIR_CLIENT_9v18;

MIR_CLIENT_0.21 {
  global:
    mir_connection_apply_display_configuration;
    mir_connection_create_display_configuration;
    mir_connection_create_input_config;
    mir_connection_set_input_config_change_callback;
    mir_display_config_get_max_simultaneous_outputs;
    mir_display_config_get_num_outputs;
    mir_display_config_get_output;
    mir_display_config_release;
    mir_input_config_destroy;
    mir_input_config_device_count;
    mir_input_config_get_device;
    mir_input_config_get_device_by_id;
    mir_input_config_get_mutable_device;
    mir_input_config_get_mutable_device_by_id;
    mir_input_device_get_capabilities;
    mir_input_device_get_id;
    mir_input_device_get_name;
    mir_input_device_get_unique_id;
    mir_output_get_connection_state;
    mir_output_get_current_mode;
    mir_output_get_current_pixel_format;
    mir_output_get_form_factor;
    mir_output_get_id;
    mir_output_get_mode;
    mir_output_get_num_modes;
    mir_output_get_num_pixel_formats;
    mir_output_get_orientation;
    mir_output_get_physical_height_mm;
    mir_output_get_physical_width_mm;
    mir_output_get_pixel_format;
    mir_output_get_position_x;
    mir_output_get_position_y;
    mir_output_get_power_mode;
    mir_output_get_preferred_mode;
    mir_output_get_scale_factor;
    mir_output_get_type;
    mir_output_is_enabled;
    mir_output_mode_get_height;
    mir_output_mode_get_refresh_rate;
    mir_output_mode_get_width;
} MIR_CLIENT_9v19;

MIR_CLIENT_0.22 {  # New functions in Mir 0.22
  global:
    mir_connection_confirm_base_display_configuration;
    mir_connection_preview_base_display_configuration;
    mir_connection_set_error_callback;
    mir_create_screencast_spec;
    mir_display_config_get_mutable_output;
    mir_error_get_code;
    mir_error_get_domain;
    mir_output_disable;
    mir_output_enable;
    mir_output_set_current_mode;
    mir_output_set_orientation;
    mir_output_set_pixel_format;
    mir_output_set_position;
    mir_output_set_power_mode;
    mir_screencast_create_sync;
    mir_screencast_get_error_message;
    mir_screencast_is_valid;
    mir_screencast_spec_release;
    mir_screencast_spec_set_capture_region;
    mir_screencast_spec_set_height;
    mir_screencast_spec_set_mirror_mode;
    mir_screencast_spec_set_number_of_buffers;
    mir_screencast_spec_set_pixel_format;
    mir_screencast_spec_set_width;
} MIR_CLIENT_0.21;

MIR_CLIENT_DETAIL_9 {
  global:
    extern "C++" { 
      mir::events::make_event*;
      mir::events::add_touch*;
      mir::client::DefaultConnectionConfiguration::DefaultConnectionConfiguration*;
      mir::client::DefaultConnectionConfiguration::the_surface_map*;
      mir::client::DefaultConnectionConfiguration::the_rpc_channel*;
      mir::client::DefaultConnectionConfiguration::the_logger*;
      mir::client::DefaultConnectionConfiguration::the_input_platform*;
      mir::client::DefaultConnectionConfiguration::the_display_configuration*;
      mir::client::DefaultConnectionConfiguration::the_lifecycle_control*;
      mir::client::DefaultConnectionConfiguration::the_ping_handler*;
      mir::client::DefaultConnectionConfiguration::the_event_sink*;
      mir::client::DefaultConnectionConfiguration::the_event_handler_register*;
      mir::client::DefaultConnectionConfiguration::the_socket_file*;
      mir::client::DefaultConnectionConfiguration::the_rpc_report*;
      mir::client::DefaultConnectionConfiguration::the_input_receiver_report*;
      typeinfo?for?mir::client::DefaultConnectionConfiguration;
      vtable?for?mir::client::DefaultConnectionConfiguration;
      mir::operator???std::ostream???Mir*
    };
};

MIR_CLIENT_DETAIL_9v18 {
  global:
    extern "C++" { 
      mir::client::DefaultConnectionConfiguration::the_input_devices*;
      mir::events::set_modifier*;
      mir::events::set_cursor_position*;
      mir::events::set_button_state*;
    };
} MIR_CLIENT_DETAIL_9;

MIR_CLIENT_DETAIL_0.21 {
  global:
    extern "C++" { 
      mir::client::DefaultConnectionConfiguration::the_buffer_factory*;
    };
} MIR_CLIENT_DETAIL_9v18;

MIR_CLIENT_DETAIL_private_buffer_semantics {
  global:
    # These functions will be republished under a different
    # name as a result of the MirRenderSurface-->MirSurface
    # renaming transition.
    mir_connection_create_render_surface;
    mir_connection_create_render_surface_sync;
    mir_render_surface_get_buffer_stream;
    mir_render_surface_get_presentation_chain;
    mir_render_surface_is_valid;
    mir_render_surface_get_error_message;
    mir_render_surface_get_size;
    mir_render_surface_set_size;
    mir_render_surface_release;
    mir_connection_present_mode_supported;
    mir_presentation_chain_set_mode;
    mir_window_spec_add_render_surface;
    mir_window_spec_set_cursor_render_surface;
    mir_cursor_configuration_from_render_surface;

    #private functions needed temporarily by nested passthrough
    #should not be published along with the rest of the NBS symbols
    mir_buffer_get_egl_image_parameters;
    mir_presentation_chain_set_queueing_mode;
    mir_presentation_chain_set_dropping_mode;
} MIR_CLIENT_DETAIL_9v18;

MIR_CLIENT_DETAIL_0.24 {
  global:
    extern "C++" { 
      mir::input::receiver::XKBMapper::XKBMapper*;
      mir::input::receiver::XKBMapper::?XKBMapper*;
      mir::input::receiver::XKBMapper::set_key_state*;
      mir::input::receiver::XKBMapper::set_keymap*;
      mir::input::receiver::XKBMapper::reset_keymap*;
      mir::input::receiver::XKBMapper::map_event*;
    };
} MIR_CLIENT_DETAIL_0.21;

MIR_CLIENT_0.24 {  # New functions in Mir 0.24
  global:
    mir_event_get_input_device_state_event;
    mir_input_device_state_event_device_count;
    mir_input_device_state_event_device_id;
    mir_input_device_state_event_device_pointer_buttons;
    mir_input_device_state_event_device_pointer_buttons;
    mir_input_device_state_event_device_pressed_keys_count;
    # We're being naughty deleting this function without bumping soname, but we won't get caught.
    # mir_input_device_state_event_device_pressed_keys;
    mir_input_device_state_event_modifiers;
    mir_input_device_state_event_pointer_axis;
    mir_input_device_state_event_pointer_buttons;
    mir_input_device_state_event_time;
    mir_input_device_state_event_device_pointer_buttons;
    mir_surface_spec_set_pointer_confinement;
} MIR_CLIENT_0.22;

MIR_CLIENT_0.25 {  # New functions in Mir 0.25
  global:
    mir_connection_create_spec_for_tip;
    mir_event_get_surface_placement_event;
    mir_output_get_current_mode_index;
    mir_output_get_preferred_mode_index;
    mir_output_get_subpixel_arrangement;
    mir_output_get_gamma_size;
    mir_output_is_gamma_supported;
    mir_output_get_gamma;
    mir_output_set_gamma;
    mir_connection_cancel_base_display_configuration_preview;
    mir_surface_placement_get_relative_position;
    mir_display_output_type_name;
    mir_output_type_name;
    mir_surface_output_event_get_refresh_rate;
    mir_input_device_state_event_device_pressed_keys_for_index;
    mir_buffer_stream_set_swapinterval;
    mir_buffer_stream_get_swapinterval;
    mir_buffer_stream_set_size;
    mir_buffer_stream_get_size;
} MIR_CLIENT_0.24;

MIR_CLIENT_DETAIL_0.25 {
  global:
    extern "C++" {
      mir::client::DefaultConnectionConfiguration::the_error_handler*;
      mir::events::clone_event*;
      mir::events::transform_positions*;
    };
} MIR_CLIENT_DETAIL_0.24;

MIR_CLIENT_DETAIL_0.26 {
  global:
    extern "C++" {
        mir::client::to_client_context*;
    };
} MIR_CLIENT_DETAIL_0.25;

MIR_CLIENT_DETAIL_0.26.1 {
  global:
    extern "C++" {
        mir::client::render_surface_lookup*;
    };
} MIR_CLIENT_DETAIL_0.26;

MIR_CLIENT_0.26 {  # New functions in Mir 0.26
  global:
    mir_input_config_release;
    mir_input_device_get_mutable_pointer_config;
    mir_input_device_get_mutable_touchpad_config;
    mir_input_device_get_pointer_config;
    mir_input_device_get_touchpad_config;
    mir_output_get_edid;
    mir_output_get_edid_size;
    mir_output_set_scale_factor;
    mir_pointer_config_get_acceleration;
    mir_pointer_config_get_acceleration_bias;
    mir_pointer_config_get_handedness;
    mir_pointer_config_get_horizontal_scroll_scale;
    mir_pointer_config_get_vertical_scroll_scale;
    mir_pointer_config_set_acceleration;
    mir_pointer_config_set_acceleration_bias;
    mir_pointer_config_set_handedness;
    mir_pointer_config_set_horizontal_scroll_scale;
    mir_pointer_config_set_vertical_scroll_scale;
    mir_touchpad_config_get_button_down_scroll_button;
    mir_touchpad_config_get_click_modes;
    mir_touchpad_config_get_disable_while_typing;
    mir_touchpad_config_get_disable_with_mouse;
    mir_touchpad_config_get_middle_mouse_button_emulation;
    mir_touchpad_config_get_scroll_modes;
    mir_touchpad_config_get_tap_to_click;
    mir_touchpad_config_set_button_down_scroll_button;
    mir_touchpad_config_set_click_modes;
    mir_touchpad_config_set_disable_while_typing;
    mir_touchpad_config_set_disable_with_mouse;
    mir_touchpad_config_set_middle_mouse_button_emulation;
    mir_touchpad_config_set_scroll_modes;
    mir_touchpad_config_set_tap_to_click;
    mir_connection_request_extension;
    mir_output_get_model;
    mir_connection_apply_session_display_config;
    mir_connection_remove_session_display_config;
    mir_blob_from_display_config;
    mir_blob_to_display_config;
    mir_create_menu_window_spec;
    mir_create_normal_window_spec;
    mir_create_tip_window_spec;
    mir_create_modal_dialog_window_spec;
    mir_create_dialog_window_spec;
    mir_create_window_spec;
    mir_create_input_method_window_spec;
    mir_window_spec_set_parent;
    mir_window_spec_release;
    mir_window_spec_set_type;
    mir_window_spec_set_name;
    mir_window_spec_set_width;
    mir_window_spec_set_height;
    mir_window_spec_set_width_increment;
    mir_window_spec_set_height_increment;
    mir_window_spec_set_min_width;
    mir_window_spec_set_min_height;
    mir_window_spec_set_max_width;
    mir_window_spec_set_max_height;
    mir_window_spec_set_min_aspect_ratio;
    mir_window_spec_set_max_aspect_ratio;
    mir_window_spec_set_fullscreen_on_output;
    mir_window_spec_set_preferred_orientation;
    mir_window_spec_attach_to_foreign_parent;
    mir_window_spec_set_state;
    mir_window_spec_set_input_shape;
    mir_window_spec_set_event_handler;
    mir_window_spec_set_shell_chrome;
    mir_window_spec_set_pointer_confinement;
    mir_window_spec_set_placement;
    mir_window_spec_set_cursor_name;
    mir_window_spec_set_pixel_format;
    mir_window_spec_set_buffer_usage;
    mir_window_spec_set_streams;
    mir_window_apply_spec;
    mir_create_window;
    mir_create_window_sync;
    mir_window_release;
    mir_window_release_sync;
    mir_window_is_valid;
    mir_window_set_event_handler;
    mir_window_get_buffer_stream;
    mir_window_get_error_message;
    mir_window_get_parameters;
    mir_window_get_orientation;
    mir_window_raise;
    mir_event_get_window_event;
    mir_window_event_get_attribute;
    mir_window_event_get_attribute_value;
    mir_window_get_type;
    mir_event_get_window_output_event;
    mir_window_output_event_get_dpi;
    mir_window_output_event_get_form_factor;
    mir_window_output_event_get_scale;
    mir_window_output_event_get_output_id;
    mir_window_output_event_get_refresh_rate;
    mir_event_get_window_placement_event;
    mir_window_placement_get_relative_position;
    mir_window_set_state;
    mir_window_get_state;
    mir_window_get_focus_state;
    mir_window_get_visibility;
    mir_window_get_dpi;
    mir_window_configure_cursor;
    mir_window_set_preferred_orientation;
    mir_window_get_preferred_orientation;
    mir_window_request_persistent_id;
    mir_window_request_persistent_id_sync;
} MIR_CLIENT_0.25;

MIR_CLIENT_0.26.1 { # New functions in Mir 0.26.1
  global:
    mir_buffer_map;
    mir_buffer_unmap;
    mir_buffer_release;
    mir_presentation_chain_is_valid;
    mir_presentation_chain_get_error_message;
    mir_connection_allocate_buffer;
    mir_connection_allocate_buffer_sync;
    mir_presentation_chain_submit_buffer;
    mir_prompt_session_new_fds_for_prompt_providers_sync;
    mir_buffer_get_width;
    mir_buffer_get_height;
    mir_buffer_get_pixel_format;
    mir_buffer_is_valid;
    mir_buffer_get_error_message;
    mir_buffer_get_buffer_package;
    mir_window_id_release;
    mir_window_id_is_valid;
    mir_window_id_as_string;
    mir_window_id_from_string;
    mir_window_request_window_id;
    mir_window_request_window_id_sync;
} MIR_CLIENT_0.26;

MIR_CLIENT_DETAIL_0.27 {  # New functions in Mir 0.27
  global:
    extern "C++" {
      mir::events::set_window_id*;
      mir::events::make_start_drag_and_drop_event*;
      mir::events::set_drag_and_drop_handle*;
    };
} MIR_CLIENT_DETAIL_0.26.1;

MIR_CLIENT_0.27 {  # New functions in Mir 0.27
  global:
    mir_connection_apply_session_input_config;
    mir_connection_set_base_input_config;
    mir_create_freestyle_window_spec;
    mir_create_gloss_window_spec;
    mir_create_satellite_window_spec;
    mir_create_utility_window_spec;
    mir_get_client_api_version;
    mir_input_device_get_keyboard_config;
    mir_input_device_get_mutable_keyboard_config;
    mir_input_device_get_mutable_touchscreen_config;
    mir_input_device_get_touchscreen_config;
    mir_input_event_get_event;
    mir_keyboard_config_get_keymap_layout;
    mir_keyboard_config_get_keymap_model;
    mir_keyboard_config_get_keymap_options;
    mir_keyboard_config_get_keymap_variant;
    mir_keyboard_config_set_keymap_layout;
    mir_keyboard_config_set_keymap_model;
    mir_keyboard_config_set_keymap_options;
    mir_keyboard_config_set_keymap_variant;
    mir_keyboard_event_key_text;
    mir_output_get_logical_height;
    mir_output_get_logical_width;
    mir_window_request_user_move;
    mir_window_request_user_resize;
    mir_touchscreen_config_get_mapping_mode;
    mir_touchscreen_config_get_output_id;
    mir_touchscreen_config_set_mapping_mode;
    mir_touchscreen_config_set_output_id;
} MIR_CLIENT_0.26.1;

<<<<<<< HEAD
MIR_CLIENT_0.28 {  # New functions in Mir 0.28
  global:
    mir_output_has_custom_logical_size;
    mir_output_set_logical_size;
=======
MIR_CLIENT_0.28 {  # New functions in Mir 0.28 (or 1.0)
  global:
    mir_buffer_stream_get_microseconds_till_vblank;
>>>>>>> f579f84d
} MIR_CLIENT_0.27;<|MERGE_RESOLUTION|>--- conflicted
+++ resolved
@@ -612,14 +612,9 @@
     mir_touchscreen_config_set_output_id;
 } MIR_CLIENT_0.26.1;
 
-<<<<<<< HEAD
-MIR_CLIENT_0.28 {  # New functions in Mir 0.28
-  global:
+MIR_CLIENT_0.28 {  # New functions in Mir 0.28 (or 1.0)
+  global:
+    mir_buffer_stream_get_microseconds_till_vblank;
     mir_output_has_custom_logical_size;
     mir_output_set_logical_size;
-=======
-MIR_CLIENT_0.28 {  # New functions in Mir 0.28 (or 1.0)
-  global:
-    mir_buffer_stream_get_microseconds_till_vblank;
->>>>>>> f579f84d
 } MIR_CLIENT_0.27;