--- conflicted
+++ resolved
@@ -35,19 +35,11 @@
 public:
     AndroidNativeDisplayContainer();
     virtual ~AndroidNativeDisplayContainer();
-<<<<<<< HEAD
-    
+
     MirEGLNativeDisplayType create(MirConnection* connection);
     void release(MirEGLNativeDisplayType display);
-    
+
     bool validate(MirEGLNativeDisplayType display) const;
-=======
-
-    mir_toolkit::MirEGLNativeDisplayType create(mir_toolkit::MirConnection* connection);
-    void release(mir_toolkit::MirEGLNativeDisplayType display);
-
-    bool validate(mir_toolkit::MirEGLNativeDisplayType display) const;
->>>>>>> 86da797a
 
 protected:
     AndroidNativeDisplayContainer(AndroidNativeDisplayContainer const&) = delete;
