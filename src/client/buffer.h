--- conflicted
+++ resolved
@@ -21,11 +21,8 @@
 
 #include "mir_toolkit/mir_buffer.h"
 #include "mir/geometry/size.h"
-<<<<<<< HEAD
 #include "atomic_callback.h"
-=======
 #include "mir_buffer.h"
->>>>>>> ece6f23a
 #include <memory>
 #include <chrono>
 #include <mutex>
@@ -45,6 +42,7 @@
         std::shared_ptr<ClientBuffer> const& buffer,
         MirConnection* connection,
         MirBufferUsage usage);
+
     int rpc_id() const override;
 
     void submitted() override;
@@ -65,12 +63,8 @@
 
     MirConnection* allocating_connection() const override;
 
-<<<<<<< HEAD
-    void increment_age();
-    void set_callback(mir_buffer_callback callback, void* context);
-=======
     void increment_age() override;
->>>>>>> ece6f23a
+    void set_callback(mir_buffer_callback callback, void* context) override;
 private:
     int const buffer_id;
     std::shared_ptr<ClientBuffer> const buffer;
