--- conflicted
+++ resolved
@@ -28,11 +28,6 @@
 #include "hwc_device.h"
 #include "hwc_fb_device.h"
 #include "hwc_layerlist.h"
-<<<<<<< HEAD
-#include "hwc_configuration.h"
-=======
-#include "hwc_vsync.h"
->>>>>>> 8b95c2e9
 #include "display.h"
 #include "real_hwc_wrapper.h"
 
@@ -112,24 +107,12 @@
     std::shared_ptr<HwcWrapper> const& wrapper,
     std::shared_ptr<LayerAdapter> const& layer_adapter) const
 {
-<<<<<<< HEAD
-    auto config = std::make_shared<mga::HwcBlankingControl>(wrapper);
-    return std::make_shared<mga::HwcDevice>(wrapper, config, layer_adapter);
-=======
-    auto syncer = std::make_shared<mga::HWCVsync>();
-    return std::make_shared<mga::HwcDevice>(wrapper, syncer, layer_adapter);
->>>>>>> 8b95c2e9
+    return std::make_shared<mga::HwcDevice>(wrapper, layer_adapter);
 }
 
 std::shared_ptr<mga::DisplayDevice> mga::ResourceFactory::create_hwc_fb_device(
     std::shared_ptr<HwcWrapper> const& wrapper,
     std::shared_ptr<framebuffer_device_t> const& fb_native_device) const
 {
-<<<<<<< HEAD
-    auto config = std::make_shared<mga::HwcBlankingControl>(wrapper);
-    return std::make_shared<mga::HwcFbDevice>(wrapper, fb_native_device, config);
-=======
-    auto syncer = std::make_shared<mga::HWCVsync>();
-    return std::make_shared<mga::HwcFbDevice>(wrapper, fb_native_device, syncer);
->>>>>>> 8b95c2e9
+    return std::make_shared<mga::HwcFbDevice>(wrapper, fb_native_device);
 }