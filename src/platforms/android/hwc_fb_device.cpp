--- conflicted
+++ resolved
@@ -36,14 +36,7 @@
 
 mga::HwcFbDevice::HwcFbDevice(
     std::shared_ptr<HwcWrapper> const& hwc_wrapper,
-    std::shared_ptr<framebuffer_device_t> const& fb_device,
-<<<<<<< HEAD
-    std::shared_ptr<HwcConfiguration> const& config) :
-    HWCCommonDevice(hwc_wrapper, config),
-=======
-    std::shared_ptr<HWCVsyncCoordinator> const& coordinator) :
-    HWCCommonDevice(hwc_wrapper, coordinator),
->>>>>>> 8b95c2e9
+    std::shared_ptr<framebuffer_device_t> const& fb_device) :
     hwc_wrapper(hwc_wrapper), 
     fb_device(fb_device),
     layer_list{std::make_shared<IntegerSourceCrop>(), {}, 1},
