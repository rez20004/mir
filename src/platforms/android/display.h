--- conflicted
+++ resolved
@@ -22,11 +22,8 @@
 #include "mir/graphics/display.h"
 #include "gl_context.h"
 #include "hwc_configuration.h"
-<<<<<<< HEAD
 #include "display_configuration.h"
-=======
 #include "overlay_optimization.h"
->>>>>>> 7adb2e63
 
 #include <memory>
 #include <mutex>
@@ -79,18 +76,15 @@
 
 private:
     std::shared_ptr<DisplayComponentFactory> const display_buffer_builder;
+    mutable std::mutex configuration_mutex;
     std::unique_ptr<HwcConfiguration> const hwc_config;
     DisplayAttribs attribs;
+    DisplayConfigurationOutput primary_configuration;
+
     PbufferGLContext gl_context;
-    mutable std::mutex configuration_mutex;
 
     //primary display is always connected
     std::unique_ptr<ConfigurableDisplayBuffer> const display_buffer;
-<<<<<<< HEAD
-    std::unique_ptr<HwcConfiguration> const hwc_config;
-    DisplayConfigurationOutput primary_configuration;
-=======
->>>>>>> 7adb2e63
 };
 
 }
