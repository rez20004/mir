/*
 * Copyright © 2013 Canonical Ltd.
 *
 * This program is free software: you can redistribute it and/or modify it
 * under the terms of the GNU Lesser General Public License version 3,
 * as published by the Free Software Foundation.
 *
 * This program is distributed in the hope that it will be useful,
 * but WITHOUT ANY WARRANTY; without even the implied warranty of
 * MERCHANTABILITY or FITNESS FOR A PARTICULAR PURPOSE.  See the
 * GNU Lesser General Public License for more details.
 *
 * You should have received a copy of the GNU Lesser General Public License
 * along with this program.  If not, see <http://www.gnu.org/licenses/>.
 *
 * Authored by:
 * Eleni Maria Stea <elenimaria.stea@canonical.com>
 * Alan Griffiths <alan@octopull.co.uk>
 */

#ifndef MIR_GRAPHICS_MESA_NATIVE_PLATFORM_H_
#define MIR_GRAPHICS_MESA_NATIVE_PLATFORM_H_

#include "mir/graphics/native_platform.h"
#include "display_helpers.h"

namespace mir
{
namespace graphics
{
namespace mesa
{
class InternalNativeDisplay; 

class NativePlatform : public graphics::NativePlatform
{
public:
    virtual ~NativePlatform();

    void initialize(std::shared_ptr<NestedContext> const& nested_context);
    std::shared_ptr<GraphicBufferAllocator> create_buffer_allocator() override;
    std::shared_ptr<PlatformIPCPackage> connection_ipc_package() override;
    std::shared_ptr<InternalClient> create_internal_client() override;
    void fill_buffer_package(
        BufferIpcMessage* packer, Buffer const* buffer, BufferIpcMsgType msg_type) const override;
<<<<<<< HEAD
=======
    std::shared_ptr<graphics::BufferWriter> make_buffer_writer() override;
>>>>>>> ed368c2b
    
    static std::shared_ptr<InternalNativeDisplay> internal_native_display();
    static bool internal_native_display_in_use();

private:
    int drm_fd;
    std::shared_ptr<NestedContext> nested_context;
    helpers::GBMHelper gbm;

    static std::shared_ptr<InternalNativeDisplay> ensure_internal_native_display(std::shared_ptr<PlatformIPCPackage> const& package);
    static void finish_internal_native_display();
};
}
}
}

#endif // MIR_GRAPHICS_MESA_NATIVE_PLATFORM_H_<|MERGE_RESOLUTION|>--- conflicted
+++ resolved
@@ -43,10 +43,7 @@
     std::shared_ptr<InternalClient> create_internal_client() override;
     void fill_buffer_package(
         BufferIpcMessage* packer, Buffer const* buffer, BufferIpcMsgType msg_type) const override;
-<<<<<<< HEAD
-=======
     std::shared_ptr<graphics::BufferWriter> make_buffer_writer() override;
->>>>>>> ed368c2b
     
     static std::shared_ptr<InternalNativeDisplay> internal_native_display();
     static bool internal_native_display_in_use();
