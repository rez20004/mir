/*
 * Copyright © 2013 Canonical Ltd.
 *
 * This program is free software: you can redistribute it and/or modify it
 * under the terms of the GNU Lesser General Public License version 3,
 * as published by the Free Software Foundation.
 *
 * This program is distributed in the hope that it will be useful,
 * but WITHOUT ANY WARRANTY; without even the implied warranty of
 * MERCHANTABILITY or FITNESS FOR A PARTICULAR PURPOSE.  See the
 * GNU Lesser General Public License for more details.
 *
 * You should have received a copy of the GNU Lesser General Public License
 * along with this program.  If not, see <http://www.gnu.org/licenses/>.
 *
 * Authored by: Kevin DuBois <kevin.dubois@canonical.com>
 */

#ifndef MIR_GRAPHICS_ANDROID_DISPLAY_BUFFER_H_
#define MIR_GRAPHICS_ANDROID_DISPLAY_BUFFER_H_

#include "configurable_display_buffer.h"
#include "mir/graphics/egl_resources.h"
#include "android_display_configuration.h"
#include "gl_context.h"
#include <system/window.h>

namespace mir
{
namespace graphics
{
namespace android
{

class DisplayDevice;
class FramebufferBundle;

class DisplayBuffer : public ConfigurableDisplayBuffer
{
public:
    DisplayBuffer(std::shared_ptr<FramebufferBundle> const& fb_bundle,
                  std::shared_ptr<DisplayDevice> const& display_device,
                  std::shared_ptr<ANativeWindow> const& native_window,
                  GLContext const& shared_gl_context);

    geometry::Rectangle view_area() const;
    void make_current();
    void release_current();
    void post_update();
    bool can_bypass() const override;

    void render_and_post_update(
        std::list<std::shared_ptr<Renderable>> const& renderlist,
        std::function<void(Renderable const&)> const& render_fn);
    MirOrientation orientation() const override;

    DisplayConfigurationOutput configuration() const;
    void configure(DisplayConfigurationOutput const&);

private:
    void render_and_post();

    std::shared_ptr<FramebufferBundle> const fb_bundle;
    std::shared_ptr<DisplayDevice> const display_device;
    std::shared_ptr<ANativeWindow> const native_window;
    GLContext gl_context;
<<<<<<< HEAD
    bool prepared;

    DisplayConfigurationOutput current_configuration;
=======
    MirOrientation rotation;
>>>>>>> 8a630242
};

}
}
}

#endif /* MIR_GRAPHICS_ANDROID_DISPLAY_BUFFER_H_ */<|MERGE_RESOLUTION|>--- conflicted
+++ resolved
@@ -64,13 +64,9 @@
     std::shared_ptr<DisplayDevice> const display_device;
     std::shared_ptr<ANativeWindow> const native_window;
     GLContext gl_context;
-<<<<<<< HEAD
     bool prepared;
-
     DisplayConfigurationOutput current_configuration;
-=======
     MirOrientation rotation;
->>>>>>> 8a630242
 };
 
 }
