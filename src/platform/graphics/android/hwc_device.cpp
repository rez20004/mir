--- conflicted
+++ resolved
@@ -41,19 +41,11 @@
 {
 }
 
-void mga::HwcDevice::prepare_gl()
+void mga::HwcDevice::prepare()
 {
-<<<<<<< HEAD
-}
-
-void mga::HwcDevice::prepare_gl()
-{
-    layer_list.with_native_list([this](hwc_display_contents_1_t& display_list)
-=======
     auto rc = 0;
     auto display_list = layer_list.native_list().lock();
     if (display_list)
->>>>>>> f6e04863
     {
         //note, although we only have a primary display right now,
         //      set the external and virtual displays to null as some drivers check for that
@@ -67,9 +59,16 @@
     }
 }
 
-void mga::HwcDevice::prepare_gl_and_overlays(std::list<std::shared_ptr<Renderable>> const&)
+void mga::HwcDevice::prepare_gl()
 {
-    prepare_gl();
+    layer_list.reset_composition_layers();
+    prepare();
+}
+
+void mga::HwcDevice::prepare_gl_and_overlays(std::list<std::shared_ptr<Renderable>> const& renderables)
+{
+    layer_list.set_composition_layers(renderables);
+    prepare();
 }
 
 void mga::HwcDevice::gpu_render(EGLDisplay dpy, EGLSurface sur)
