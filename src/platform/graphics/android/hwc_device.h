/*
 * Copyright © 2013 Canonical Ltd.
 *
 * This program is free software: you can redistribute it and/or modify it
 * under the terms of the GNU Lesser General Public License version 3,
 * as published by the Free Software Foundation.
 *
 * This program is distributed in the hope that it will be useful,
 * but WITHOUT ANY WARRANTY; without even the implied warranty of
 * MERCHANTABILITY or FITNESS FOR A PARTICULAR PURPOSE.  See the
 * GNU Lesser General Public License for more details.
 *
 * You should have received a copy of the GNU Lesser General Public License
 * along with this program.  If not, see <http://www.gnu.org/licenses/>.
 *
 * Authored by: Kevin DuBois <kevin.dubois@canonical.com>
 */

#ifndef MIR_GRAPHICS_ANDROID_HWC_DEVICE_H_
#define MIR_GRAPHICS_ANDROID_HWC_DEVICE_H_

#include "mir_toolkit/common.h"
#include "mir/graphics/android/sync_fence.h"
#include "hwc_common_device.h"
#include "hwc_layerlist.h"
#include <memory>

namespace mir
{
namespace graphics
{
class Buffer;

namespace android
{
class HWCVsyncCoordinator;
class SyncFileOps;

class HwcDevice : public HWCCommonDevice
{
public:
    HwcDevice(std::shared_ptr<hwc_composer_device_1> const& hwc_device,
              std::shared_ptr<HWCVsyncCoordinator> const& coordinator,
              std::shared_ptr<SyncFileOps> const& sync_ops);

    void prepare_gl();
    void prepare_gl_and_overlays(std::list<std::shared_ptr<Renderable>> const& list); 
    void gpu_render(EGLDisplay dpy, EGLSurface sur);
    void post(Buffer const& buffer);

private:
    FBTargetLayerList layer_list;

<<<<<<< HEAD
    SyncFence last_display_fence;
=======
>>>>>>> dfa69c47
    std::shared_ptr<SyncFileOps> const sync_ops;
    unsigned int primary_display_config;
    MirPixelFormat fb_format;
    static size_t const num_displays{3}; //primary, external, virtual
};

}
}
}

#endif /* MIR_GRAPHICS_ANDROID_HWC_DEVICE_H_ */<|MERGE_RESOLUTION|>--- conflicted
+++ resolved
@@ -51,10 +51,6 @@
 private:
     FBTargetLayerList layer_list;
 
-<<<<<<< HEAD
-    SyncFence last_display_fence;
-=======
->>>>>>> dfa69c47
     std::shared_ptr<SyncFileOps> const sync_ops;
     unsigned int primary_display_config;
     MirPixelFormat fb_format;
