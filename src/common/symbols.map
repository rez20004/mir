MIR_COMMON_0.25 {
 global:
  extern "C++" {
# The following symbols come from running a script over the generated docs. Vis:
# ../tools/process_doxygen_xml.py doc/xml/*.xml | grep "^mircommon public" | sed "s/mircommon public: /    /" | sort  
    mir::detail::libname_impl*;
    mir::detail::RefCountedLibrary::operator*;
    mir::detail::RefCountedLibrary::?RefCountedLibrary*;
    mir::detail::RefCountedLibrary::RefCountedLibrary*;
    mir::dispatch::ActionQueue::ActionQueue*;
    mir::dispatch::ActionQueue::dispatch*;
    mir::dispatch::ActionQueue::enqueue*;
    mir::dispatch::ActionQueue::relevant_events*;
    mir::dispatch::ActionQueue::watch_fd*;
    mir::dispatch::Dispatchable::?Dispatchable*;
    mir::dispatch::Dispatchable::Dispatchable*;
    mir::dispatch::Dispatchable::operator*;
    mir::dispatch::MultiplexingDispatchable::add_watch*;
    mir::dispatch::MultiplexingDispatchable::dispatch*;
    mir::dispatch::MultiplexingDispatchable::?MultiplexingDispatchable*;
    mir::dispatch::MultiplexingDispatchable::MultiplexingDispatchable*;
    mir::dispatch::MultiplexingDispatchable::operator*;
    mir::dispatch::MultiplexingDispatchable::relevant_events*;
    mir::dispatch::MultiplexingDispatchable::remove_watch*;
    mir::dispatch::MultiplexingDispatchable::watch_fd*;
    mir::dispatch::ReadableFd::dispatch*;
    mir::dispatch::ReadableFd::ReadableFd*;
    mir::dispatch::ReadableFd::relevant_events*;
    mir::dispatch::ReadableFd::watch_fd*;
    mir::dispatch::ThreadedDispatcher::add_thread*;
    mir::dispatch::ThreadedDispatcher::remove_thread*;
    mir::dispatch::ThreadedDispatcher::?ThreadedDispatcher*;
    mir::dispatch::ThreadedDispatcher::ThreadedDispatcher*;
    mir::Fd::Fd*;
    mir::Fd::invalid*;
    mir::Fd::operator*;
    mir::graphics::NativeBuffer::?NativeBuffer*;
    mir::graphics::NativeBuffer::NativeBuffer*;
    mir::graphics::NativeBuffer::operator*;
    mir::input::Keymap::Keymap*;
    mir::libraries_for_path*;
    mir::log*;
    mir::logging::DumbConsoleLogger::log*;
    mir::logging::log*;
    mir::logging::Logger::log*;
    mir::logging::Logger::?Logger*;
    mir::logging::Logger::Logger*;
    mir::logging::Logger::operator*;
    mir::logging::set_logger*;
    mir::logv*;
    mir::PosixRWMutex::lock*;
    mir::PosixRWMutex::lock_shared*;
    mir::PosixRWMutex::operator*;
    mir::PosixRWMutex::?PosixRWMutex*;
    mir::PosixRWMutex::PosixRWMutex*;
    mir::PosixRWMutex::try_lock*;
    mir::PosixRWMutex::try_lock_shared*;
    mir::PosixRWMutex::unlock*;
    mir::PosixRWMutex::unlock_shared*;
    mir::select_libraries_for_path*;
    mir::SharedLibrary::load_symbol*;
    mir::SharedLibraryProberReport::operator*;
    mir::SharedLibraryProberReport::?SharedLibraryProberReport*;
    mir::SharedLibraryProberReport::SharedLibraryProberReport*;
    mir::SharedLibrary::?SharedLibrary*;
    mir::SharedLibrary::SharedLibrary*;
    non-virtual?thunk?to?mir::dispatch::ActionQueue::dispatch*;
    non-virtual?thunk?to?mir::dispatch::ActionQueue::relevant_events*;
    non-virtual?thunk?to?mir::dispatch::ActionQueue::watch_fd*;
    non-virtual?thunk?to?mir::dispatch::Dispatchable::?Dispatchable*;
    non-virtual?thunk?to?mir::dispatch::MultiplexingDispatchable::dispatch*;
    non-virtual?thunk?to?mir::dispatch::MultiplexingDispatchable::?MultiplexingDispatchable*;
    non-virtual?thunk?to?mir::dispatch::MultiplexingDispatchable::relevant_events*;
    non-virtual?thunk?to?mir::dispatch::MultiplexingDispatchable::watch_fd*;
    non-virtual?thunk?to?mir::dispatch::ReadableFd::dispatch*;
    non-virtual?thunk?to?mir::dispatch::ReadableFd::relevant_events*;
    non-virtual?thunk?to?mir::dispatch::ReadableFd::watch_fd*;
    non-virtual?thunk?to?mir::graphics::NativeBuffer::?NativeBuffer*;
    non-virtual?thunk?to?mir::logging::DumbConsoleLogger::log*;
    non-virtual?thunk?to?mir::logging::Logger::log*;
    non-virtual?thunk?to?mir::logging::Logger::?Logger*;
    non-virtual?thunk?to?mir::SharedLibraryProberReport::?SharedLibraryProberReport*;
    typeinfo?for?mir::detail::RefCountedLibrary;
    typeinfo?for?mir::dispatch::ActionQueue;
    typeinfo?for?mir::dispatch::Dispatchable;
    typeinfo?for?mir::dispatch::MultiplexingDispatchable;
    typeinfo?for?mir::dispatch::ReadableFd;
    typeinfo?for?mir::dispatch::ThreadedDispatcher;
    typeinfo?for?mir::events::ContactState;
    typeinfo?for?mir::events::InputDeviceState;
    typeinfo?for?mir::Fd;
    typeinfo?for?mir::graphics::NativeBuffer;
    typeinfo?for?mir::input::Keymap;
    typeinfo?for?mir::IntOwnedFd;
    typeinfo?for?mir::logging::DumbConsoleLogger;
    typeinfo?for?mir::logging::Logger;
    typeinfo?for?mir::logging::NullSharedLibraryProberReport;
    typeinfo?for?mir::PosixRWMutex;
    typeinfo?for?mir::SharedLibrary;
    typeinfo?for?mir::SharedLibraryProberReport;
    typeinfo?for?mir::time::PosixTimestamp;
    vtable?for?mir::detail::RefCountedLibrary;
    vtable?for?mir::dispatch::ActionQueue;
    vtable?for?mir::dispatch::Dispatchable;
    vtable?for?mir::dispatch::MultiplexingDispatchable;
    vtable?for?mir::dispatch::ReadableFd;
    vtable?for?mir::dispatch::ThreadedDispatcher;
    vtable?for?mir::events::ContactState;
    vtable?for?mir::events::InputDeviceState;
    vtable?for?mir::Fd;
    vtable?for?mir::graphics::NativeBuffer;
    vtable?for?mir::input::Keymap;
    vtable?for?mir::IntOwnedFd;
    vtable?for?mir::logging::DumbConsoleLogger;
    vtable?for?mir::logging::Logger;
    vtable?for?mir::logging::NullSharedLibraryProberReport;
    vtable?for?mir::PosixRWMutex;
    vtable?for?mir::SharedLibrary;
    vtable?for?mir::SharedLibraryProberReport;
    vtable?for?mir::time::PosixTimestamp;

    # These symbols are supposed to be "private" (they're under src/include)
    # but they are used by libmirplatform, libmirclient or libmirserver
    mir::default_server_socket;
    mir::logging::input_timestamp*;
    mir::RecursiveReadLock::?RecursiveReadLock*;
    mir::RecursiveReadLock::RecursiveReadLock*;
    mir::RecursiveReadWriteMutex::read_lock*;
    mir::RecursiveReadWriteMutex::read_unlock*;
    mir::RecursiveReadWriteMutex::write_lock*;
    mir::RecursiveReadWriteMutex::write_unlock*;
    mir::report::lttng::TracepointProvider::?TracepointProvider*;
    mir::report::lttng::TracepointProvider::TracepointProvider*;
    mir::set_thread_name*;
    vtable?for?mir::time::SteadyClock;
    vtable?for?mir::time::Clock;

    mir::send_fds*;

    mir::fd_reception_error::fd_reception_error*;
    mir::receive_data*;
    mir::socket_error::socket_error*;
    mir::socket_error_is_transient*;
    mir::socket_disconnected_error*;
    typeinfo?for?mir::fd_reception_error;
    typeinfo?for?mir::socket_error;
    typeinfo?for?mir::socket_disconnected_error;

    mir::SignalBlocker::SignalBlocker*;
    mir::SignalBlocker::?SignalBlocker*;
    };
  local: *;
};

MIR_COMMON_0.25_PRIVATE {
 global:
  __android_log_print;
  systemTime;
  extern "C++" {
# New functions in Mir 0.16
      # These symbols are supposed to be "private" (they're under 3rd_party)
      # but they are used by libmirplatform, libmirclient or libmirserver
      mir::write_to_log;
      typeinfo?for?android::RefBase;

# New functions in Mir 0.19.0
      # These symbols are supposed to be "private" (they're under src/include)
      # but they are used by libmirplatform, libmirclient or libmirserver
      typeinfo?for?mir::time::SteadyClock;
      mir::detail::libname_impl*;

# New functions in Mir 0.22
      # These symbols are supposed to be "private" (they're under src/include)
      # but they are used by libmirplatform, libmirclient or libmirserver
       MirEvent::to_surface*;
# The above line matches these, but added to document why they disappeared
#       MirEvent::to_surface_output*;   *** removed in Mir 0.26 ***
#       MirEvent::to_surface_placement*;*** removed in Mir 0.26 ***
       MirEvent::to_resize*;
       MirEvent::to_orientation*;
#       MirEvent::to_close_surface*;    *** removed in Mir 0.26 ***
       MirEvent::to_keymap*;
       MirEvent::to_input*;
       MirEvent::to_prompt_session*;
       MirEvent::serialize*;
       MirEvent::deserialize*;
       MirEvent::clone*;
       MirEvent::type*;
       MirCloseSurfaceEvent::MirCloseSurfaceEvent*;
       MirCloseSurfaceEvent::surface_id*;
       MirCloseSurfaceEvent::set_surface_id*;
       MirSurfaceOutputEvent::MirSurfaceOutputEvent*;
       MirSurfaceOutputEvent::surface_id*;
       MirSurfaceOutputEvent::set_surface_id*;
       MirSurfaceOutputEvent::dpi*;
       MirSurfaceOutputEvent::set_dpi*;
       MirSurfaceOutputEvent::scale*;
       MirSurfaceOutputEvent::set_scale*;
       MirSurfaceOutputEvent::form_factor*;
       MirSurfaceOutputEvent::set_form_factor*;
       MirSurfaceOutputEvent::output_id*;
       MirSurfaceOutputEvent::set_output_id*;
       MirResizeEvent::MirResizeEvent*;
       MirResizeEvent::surface_id*;
       MirResizeEvent::set_surface_id*;
       MirResizeEvent::width*;
       MirResizeEvent::set_width*;
       MirResizeEvent::height*;
       MirResizeEvent::set_height*;
       MirSurfaceEvent::MirSurfaceEvent*;
       MirSurfaceEvent::id*;
       MirSurfaceEvent::set_id*;
       MirSurfaceEvent::attrib*;
       MirSurfaceEvent::set_attrib*;
       MirSurfaceEvent::value*;
       MirSurfaceEvent::set_value*;
       MirInputConfigurationEvent::MirInputConfigurationEvent*;
       MirInputConfigurationEvent::action*;
       MirInputConfigurationEvent::set_action*;
       MirInputConfigurationEvent::when*;
       MirInputConfigurationEvent::set_when*;
       MirInputConfigurationEvent::id*;
       MirInputConfigurationEvent::set_id*;
       MirInputEvent::cookie*;
       MirInputEvent::device_id*;
       MirInputEvent::event_time*;
       MirInputEvent::input_type*;
       MirInputEvent::modifiers*;
       MirInputEvent::set_cookie*;
       MirInputEvent::set_device_id*;
       MirInputEvent::set_event_time*;
       MirInputEvent::set_modifiers*;
       MirInputEvent::to_keyboard*;
       MirInputEvent::to_pointer*;
       MirInputEvent::to_touch*;
       MirKeyboardEvent::MirKeyboardEvent*;
       MirKeyboardEvent::device_id*;
       MirKeyboardEvent::set_device_id*;
       MirKeyboardEvent::source_id*;
       MirKeyboardEvent::set_source_id*;
       MirKeyboardEvent::action*;
       MirKeyboardEvent::set_action*;
       MirKeyboardEvent::modifiers*;
       MirKeyboardEvent::set_modifiers*;
       MirKeyboardEvent::key_code*;
       MirKeyboardEvent::set_key_code*;
       MirKeyboardEvent::scan_code*;
       MirKeyboardEvent::set_scan_code*;
       MirKeyboardEvent::event_time*;
       MirKeyboardEvent::set_event_time*;
       MirKeyboardEvent::cookie*;
       MirKeyboardEvent::set_cookie*;
       MirKeymapEvent::MirKeymapEvent*;
       MirKeymapEvent::surface_id*;
       MirKeymapEvent::set_surface_id*;
       MirKeymapEvent::device_id*;
       MirKeymapEvent::set_device_id*;
       MirKeymapEvent::buffer*;
       MirKeymapEvent::set_buffer*;
       MirKeymapEvent::free_buffer*;
       MirKeymapEvent::size*;
       MirKeymapEvent::set_size*;
       MirPointerEvent::MirPointerEvent*;
       MirPointerEvent::action*;
       MirPointerEvent::buttons*;
       MirPointerEvent::dx*;
       MirPointerEvent::dy*;
       MirPointerEvent::hscroll*;
       MirPointerEvent::set_action*;
       MirPointerEvent::set_buttons*;
       MirPointerEvent::set_dx*;
       MirPointerEvent::set_dy*;
       MirPointerEvent::set_hscroll*;
       MirPointerEvent::set_vscroll*;
       MirPointerEvent::set_x*;
       MirPointerEvent::set_y*;
       MirPointerEvent::vscroll*;
       MirPointerEvent::x*;
       MirPointerEvent::y*;
       MirTouchEvent::MirTouchEvent*;
       MirTouchEvent::buttons*;
       MirTouchEvent::set_buttons*;
       MirTouchEvent::event_time*;
       MirTouchEvent::set_event_time*;
       MirTouchEvent::pointer_count*;
       MirTouchEvent::set_pointer_count*;
       MirTouchEvent::pointer_coordinates*;
       MirTouchEvent::id*;
       MirTouchEvent::set_id*;
       MirTouchEvent::x*;
       MirTouchEvent::set_x*;
       MirTouchEvent::y*;
       MirTouchEvent::set_y*;
       MirTouchEvent::touch_major*;
       MirTouchEvent::set_touch_major*;
       MirTouchEvent::touch_minor*;
       MirTouchEvent::set_touch_minor*;
       MirTouchEvent::pressure*;
       MirTouchEvent::set_pressure*;
       MirTouchEvent::orientation*;
       MirTouchEvent::set_orientation*;
       MirTouchEvent::vscroll*;
       MirTouchEvent::set_vscroll*;
       MirTouchEvent::hscroll*;
       MirTouchEvent::set_hscroll*;
       MirTouchEvent::tool_type*;
       MirTouchEvent::set_tool_type*;
       MirTouchEvent::action*;
       MirTouchEvent::set_action*;
       MirOrientationEvent::MirOrientationEvent*;
       MirOrientationEvent::surface_id*;
       MirOrientationEvent::set_surface_id*;
       MirOrientationEvent::direction*;
       MirOrientationEvent::set_direction*;
       MirPromptSessionEvent::MirPromptSessionEvent*;
       MirPromptSessionEvent::new_state*;
       MirPromptSessionEvent::set_new_state*;

# New functions in Mir 0.24
      # These symbols are supposed to be "private" (they're under src/include)
      # but they are used by libmirplatform, libmirclient or libmirserver
       android::InputPublisher::publishEventBuffer*;
       MirEvent::to_input_device_state*;
       MirInputDeviceStateEvent::MirInputDeviceStateEvent*;
       MirInputDeviceStateEvent::device_count*;
       MirInputDeviceStateEvent::device_id*;
       MirInputDeviceStateEvent::device_pointer_buttons*;
       MirInputDeviceStateEvent::device_pressed_keys_count*;
       MirInputDeviceStateEvent::modifiers*;
       MirInputDeviceStateEvent::pointer_axis*;
       MirInputDeviceStateEvent::pointer_buttons*;
       MirInputDeviceStateEvent::set_modifiers*;
       MirInputDeviceStateEvent::set_pointer_axis*;
       MirInputDeviceStateEvent::set_pointer_buttons*;
       MirInputDeviceStateEvent::set_when*;
       MirInputDeviceStateEvent::when*;
       mir::time::SteadyClock::now*;
       mir::time::SteadyClock::min_wait_until*;
       android::MotionEvent::initialize*;
       mir::dispatch::epoll_to_fd_event*;
       mir::dispatch::fd_event_to_epoll*;

# New functions in Mir 0.25
      # These symbols are supposed to be "private" (they're under src/include)
      # but they are used by libmirplatform, libmirclient or libmirserver
      MirSurfacePlacementEvent::MirSurfacePlacementEvent*;
      MirSurfacePlacementEvent::id*;
      MirSurfacePlacementEvent::set_id*;
      MirSurfacePlacementEvent::placement*;
      MirSurfacePlacementEvent::set_placement*;
      MirInputDeviceStateEvent::device_pressed_keys_for_index*;
      MirInputDeviceStateEvent::set_device_states*;
      MirEvent::MirEvent*;
      MirEvent::operator*;
      MirInputEvent::operator*;
      mir::output_type_name*;
      MirSurfaceOutputEvent::refresh_rate*;
      MirSurfaceOutputEvent::set_refresh_rate*;
      mir::output_type_name*;
      mir::PosixRWMutex::PosixRWMutex*;
      mir::PosixRWMutex::?PosixRWMutex*;
      mir::PosixRWMutex::lock*;
      mir::PosixRWMutex::try_lock*;
      mir::PosixRWMutex::unlock*;
      mir::PosixRWMutex::shared_lock*;
      mir::PosixRWMutex::try_shared_lock*;
      mir::PosixRWMutex::unlock_shared*;
    };
} MIR_COMMON_0.25;

MIR_COMMON_0.26 {
 global:
  extern "C++" {
      mir::graphics::Edid::*;
      MirInputDevice::?MirInputDevice*;
      MirInputDevice::MirInputDevice*;
      MirInputDevice::capabilities*;
      MirInputDevice::has_keyboard_config*;
      MirInputDevice::has_pointer_config*;
      MirInputDevice::has_touchpad_config*;
      MirInputDevice::has_touchscreen_config*;
      MirInputDevice::id*;
      MirInputDevice::keyboard_config*;
      MirInputDevice::name*;
      MirInputDevice::operator*;
      MirInputDevice::pointer_config*;
      MirInputDevice::set_keyboard_config*;
      MirInputDevice::set_pointer_config*;
      MirInputDevice::set_touchpad_config*;
      MirInputDevice::set_touchscreen_config*;
      MirInputDevice::touchpad_config*;
      MirInputDevice::touchscreen_config*;
      MirInputDevice::unique_id*;
      MirInputConfig::?MirInputConfig*;
      MirInputConfig::MirInputConfig*;
      MirInputConfig::add_device_config*;
      MirInputConfig::for_each*;
      MirInputConfig::get_device_config_by_id*;
      MirInputConfig::get_device_config_by_index*;
      MirInputConfig::operator*;
      MirInputConfig::remove_device_by_id*;
      MirInputConfig::size*;
      MirKeyboardConfig::?MirKeyboardConfig*;
      MirKeyboardConfig::MirKeyboardConfig*;
      MirKeyboardConfig::device_keymap*;
      MirKeyboardConfig::operator*;
      MirPointerConfig::?MirPointerConfig*;
      MirPointerConfig::MirPointerConfig*;
      MirPointerConfig::acceleration*;
      MirPointerConfig::cursor_acceleration_bias*;
      MirPointerConfig::handedness*;
      MirPointerConfig::horizontal_scroll_scale*;
      MirPointerConfig::operator*;
      MirPointerConfig::vertical_scroll_scale*;
      MirTouchpadConfig::?MirTouchpadConfig*;
      MirTouchpadConfig::MirTouchpadConfig*;
      MirTouchpadConfig::button_down_scroll_button*;
      MirTouchpadConfig::click_mode*;
      MirTouchpadConfig::disable_while_typing*;
      MirTouchpadConfig::disable_with_mouse*;
      MirTouchpadConfig::middle_mouse_button_emulation*;
      MirTouchpadConfig::operator*;
      MirTouchpadConfig::scroll_mode*;
      MirTouchpadConfig::tap_to_click*;
      MirTouchscreenConfig::?MirTouchscreenConfig*;
      MirTouchscreenConfig::MirTouchscreenConfig*;
      MirTouchscreenConfig::output_id*;
      MirTouchscreenConfig::mapping_mode*;
      MirTouchscreenConfig::operator*;
      mir::input::deserialize_input_config*;
      mir::input::serialize_input_config*;
      operator*;
      typeinfo?for?MirPointerConfig;
      typeinfo?for?MirTouchpadConfig;
      typeinfo?for?MirTouchscreenConfig;
      typeinfo?for?MirKeyboardConfig;
      typeinfo?for?MirInputConfig;
      typeinfo?for?MirInputDevice;
      MirEvent::to_close_window*;
      MirEvent::to_window_output*;
      MirEvent::to_window_placement*;
  };
} MIR_COMMON_0.25;

<<<<<<< HEAD

MIR_COMMON_0.27 {
 global:
  extern "C++" {
      MirKeyboardEvent::text*;
      MirKeyboardEvent::set_text*;
=======
MIR_COMMON_0.27 {
 global:
  extern "C++" {
      MirInputEvent::window_id*;
      MirInputEvent::set_window_id*;
      MirInputDeviceStateEvent::window_id*;
      MirInputDeviceStateEvent::set_window_id*;
>>>>>>> 090a8793
  };
} MIR_COMMON_0.26;<|MERGE_RESOLUTION|>--- conflicted
+++ resolved
@@ -442,21 +442,14 @@
   };
 } MIR_COMMON_0.25;
 
-<<<<<<< HEAD
-
 MIR_COMMON_0.27 {
  global:
   extern "C++" {
+      MirInputDeviceStateEvent::set_window_id*;
+      MirInputDeviceStateEvent::window_id*;
+      MirInputEvent::set_window_id*;
+      MirInputEvent::window_id*;
+      MirKeyboardEvent::set_text*;
       MirKeyboardEvent::text*;
-      MirKeyboardEvent::set_text*;
-=======
-MIR_COMMON_0.27 {
- global:
-  extern "C++" {
-      MirInputEvent::window_id*;
-      MirInputEvent::set_window_id*;
-      MirInputDeviceStateEvent::window_id*;
-      MirInputDeviceStateEvent::set_window_id*;
->>>>>>> 090a8793
   };
 } MIR_COMMON_0.26;