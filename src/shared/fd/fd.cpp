--- conflicted
+++ resolved
@@ -21,6 +21,11 @@
 
 mir::Fd::Fd() :
     Fd{invalid}
+{
+}
+
+mir::Fd::Fd(IntOwnedFd fd) :
+    fd{std::make_shared<int>(fd.int_owned_fd)}
 {
 }
 
@@ -48,20 +53,6 @@
 
 mir::Fd::operator int() const
 {
-<<<<<<< HEAD
-    return fd;
-}
-
-mir::IntOwnedFd::IntOwnedFd(int fd) :
-    Fd(fd)
-{
-}
-
-mir::IntOwnedFd::~IntOwnedFd()
-{
-} 
-=======
     if (fd) return *fd;
     return invalid;
-}
->>>>>>> 0cf53093
+}