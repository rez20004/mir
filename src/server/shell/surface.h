--- conflicted
+++ resolved
@@ -55,13 +55,9 @@
 
     virtual void destroy();
 
-<<<<<<< HEAD
-    void shutdown();
-    
-    std::string name() const;
-=======
     virtual void shutdown();
->>>>>>> d40455ec
+
+    virtual std::string name() const;
 
     virtual geometry::Size size() const;
 
@@ -71,14 +67,9 @@
 
     virtual std::shared_ptr<compositor::Buffer> client_buffer() const;
 
-<<<<<<< HEAD
-    bool supports_input() const;
-    int client_input_fd() const;
-    int server_input_fd() const;
-=======
     virtual bool supports_input() const;
     virtual int client_input_fd() const;
->>>>>>> d40455ec
+    virtual int server_input_fd() const;
 
 private:
     std::shared_ptr<SurfaceBuilder> const builder;
