--- conflicted
+++ resolved
@@ -32,15 +32,10 @@
 namespace msh = mir::shell;
 
 msh::ApplicationSession::ApplicationSession(
-<<<<<<< HEAD
     std::shared_ptr<SurfaceFactory> const& surface_factory,
+    std::shared_ptr<msh::InputTargetListener> const& input_target_listener,
     std::string const& session_name,
     std::shared_ptr<mir::EventSink> const& sink) :
-=======
-    std::shared_ptr<msh::SurfaceFactory> const& surface_factory,
-    std::shared_ptr<msh::InputTargetListener> const& input_target_listener,
-    std::string const& session_name) :
->>>>>>> 3c039bd7
     surface_factory(surface_factory),
     input_target_listener(input_target_listener),
     session_name(session_name),
