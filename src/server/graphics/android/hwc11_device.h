/*
 * Copyright © 2013 Canonical Ltd.
 *
 * This program is free software: you can redistribute it and/or modify it
 * under the terms of the GNU General Public License version 3,
 * as published by the Free Software Foundation.
 *
 * This program is distributed in the hope that it will be useful,
 * but WITHOUT ANY WARRANTY; without even the implied warranty of
 * MERCHANTABILITY or FITNESS FOR A PARTICULAR PURPOSE.  See the
 * GNU General Public License for more details.
 *
 * You should have received a copy of the GNU General Public License
 * along with this program.  If not, see <http://www.gnu.org/licenses/>.
 *
 * Authored by: Kevin DuBois <kevin.dubois@canonical.com>
 */

#ifndef MIR_GRAPHICS_ANDROID_HWC11_DEVICE_H_
#define MIR_GRAPHICS_ANDROID_HWC11_DEVICE_H_
#include "hwc_common_device.h"
#include <memory>

namespace mir
{
namespace graphics
{
namespace android
{
class HWCLayerOrganizer;


class HWC11Device : public HWCCommonDevice
{
public:
    HWC11Device(std::shared_ptr<hwc_composer_device_1> const& hwc_device,
                std::shared_ptr<HWCLayerOrganizer> const& organizer,
                std::shared_ptr<DisplaySupportProvider> const& fbdev);
    ~HWC11Device() noexcept;

    geometry::Size display_size() const; 
    geometry::PixelFormat display_format() const;
    unsigned int number_of_framebuffers_available() const;
    void set_next_frontbuffer(std::shared_ptr<AndroidBuffer> const& buffer);
 
    void commit_frame();

private:
    std::shared_ptr<HWCLayerOrganizer> const layer_organizer;
<<<<<<< HEAD
    std::shared_ptr<FBDevice> const fb_device;
=======
    std::shared_ptr<DisplaySupportProvider> const fb_device;
    std::mutex vsync_wait_mutex;
    std::condition_variable vsync_trigger;
    bool vsync_occurred;
>>>>>>> ab0ef6fc
    unsigned int primary_display_config;
};

}
}
}

#endif /* MIR_GRAPHICS_ANDROID_HWC11_DEVICE_H_ */<|MERGE_RESOLUTION|>--- conflicted
+++ resolved
@@ -47,14 +47,7 @@
 
 private:
     std::shared_ptr<HWCLayerOrganizer> const layer_organizer;
-<<<<<<< HEAD
-    std::shared_ptr<FBDevice> const fb_device;
-=======
     std::shared_ptr<DisplaySupportProvider> const fb_device;
-    std::mutex vsync_wait_mutex;
-    std::condition_variable vsync_trigger;
-    bool vsync_occurred;
->>>>>>> ab0ef6fc
     unsigned int primary_display_config;
 };
 
