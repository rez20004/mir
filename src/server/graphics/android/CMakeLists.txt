--- conflicted
+++ resolved
@@ -20,11 +20,8 @@
   android_framebuffer_window.cpp
   android_display_factory.cpp
   android_alloc_adaptor.cpp
-<<<<<<< HEAD
   server_render_window.cpp
   default_framebuffer_factory.cpp
-=======
->>>>>>> 82d0aebd
   fb_swapper.cpp
 )
 
