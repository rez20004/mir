--- conflicted
+++ resolved
@@ -27,17 +27,12 @@
     std::shared_ptr<mga::DisplaySupportProvider> const& fb_device) const
 {
     auto layer_list = std::make_shared<mga::HWCLayerList>();
-<<<<<<< HEAD
-    auto fb = std::make_shared<mga::DefaultFBDevice>(fb_device);
-    return std::make_shared<mga::HWC11Device>(hwc_device, layer_list, fb);
+    return std::make_shared<mga::HWC11Device>(hwc_device, layer_list, fb_device);
 }
 
 std::shared_ptr<mga::HWCDevice> mga::AndroidHWCFactory::create_hwc_1_0(
     std::shared_ptr<hwc_composer_device_1> const& /* hwc_device */,
-    std::shared_ptr<framebuffer_device_t> const& /* fb_device */) const
+    std::shared_ptr<mga::DisplaySupportProvider> const& /*fb_device*/) const
 {
     return std::shared_ptr<mga::HWCDevice>();
-=======
-    return std::make_shared<mga::HWC11Device>(hwc_device, layer_list, fb_device);
->>>>>>> ab0ef6fc
 }