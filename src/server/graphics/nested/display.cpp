--- conflicted
+++ resolved
@@ -367,14 +367,13 @@
     return egl_display.create_gl_context();
 }
 
-<<<<<<< HEAD
-mg::Frame mgn::Display::last_frame_on(unsigned) const
-{
-    return {}; // TODO after the client API exists for us to get it
-=======
 bool mgn::Display::apply_if_configuration_preserves_display_buffers(
     mg::DisplayConfiguration const& /*conf*/) const
 {
     return false;
->>>>>>> f8cc95ca
+}
+
+mg::Frame mgn::Display::last_frame_on(unsigned) const
+{
+    return {}; // TODO after the client API exists for us to get it
 }