/*
 * Copyright © 2013 Canonical Ltd.
 *
 * This program is free software: you can redistribute it and/or modify it
 * under the terms of the GNU General Public License version 3,
 * as published by the Free Software Foundation.
 *
 * This program is distributed in the hope that it will be useful,
 * but WITHOUT ANY WARRANTY; without even the implied warranty of
 * MERCHANTABILITY or FITNESS FOR A PARTICULAR PURPOSE.  See the
 * GNU General Public License for more details.
 *
 * You should have received a copy of the GNU General Public License
 * along with this program.  If not, see <http://www.gnu.org/licenses/>.
 *
 * Authored by: Alan Griffiths <alan@octopull.co.uk>
 */

#include "display_buffer.h"

#include "host_connection.h"
#include "host_stream.h"
#include "mir/graphics/pixel_format_utils.h"
#include "mir/graphics/egl_error.h"
#include "mir/events/event_private.h"

#include <sstream>
#include <boost/throw_exception.hpp>
#include <stdexcept>

namespace mg = mir::graphics;
namespace mgn = mir::graphics::nested;
namespace geom = mir::geometry;

namespace
{
std::shared_ptr<mgn::HostStream> create_host_stream(
    mgn::HostConnection& connection,
    mg::DisplayConfigurationOutput const& output)
{
    mg::BufferProperties properties(output.extents().size, output.current_format, mg::BufferUsage::hardware);
    return connection.create_stream(properties);
}

std::shared_ptr<mgn::HostSurface> create_host_surface(
    mgn::HostConnection& connection,
    std::shared_ptr<mgn::HostStream> const& host_stream,
    mg::DisplayConfigurationOutput const& output)
{
    std::ostringstream surface_title;
    surface_title << "Mir nested display for output #" << output.id.as_value();
    mg::BufferProperties properties(output.extents().size, output.current_format, mg::BufferUsage::hardware);
    return connection.create_surface(
        host_stream, mir::geometry::Displacement{0, 0}, properties,
        surface_title.str().c_str(), static_cast<uint32_t>(output.id.as_value()));
}
}

mgn::detail::DisplayBuffer::DisplayBuffer(
    EGLDisplayHandle const& egl_display,
<<<<<<< HEAD
    std::shared_ptr<HostSurface> const& host_surface,
    geometry::Rectangle const& area,
    MirPixelFormat preferred_format,
    std::shared_ptr<HostConnection> const& host_connection,
    mgn::PassthroughOption const option) :
=======
    mg::DisplayConfigurationOutput best_output,
    std::shared_ptr<HostConnection> const& host_connection) :
>>>>>>> f8cc95ca
    egl_display(egl_display),
    host_stream{create_host_stream(*host_connection, best_output)},
    host_surface{create_host_surface(*host_connection, host_stream, best_output)},
    host_connection{host_connection},
    egl_config{egl_display.choose_windowed_config(best_output.current_format)},
    egl_context{egl_display, eglCreateContext(egl_display, egl_config, egl_display.egl_context(), nested_egl_context_attribs)},
<<<<<<< HEAD
    area{area.top_left, area.size},
    egl_surface{egl_display, host_surface->egl_native_window(), egl_config},
    passthrough_option(option)
=======
    area{best_output.extents()},
    egl_surface{egl_display, host_stream->egl_native_window(), egl_config} 
>>>>>>> f8cc95ca
{
    host_surface->set_event_handler(event_thunk, this);
}

geom::Rectangle mgn::detail::DisplayBuffer::view_area() const
{
    return area;
}

void mgn::detail::DisplayBuffer::make_current()
{
    if (eglMakeCurrent(egl_display, egl_surface, egl_surface, egl_context) != EGL_TRUE)
        BOOST_THROW_EXCEPTION(mg::egl_error("Nested Mir Display Error: Failed to update EGL surface"));
}

void mgn::detail::DisplayBuffer::release_current()
{
    eglMakeCurrent(egl_display, EGL_NO_SURFACE, EGL_NO_SURFACE, EGL_NO_CONTEXT);
}

void mgn::detail::DisplayBuffer::swap_buffers()
{
    eglSwapBuffers(egl_display, egl_surface);
}

void mgn::detail::DisplayBuffer::bind()
{
}

bool mgn::detail::DisplayBuffer::overlay(RenderableList const&)
{
    return false;
}

MirOrientation mgn::detail::DisplayBuffer::orientation() const
{
    /*
     * Always normal orientation. The real rotation is handled by the
     * native display.
     */
    return mir_orientation_normal;
}

MirMirrorMode mgn::detail::DisplayBuffer::mirror_mode() const
{
    return mir_mirror_mode_none;
}

mgn::detail::DisplayBuffer::~DisplayBuffer() noexcept
{
    host_surface->set_event_handler(nullptr, nullptr);
}

void mgn::detail::DisplayBuffer::event_thunk(
    MirSurface* /*surface*/,
    MirEvent const* event,
    void* context)
try
{
    static_cast<mgn::detail::DisplayBuffer*>(context)->mir_event(*event);
}
catch (std::exception const&)
{
    // Just in case: do not allow exceptions to propagate.
}

void mgn::detail::DisplayBuffer::mir_event(MirEvent const& event)
{
    if (mir_event_get_type(&event) == mir_event_type_input ||
        mir_event_get_type(&event) == mir_event_type_input_device_state)
        host_connection->emit_input_event(event, area);
}

mg::NativeDisplayBuffer* mgn::detail::DisplayBuffer::native_display_buffer()
{
    return this;
}<|MERGE_RESOLUTION|>--- conflicted
+++ resolved
@@ -58,30 +58,18 @@
 
 mgn::detail::DisplayBuffer::DisplayBuffer(
     EGLDisplayHandle const& egl_display,
-<<<<<<< HEAD
-    std::shared_ptr<HostSurface> const& host_surface,
-    geometry::Rectangle const& area,
-    MirPixelFormat preferred_format,
+    mg::DisplayConfigurationOutput best_output,
     std::shared_ptr<HostConnection> const& host_connection,
     mgn::PassthroughOption const option) :
-=======
-    mg::DisplayConfigurationOutput best_output,
-    std::shared_ptr<HostConnection> const& host_connection) :
->>>>>>> f8cc95ca
     egl_display(egl_display),
     host_stream{create_host_stream(*host_connection, best_output)},
     host_surface{create_host_surface(*host_connection, host_stream, best_output)},
     host_connection{host_connection},
     egl_config{egl_display.choose_windowed_config(best_output.current_format)},
     egl_context{egl_display, eglCreateContext(egl_display, egl_config, egl_display.egl_context(), nested_egl_context_attribs)},
-<<<<<<< HEAD
-    area{area.top_left, area.size},
-    egl_surface{egl_display, host_surface->egl_native_window(), egl_config},
+    area{best_output.extents()},
+    egl_surface{egl_display, host_stream->egl_native_window(), egl_config},
     passthrough_option(option)
-=======
-    area{best_output.extents()},
-    egl_surface{egl_display, host_stream->egl_native_window(), egl_config} 
->>>>>>> f8cc95ca
 {
     host_surface->set_event_handler(event_thunk, this);
 }
