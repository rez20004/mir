--- conflicted
+++ resolved
@@ -46,17 +46,9 @@
 public:
     DisplayBuffer(
         EGLDisplayHandle const& egl_display,
-<<<<<<< HEAD
-        std::shared_ptr<HostSurface> const& host_surface,
-        geometry::Rectangle const& area,
-        MirPixelFormat preferred_format,
+        DisplayConfigurationOutput best_output,
         std::shared_ptr<HostConnection> const& host_connection,
-        PassthroughOption option
-        );
-=======
-        DisplayConfigurationOutput best_output,
-        std::shared_ptr<HostConnection> const& host_connection);
->>>>>>> f8cc95ca
+        PassthroughOption option);
 
     ~DisplayBuffer() noexcept;
 
