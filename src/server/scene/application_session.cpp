--- conflicted
+++ resolved
@@ -30,6 +30,7 @@
 #include "mir/scene/buffer_stream_factory.h"
 #include "mir/events/event_builders.h"
 #include "mir/frontend/event_sink.h"
+#include "mir/compositor/buffer_stream.h"
 
 #include <boost/throw_exception.hpp>
 
@@ -85,6 +86,7 @@
 mf::SurfaceId ms::ApplicationSession::create_surface(SurfaceCreationParameters const& the_params)
 {
     auto const id = next_id();
+    auto const bs_id = static_cast<mf::BufferStreamId>(next_id().as_value());
 
     auto params = the_params;
 
@@ -110,13 +112,8 @@
 
     {
         std::unique_lock<std::mutex> lock(surfaces_and_streams_mutex);
-<<<<<<< HEAD
-        surfaces[id] = surf;
-        auto const bs_id = static_cast<mf::BufferStreamId>(next_id().as_value());
-        streams[bs_id] = surf->primary_buffer_stream();
-=======
         surfaces[id] = surface;
->>>>>>> a2af758d
+        streams[bs_id] = buffer_stream;
     }
 
     session_listener->surface_created(*this, surface);
