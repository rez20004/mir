--- conflicted
+++ resolved
@@ -27,94 +27,6 @@
 
 namespace mf = mir::frontend;
 namespace mg = mir::graphics;
-<<<<<<< HEAD
-namespace msh = mir::shell;
-
-namespace
-{
-class DefaultIpcFactory : public mf::ProtobufIpcFactory
-{
-public:
-    explicit DefaultIpcFactory(
-        std::shared_ptr<mf::Shell> const& shell,
-        std::shared_ptr<mf::SessionMediatorReport> const& sm_report,
-        std::shared_ptr<mg::Platform> const& graphics_platform,
-        std::shared_ptr<mf::DisplayChanger> const& display_changer,
-        std::shared_ptr<mg::GraphicBufferAllocator> const& buffer_allocator,
-        std::shared_ptr<mf::Screencast> const& screencast,
-        std::shared_ptr<mg::CursorImages> const& cursor_images,
-        std::shared_ptr<mf::SessionAuthorizer> const& session_authorizer) :
-        shell(shell),
-        sm_report(sm_report),
-        cache(std::make_shared<mf::ResourceCache>()),
-        graphics_platform(graphics_platform),
-        display_changer(display_changer),
-        buffer_allocator(buffer_allocator),
-        screencast(screencast),
-        cursor_images(cursor_images),
-        session_authorizer(session_authorizer)
-    {
-    }
-
-private:
-    std::shared_ptr<mf::Shell> const shell;
-    std::shared_ptr<mf::SessionMediatorReport> const sm_report;
-    std::shared_ptr<mf::ResourceCache> const cache;
-    std::shared_ptr<mg::Platform> const graphics_platform;
-    std::shared_ptr<mf::DisplayChanger> const display_changer;
-    std::shared_ptr<mg::GraphicBufferAllocator> const buffer_allocator;
-    std::shared_ptr<mf::Screencast> const screencast;
-    std::shared_ptr<mg::CursorImages> const cursor_images;
-    std::shared_ptr<mf::SessionAuthorizer> const session_authorizer;
-
-    std::shared_ptr<mf::detail::DisplayServer> make_ipc_server(
-        mf::SessionCredentials const& creds,
-        std::shared_ptr<mf::EventSink> const& sink,
-        mf::ConnectionContext const& connection_context) override
-    {
-        std::shared_ptr<mf::DisplayChanger> changer;
-        std::shared_ptr<mf::Screencast> effective_screencast;
-
-        if (session_authorizer->configure_display_is_allowed(creds))
-        {
-            changer = display_changer;
-        }
-        else
-        {
-            changer = std::make_shared<mf::UnauthorizedDisplayChanger>(display_changer);
-        }
-
-        if (session_authorizer->screencast_is_allowed(creds))
-        {
-            effective_screencast = screencast;
-        }
-        else
-        {
-            effective_screencast = std::make_shared<mf::UnauthorizedScreencast>();
-        }
-
-        return std::make_shared<mf::SessionMediator>(
-            creds.pid(),
-            shell,
-            graphics_platform,
-            changer,
-            buffer_allocator->supported_pixel_formats(),
-            sm_report,
-            sink,
-            resource_cache(),
-            effective_screencast,
-            connection_context,
-            cursor_images);
-    }
-
-    virtual std::shared_ptr<mf::ResourceCache> resource_cache()
-    {
-        return cache;
-    }
-};
-}
-=======
->>>>>>> c27cfd35
 
 std::shared_ptr<mf::ConnectionCreator>
 mir::DefaultServerConfiguration::the_connection_creator()
@@ -169,7 +81,7 @@
                 the_frontend_display_changer(),
                 allocator,
                 the_screencast(),
-                the_cursor_images(),
-                the_session_authorizer());
+                the_session_authorizer(),
+                the_cursor_images());
         });
 }