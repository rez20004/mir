/*
 * Copyright © 2012-2014 Canonical Ltd.
 *
 * This program is free software: you can redistribute it and/or modify it
 * under the terms of the GNU General Public License version 3,
 * as published by the Free Software Foundation.
 *
 * This program is distributed in the hope that it will be useful,
 * but WITHOUT ANY WARRANTY; without even the implied warranty of
 * MERCHANTABILITY or FITNESS FOR A PARTICULAR PURPOSE.  See the
 * GNU General Public License for more details.
 *
 * You should have received a copy of the GNU General Public License
 * along with this program.  If not, see <http://www.gnu.org/licenses/>.
 *
 * Authored by: Alan Griffiths <alan@octopull.co.uk>
 */

#include "session_mediator.h"
#include "reordering_message_sender.h"
#include "event_sink_factory.h"

#include "mir/frontend/session_mediator_report.h"
#include "mir/frontend/shell.h"
#include "mir/frontend/session.h"
#include "mir/frontend/surface.h"
#include "mir/shell/surface_specification.h"
#include "mir/scene/surface_creation_parameters.h"
#include "mir/scene/coordinate_translator.h"
#include "mir/scene/application_not_responding_detector.h"
#include "mir/frontend/display_changer.h"
#include "resource_cache.h"
#include "mir_toolkit/common.h"
#include "mir/graphics/buffer_id.h"
#include "mir/graphics/buffer.h"
#include "mir/input/cursor_images.h"
#include "mir/compositor/buffer_stream.h"
#include "mir/geometry/dimensions.h"
#include "mir/graphics/display_configuration.h"
#include "mir/graphics/pixel_format_utils.h"
#include "mir/graphics/platform_ipc_operations.h"
#include "mir/graphics/platform_ipc_package.h"
#include "mir/graphics/platform_operation_message.h"
#include "mir/frontend/client_constants.h"
#include "mir/frontend/event_sink.h"
#include "mir/frontend/screencast.h"
#include "mir/frontend/prompt_session.h"
#include "mir/frontend/buffer_stream.h"
#include "mir/scene/prompt_session_creation_parameters.h"
#include "mir/fd.h"
#include "mir/cookie_factory.h"

#include "mir/geometry/rectangles.h"
#include "buffer_stream_tracker.h"
#include "client_buffer_tracker.h"
#include "protobuf_buffer_packer.h"

#include "mir_toolkit/client_types.h"

#include <boost/exception/get_error_info.hpp>
#include <boost/exception/errinfo_errno.hpp>
#include <boost/throw_exception.hpp>

#include <mutex>
#include <thread>
#include <functional>
#include <cstring>

namespace ms = mir::scene;
namespace msh = mir::shell;
namespace mf = mir::frontend;
namespace mfd=mir::frontend::detail;
namespace mg = mir::graphics;
namespace mi = mir::input;
namespace geom = mir::geometry;

mf::SessionMediator::SessionMediator(
    std::shared_ptr<mf::Shell> const& shell,
    std::shared_ptr<mg::PlatformIpcOperations> const& ipc_operations,
    std::shared_ptr<mf::DisplayChanger> const& display_changer,
    std::vector<MirPixelFormat> const& surface_pixel_formats,
    std::shared_ptr<SessionMediatorReport> const& report,
    std::shared_ptr<mf::EventSinkFactory> const& sink_factory,
    std::shared_ptr<mf::MessageSender> const& message_sender,
    std::shared_ptr<MessageResourceCache> const& resource_cache,
    std::shared_ptr<Screencast> const& screencast,
    ConnectionContext const& connection_context,
    std::shared_ptr<mi::CursorImages> const& cursor_images,
    std::shared_ptr<scene::CoordinateTranslator> const& translator,
    std::shared_ptr<scene::ApplicationNotRespondingDetector> const& anr_detector,
    std::shared_ptr<mir::cookie::CookieFactory> const& cookie_factory) :
    client_pid_(0),
    shell(shell),
    ipc_operations(ipc_operations),
    surface_pixel_formats(surface_pixel_formats),
    display_changer(display_changer),
    report(report),
    sink_factory{sink_factory},
    event_sink{sink_factory->create_sink(message_sender)},
    message_sender{message_sender},
    resource_cache(resource_cache),
    screencast(screencast),
    connection_context(connection_context),
    cursor_images(cursor_images),
    translator{translator},
    anr_detector{anr_detector},
    cookie_factory(cookie_factory),
    buffer_stream_tracker{static_cast<size_t>(client_buffer_cache_size)}
{
}

mf::SessionMediator::~SessionMediator() noexcept
{
    if (auto session = weak_session.lock())
    {
        report->session_error(session->name(), __PRETTY_FUNCTION__, "connection dropped without disconnect");
        shell->close_session(session);
    }
}

void mf::SessionMediator::client_pid(int pid)
{
    client_pid_ = pid;
}

void mf::SessionMediator::connect(
    const ::mir::protobuf::ConnectParameters* request,
    ::mir::protobuf::Connection* response,
    ::google::protobuf::Closure* done)
{
    report->session_connect_called(request->application_name());

    auto const session = shell->open_session(client_pid_, request->application_name(), event_sink);
    weak_session = session;
    connection_context.handle_client_connect(session);

    auto ipc_package = ipc_operations->connection_ipc_package();
    auto platform = response->mutable_platform();

    for (auto& data : ipc_package->ipc_data)
        platform->add_data(data);

    for (auto& ipc_fds : ipc_package->ipc_fds)
        platform->add_fd(ipc_fds);

    auto display_config = display_changer->base_configuration();
    auto protobuf_config = response->mutable_display_configuration();
    mfd::pack_protobuf_display_configuration(*protobuf_config, *display_config);

    for (auto pf : surface_pixel_formats)
        response->add_surface_pixel_format(static_cast<::google::protobuf::uint32>(pf));

    resource_cache->save_resource(response, ipc_package);

    done->Run();
}

void mf::SessionMediator::advance_buffer(
    BufferStreamId stream_id,
    BufferStream& stream,
    graphics::Buffer* old_buffer,
    std::function<void(graphics::Buffer*, graphics::BufferIpcMsgType)> complete)
{
    stream.swap_buffers(
        old_buffer,
        [this, stream_id, complete](mg::Buffer* new_buffer)
        {
            if (!new_buffer || buffer_stream_tracker.track_buffer(stream_id, new_buffer))
                complete(new_buffer, mg::BufferIpcMsgType::update_msg);
            else
                complete(new_buffer, mg::BufferIpcMsgType::full_msg);
        });
}

namespace
{
template<typename T>
std::vector<geom::Rectangle>
extract_input_shape_from(T const& params)
{
    std::vector<geom::Rectangle> shapes;
    if (params->input_shape_size() > 0)
    {
        for (auto& rect : params->input_shape())
        {
            shapes.push_back(geom::Rectangle(
                geom::Point{rect.left(), rect.top()},
                geom::Size{rect.width(), rect.height()})
            );
        }
    }
    return shapes;
}
}

void mf::SessionMediator::create_surface(
    const mir::protobuf::SurfaceParameters* request,
    mir::protobuf::Surface* response,
    google::protobuf::Closure* done)
{
    auto const session = weak_session.lock();

    if (session.get() == nullptr)
        BOOST_THROW_EXCEPTION(std::logic_error("Invalid application session"));

    report->session_create_surface_called(session->name());

    auto params = ms::SurfaceCreationParameters()
        .of_size(request->width(), request->height())
        .of_buffer_usage(static_cast<graphics::BufferUsage>(request->buffer_usage()))
        .of_pixel_format(static_cast<MirPixelFormat>(request->pixel_format()));

    if (request->has_surface_name())
        params.of_name(request->surface_name());

    if (request->has_output_id())
        params.with_output_id(graphics::DisplayConfigurationOutputId(request->output_id()));

    if (request->has_type())
        params.of_type(static_cast<MirSurfaceType>(request->type()));

    if (request->has_state())
        params.with_state(static_cast<MirSurfaceState>(request->state()));

    if (request->has_pref_orientation())
        params.with_preferred_orientation(static_cast<MirOrientationMode>(request->pref_orientation()));

    if (request->has_parent_id())
        params.with_parent_id(SurfaceId{request->parent_id()});


    if (request->has_parent_persistent_id())
    {
        auto persistent_id = request->parent_persistent_id().value();
        params.parent = shell->surface_for_id(persistent_id);
    }

    if (request->has_aux_rect())
    {
        params.with_aux_rect(geom::Rectangle{
            {request->aux_rect().left(), request->aux_rect().top()},
            {request->aux_rect().width(), request->aux_rect().height()}
        });
    }

    if (request->has_edge_attachment())
        params.with_edge_attachment(static_cast<MirEdgeAttachment>(request->edge_attachment()));

    #define COPY_IF_SET(field)\
        if (request->has_##field())\
            params.field = decltype(params.field.value())(request->field())

    COPY_IF_SET(min_width);
    COPY_IF_SET(min_height);
    COPY_IF_SET(max_width);
    COPY_IF_SET(max_height);
    COPY_IF_SET(width_inc);
    COPY_IF_SET(height_inc);

    #undef COPY_IF_SET

    if (request->has_min_aspect())
        params.min_aspect = { request->min_aspect().width(), request->min_aspect().height()};

    if (request->has_max_aspect())
        params.max_aspect = { request->max_aspect().width(), request->max_aspect().height()};

    params.input_shape = extract_input_shape_from(request);

    auto buffering_sender = std::make_shared<mf::ReorderingMessageSender>(message_sender);
    std::shared_ptr<mf::EventSink> sink = sink_factory->create_sink(buffering_sender);

    auto const surf_id = shell->create_surface(session, params, sink);
    auto stream_id = mf::BufferStreamId(surf_id.as_value());

    auto surface = session->get_surface(surf_id);
    auto stream = session->get_buffer_stream(stream_id);
    auto const& client_size = surface->client_size();
    response->mutable_id()->set_value(surf_id.as_value());
    response->set_width(client_size.width.as_uint32_t());
    response->set_height(client_size.height.as_uint32_t());

    // TODO: Deprecate
    response->set_pixel_format(stream->pixel_format());
    response->set_buffer_usage(request->buffer_usage());

    response->mutable_buffer_stream()->set_pixel_format(stream->pixel_format());
    response->mutable_buffer_stream()->set_buffer_usage(request->buffer_usage());

    if (surface->supports_input())
        response->add_fd(surface->client_input_fd());
    
    for (unsigned int i = 0; i < mir_surface_attribs; i++)
    {
        auto setting = response->add_attributes();
        
        setting->mutable_surfaceid()->set_value(surf_id.as_value());
        setting->set_attrib(i);
        setting->set_ivalue(shell->get_surface_attribute(session, surf_id, static_cast<MirSurfaceAttrib>(i)));
    }

    advance_buffer(stream_id, *stream, buffer_stream_tracker.last_buffer(stream_id),
        [this, buffering_sender, surf_id, response, done, session]
        (graphics::Buffer* client_buffer, graphics::BufferIpcMsgType msg_type)
        {
            response->mutable_buffer_stream()->mutable_id()->set_value(surf_id.as_value());
            if (client_buffer)
                pack_protobuf_buffer(*response->mutable_buffer_stream()->mutable_buffer(), client_buffer, msg_type);


            // Send the create_surface reply first...
            done->Run();

            // ...then uncork the message sender, sending all buffered surface events.
            buffering_sender->uncork();
        });
}

void mf::SessionMediator::next_buffer(
    ::mir::protobuf::SurfaceId const* request,
    ::mir::protobuf::Buffer* response,
    ::google::protobuf::Closure* done)
{
    SurfaceId const surf_id{request->value()};

    auto const session = weak_session.lock();

    if (session.get() == nullptr)
        BOOST_THROW_EXCEPTION(std::logic_error("Invalid application session"));

    report->session_next_buffer_called(session->name());

    auto surface = session->get_surface(surf_id);
    auto stream = surface->primary_buffer_stream();
    auto stream_id = mf::BufferStreamId{surf_id.as_value()};

    advance_buffer(stream_id, *stream, buffer_stream_tracker.last_buffer(stream_id),
        [this, response, done]
        (graphics::Buffer* client_buffer, graphics::BufferIpcMsgType msg_type)
        {
            pack_protobuf_buffer(*response, client_buffer, msg_type);
            done->Run();
        });
}

void mf::SessionMediator::exchange_buffer(
    mir::protobuf::BufferRequest const* request,
    mir::protobuf::Buffer* response,
    google::protobuf::Closure* done)
{
    mf::BufferStreamId const stream_id{request->id().value()};

    mg::BufferID const buffer_id{static_cast<uint32_t>(request->buffer().buffer_id())};

    mfd::ProtobufBufferPacker request_msg{const_cast<mir::protobuf::Buffer*>(&request->buffer())};
    ipc_operations->unpack_buffer(request_msg, *buffer_stream_tracker.last_buffer(stream_id));

    auto const session = weak_session.lock();
    if (!session)
        BOOST_THROW_EXCEPTION(std::logic_error("Invalid application session"));

    report->session_exchange_buffer_called(session->name());

    auto const& surface = session->get_buffer_stream(stream_id);
    advance_buffer(stream_id, *surface, buffer_stream_tracker.buffer_from(buffer_id),
        [this, response, done]
        (graphics::Buffer* new_buffer, graphics::BufferIpcMsgType msg_type)
        {
            pack_protobuf_buffer(*response, new_buffer, msg_type);
            done->Run();
        });
}

void mf::SessionMediator::submit_buffer(
    mir::protobuf::BufferRequest const* request,
    mir::protobuf::Void*,
    google::protobuf::Closure* done)
{
    auto const session = weak_session.lock();
    if (!session) BOOST_THROW_EXCEPTION(std::logic_error("Invalid application session"));
    report->session_submit_buffer_called(session->name());
    
    mf::BufferStreamId const stream_id{request->id().value()};
    mg::BufferID const buffer_id{static_cast<uint32_t>(request->buffer().buffer_id())};
    auto stream = session->get_buffer_stream(stream_id);

    mfd::ProtobufBufferPacker request_msg{const_cast<mir::protobuf::Buffer*>(&request->buffer())};
    if (auto* buffer = buffer_stream_tracker.last_buffer(stream_id))
    {
        ipc_operations->unpack_buffer(request_msg, *buffer);
        stream->swap_buffers(buffer,
            [this, stream_id](mg::Buffer* new_buffer)
            {
                if (buffer_stream_tracker.track_buffer(stream_id, new_buffer))
                    event_sink->send_buffer(stream_id, *new_buffer, mg::BufferIpcMsgType::update_msg);
                else
                    event_sink->send_buffer(stream_id, *new_buffer, mg::BufferIpcMsgType::full_msg);
            });
    }
    else
    {
        stream->with_buffer(buffer_id, [&, this](mg::Buffer& buffer)
        {
            ipc_operations->unpack_buffer(request_msg, buffer);
            stream->swap_buffers(&buffer, [](mg::Buffer*) {});
        });
    }

    done->Run();
}

void mf::SessionMediator::allocate_buffers( 
    mir::protobuf::BufferAllocation const* request,
    mir::protobuf::Void*,
    google::protobuf::Closure* done)
{
    auto session = weak_session.lock();
    if (!session)
        BOOST_THROW_EXCEPTION(std::logic_error("Invalid application session"));

    report->session_allocate_buffers_called(session->name());
    mf::BufferStreamId stream_id{request->id().value()};
    auto stream = session->get_buffer_stream(stream_id);
    for (auto i = 0; i < request->buffer_requests().size(); i++)
    {
        auto const& req = request->buffer_requests(i);
        mg::BufferProperties properties(
            geom::Size{req.width(), req.height()},
            static_cast<MirPixelFormat>(req.pixel_format()),
           static_cast<mg::BufferUsage>(req.buffer_usage()));
        stream->allocate_buffer(properties);
    }
    done->Run();
}
 
void mf::SessionMediator::release_buffers(
    mir::protobuf::BufferRelease const* request,
    mir::protobuf::Void*,
    google::protobuf::Closure* done)
{
    auto session = weak_session.lock();
    if (!session)
        BOOST_THROW_EXCEPTION(std::logic_error("Invalid application session"));

    report->session_release_buffers_called(session->name());
    mf::BufferStreamId stream_id{request->id().value()};
    auto stream = session->get_buffer_stream(stream_id);
    for (auto i = 0; i < request->buffers().size(); i++)
        stream->remove_buffer(mg::BufferID{static_cast<uint32_t>(request->buffers(i).buffer_id())});
   done->Run();
}
 
void mf::SessionMediator::release_surface(
    const mir::protobuf::SurfaceId* request,
    mir::protobuf::Void*,
    google::protobuf::Closure* done)
{
    auto session = weak_session.lock();

    if (session.get() == nullptr)
        BOOST_THROW_EXCEPTION(std::logic_error("Invalid application session"));

    report->session_release_surface_called(session->name());

    auto const id = SurfaceId(request->value());

    shell->destroy_surface(session, id);
    buffer_stream_tracker.remove_buffer_stream(BufferStreamId(request->value()));

    // TODO: We rely on this sending responses synchronously.
    done->Run();
}

void mf::SessionMediator::disconnect(
    const mir::protobuf::Void* /*request*/,
    mir::protobuf::Void* /*response*/,
    google::protobuf::Closure* done)
{
    auto session = weak_session.lock();

    if (session.get() == nullptr)
        BOOST_THROW_EXCEPTION(std::logic_error("Invalid application session"));

    report->session_disconnect_called(session->name());

    shell->close_session(session);
    weak_session.reset();

    done->Run();
}

void mf::SessionMediator::configure_surface(
    const mir::protobuf::SurfaceSetting* request,
    mir::protobuf::SurfaceSetting* response,
    google::protobuf::Closure* done)
{
    MirSurfaceAttrib attrib = static_cast<MirSurfaceAttrib>(request->attrib());

    // Required response fields:
    response->mutable_surfaceid()->CopyFrom(request->surfaceid());
    response->set_attrib(attrib);

    auto session = weak_session.lock();

    if (session.get() == nullptr)
        BOOST_THROW_EXCEPTION(std::logic_error("Invalid application session"));

    report->session_configure_surface_called(session->name());

    auto const id = mf::SurfaceId(request->surfaceid().value());
    int value = request->ivalue();
    int newvalue = shell->set_surface_attribute(session, id, attrib, value);

    response->set_ivalue(newvalue);

    done->Run();
}

void mf::SessionMediator::modify_surface(
    const mir::protobuf::SurfaceModifications* request,
    mir::protobuf::Void* /*response*/,
    google::protobuf::Closure* done)
{
    auto const& surface_specification = request->surface_specification();

    auto const session = weak_session.lock();
    if (!session)
        BOOST_THROW_EXCEPTION(std::logic_error("Invalid application session"));

    msh::SurfaceSpecification mods;

#define COPY_IF_SET(name)\
    if (surface_specification.has_##name())\
    mods.name = decltype(mods.name.value())(surface_specification.name())

    COPY_IF_SET(width);
    COPY_IF_SET(height);
    COPY_IF_SET(pixel_format);
    COPY_IF_SET(buffer_usage);
    COPY_IF_SET(name);
    COPY_IF_SET(output_id);
    COPY_IF_SET(type);
    COPY_IF_SET(state);
    COPY_IF_SET(preferred_orientation);
    COPY_IF_SET(parent_id);
    // aux_rect is a special case (below)
    COPY_IF_SET(edge_attachment);
    COPY_IF_SET(min_width);
    COPY_IF_SET(min_height);
    COPY_IF_SET(max_width);
    COPY_IF_SET(max_height);
    COPY_IF_SET(width_inc);
    COPY_IF_SET(height_inc);
    // min_aspect is a special case (below)
    // max_aspect is a special case (below)

#undef COPY_IF_SET
    if (surface_specification.stream_size() > 0)
    {
        std::vector<msh::StreamSpecification> stream_spec;
        for (auto& stream : surface_specification.stream())
        {
            stream_spec.emplace_back(
                msh::StreamSpecification{
                    mf::BufferStreamId{stream.id().value()},
                    geom::Displacement{stream.displacement_x(), stream.displacement_y()}});
        }
        mods.streams = std::move(stream_spec);
    }

    if (surface_specification.has_aux_rect())
    {
        auto const& rect = surface_specification.aux_rect();
        mods.aux_rect = {{rect.left(), rect.top()}, {rect.width(), rect.height()}};
    }

    if (surface_specification.has_min_aspect())
        mods.min_aspect =
        {
            surface_specification.min_aspect().width(),
            surface_specification.min_aspect().height()
        };

    if (surface_specification.has_max_aspect())
        mods.max_aspect =
        {
            surface_specification.max_aspect().width(),
            surface_specification.max_aspect().height()
        };

    mods.input_shape = extract_input_shape_from(&surface_specification);

    auto const id = mf::SurfaceId(request->surface_id().value());

    shell->modify_surface(session, id, mods);

    done->Run();
}

void mf::SessionMediator::configure_display(
    const ::mir::protobuf::DisplayConfiguration* request,
    ::mir::protobuf::DisplayConfiguration* response,
    ::google::protobuf::Closure* done)
{
    auto session = weak_session.lock();

    if (session.get() == nullptr)
        BOOST_THROW_EXCEPTION(std::logic_error("Invalid application session"));

    report->session_configure_display_called(session->name());

    auto const config = unpack_and_sanitize_display_configuration(request);
    display_changer->configure(session, config);

    auto display_config = display_changer->base_configuration();
    mfd::pack_protobuf_display_configuration(*response, *display_config);

    done->Run();
}

void mf::SessionMediator::set_base_display_configuration(
    mir::protobuf::DisplayConfiguration const* request,
    mir::protobuf::Void* /*response*/,
    google::protobuf::Closure* done)
{
    auto session = weak_session.lock();

    if (session.get() == nullptr)
        BOOST_THROW_EXCEPTION(std::logic_error("Invalid application session"));

    report->session_set_base_display_configuration_called(session->name());

    auto const config = unpack_and_sanitize_display_configuration(request);
    display_changer->set_base_configuration(config);

    done->Run();
}

void mf::SessionMediator::create_screencast(
    const mir::protobuf::ScreencastParameters* parameters,
    mir::protobuf::Screencast* protobuf_screencast,
    google::protobuf::Closure* done)
{
    static auto const msg_type = mg::BufferIpcMsgType::full_msg;

    geom::Rectangle const region{
        {parameters->region().left(), parameters->region().top()},
        {parameters->region().width(), parameters->region().height()}
    };
    geom::Size const size{parameters->width(), parameters->height()};
    MirPixelFormat const pixel_format = static_cast<MirPixelFormat>(parameters->pixel_format());

    auto screencast_session_id = screencast->create_session(region, size, pixel_format);
    auto buffer = screencast->capture(screencast_session_id);

    protobuf_screencast->mutable_screencast_id()->set_value(
        screencast_session_id.as_value());

    protobuf_screencast->mutable_buffer_stream()->mutable_id()->set_value(
        screencast_session_id.as_value());
    pack_protobuf_buffer(*protobuf_screencast->mutable_buffer_stream()->mutable_buffer(),
                         buffer.get(),
                         msg_type);

    done->Run();
}

void mf::SessionMediator::release_screencast(
    const mir::protobuf::ScreencastId* protobuf_screencast_id,
    mir::protobuf::Void*,
    google::protobuf::Closure* done)
{
    ScreencastSessionId const screencast_session_id{
        protobuf_screencast_id->value()};
    screencast->destroy_session(screencast_session_id);
    done->Run();
}

void mf::SessionMediator::screencast_buffer(
    const mir::protobuf::ScreencastId* protobuf_screencast_id,
    mir::protobuf::Buffer* protobuf_buffer,
    google::protobuf::Closure* done)
{
    static auto const msg_type = mg::BufferIpcMsgType::update_msg;
    ScreencastSessionId const screencast_session_id{
        protobuf_screencast_id->value()};

    auto buffer = screencast->capture(screencast_session_id);

    pack_protobuf_buffer(*protobuf_buffer,
                         buffer.get(),
                         msg_type);

    done->Run();
}

void mf::SessionMediator::create_buffer_stream(
    mir::protobuf::BufferStreamParameters const* request,
    mir::protobuf::BufferStream* response,
    google::protobuf::Closure* done)
{
    auto const session = weak_session.lock();

    if (session.get() == nullptr)
        BOOST_THROW_EXCEPTION(std::logic_error("Invalid application session"));

    report->session_create_surface_called(session->name());
    
    auto const usage = (request->buffer_usage() == mir_buffer_usage_hardware) ?
        mg::BufferUsage::hardware : mg::BufferUsage::software;

    auto stream_size = geom::Size{geom::Width{request->width()}, geom::Height{request->height()}};
    mg::BufferProperties props(stream_size,
        static_cast<MirPixelFormat>(request->pixel_format()),
        usage);
    
    auto const buffer_stream_id = session->create_buffer_stream(props);
    auto stream = session->get_buffer_stream(buffer_stream_id);
    
    response->mutable_id()->set_value(buffer_stream_id.as_value());
    response->set_pixel_format(stream->pixel_format());

    // TODO: Is it guaranteed we get the buffer usage we want?
    response->set_buffer_usage(request->buffer_usage());

    advance_buffer(buffer_stream_id, *stream, buffer_stream_tracker.last_buffer(buffer_stream_id),
        [this, response, done, session]
        (graphics::Buffer* client_buffer, graphics::BufferIpcMsgType msg_type)
        {
            auto buffer = response->mutable_buffer();
            if (client_buffer)
                pack_protobuf_buffer(*buffer, client_buffer, msg_type);

            done->Run();
        });
}

void mf::SessionMediator::release_buffer_stream(
    const mir::protobuf::BufferStreamId* request,
    mir::protobuf::Void*,
    google::protobuf::Closure* done)
{
    auto session = weak_session.lock();

    if (session.get() == nullptr)
        BOOST_THROW_EXCEPTION(std::logic_error("Invalid application session"));

    report->session_create_surface_called(session->name());

    auto const id = BufferStreamId(request->value());

    session->destroy_buffer_stream(id);
    buffer_stream_tracker.remove_buffer_stream(id);

    done->Run();
}


std::function<void(std::shared_ptr<mf::Session> const&)> mf::SessionMediator::prompt_session_connect_handler() const
{
    return [this](std::shared_ptr<mf::Session> const& session)
    {
        auto prompt_session = weak_prompt_session.lock();
        if (prompt_session.get() == nullptr)
            BOOST_THROW_EXCEPTION(std::logic_error("Invalid prompt session"));

        shell->add_prompt_provider_for(prompt_session, session);
    };
}

namespace
{
void throw_if_unsuitable_for_cursor(mf::BufferStream& stream)
{
    if (stream.pixel_format() != mir_pixel_format_argb_8888)
        BOOST_THROW_EXCEPTION(std::logic_error("Only argb8888 buffer streams may currently be attached to the cursor"));
}
}

void mf::SessionMediator::configure_cursor(
    mir::protobuf::CursorSetting const* cursor_request,
    mir::protobuf::Void* /* void_response */,
    google::protobuf::Closure* done)
{
    auto session = weak_session.lock();

    if (session.get() == nullptr)
        BOOST_THROW_EXCEPTION(std::logic_error("Invalid application session"));

    report->session_configure_surface_cursor_called(session->name());

    auto const id = mf::SurfaceId(cursor_request->surfaceid().value());
    auto const surface = session->get_surface(id);

    if (cursor_request->has_name())
    {
        auto const& image = cursor_images->image(cursor_request->name(), mi::default_cursor_size);
        surface->set_cursor_image(image);
    }
    else if (cursor_request->has_buffer_stream())
    {
        auto const& stream_id = mf::BufferStreamId(cursor_request->buffer_stream().value());
        auto hotspot = geom::Displacement{cursor_request->hotspot_x(), cursor_request->hotspot_y()};
        auto stream = session->get_buffer_stream(stream_id);

        throw_if_unsuitable_for_cursor(*stream);

        surface->set_cursor_stream(stream, hotspot);
    }
    else
    {
        surface->set_cursor_image({});
    }

    done->Run();
}

void mf::SessionMediator::new_fds_for_prompt_providers(
    ::mir::protobuf::SocketFDRequest const* parameters,
    ::mir::protobuf::SocketFD* response,
    ::google::protobuf::Closure* done)
{
    auto session = weak_session.lock();

    if (session.get() == nullptr)
        BOOST_THROW_EXCEPTION(std::logic_error("Invalid application session"));

    auto const connect_handler = prompt_session_connect_handler();

    auto const fds_requested = parameters->number();

    // < 1 is illogical, > 42 is unreasonable
    if (fds_requested < 1 || fds_requested > 42)
        BOOST_THROW_EXCEPTION(std::runtime_error("number of fds requested out of range"));

    for (auto i  = 0; i != fds_requested; ++i)
    {
        auto const fd = connection_context.fd_for_new_client(connect_handler);
        response->add_fd(fd);
        resource_cache->save_fd(response, mir::Fd{fd});
    }

    done->Run();
}

void mf::SessionMediator::pong(
    mir::protobuf::PingEvent const* /*request*/,
    mir::protobuf::Void* /* response */,
    google::protobuf::Closure* done)
{
    auto session = weak_session.lock();

    if (session.get() == nullptr)
        BOOST_THROW_EXCEPTION(std::logic_error("Invalid application session"));

    anr_detector->pong_received(session.get());
    done->Run();
}

void mf::SessionMediator::translate_surface_to_screen(
    ::mir::protobuf::CoordinateTranslationRequest const* request,
    ::mir::protobuf::CoordinateTranslationResponse* response,
    ::google::protobuf::Closure *done)
{
    auto session = weak_session.lock();

    if (session.get() == nullptr)
        BOOST_THROW_EXCEPTION(std::logic_error("Invalid application session"));

    auto const id = mf::SurfaceId(request->surfaceid().value());

    auto const coords = translator->surface_to_screen(session->get_surface(id),
                                                      request->x(),
                                                      request->y());

    response->set_x(coords.x.as_uint32_t());
    response->set_y(coords.y.as_uint32_t());

    done->Run();
}

void mf::SessionMediator::platform_operation(
    mir::protobuf::PlatformOperationMessage const* request,
    mir::protobuf::PlatformOperationMessage* response,
    google::protobuf::Closure* done)
{
    auto session = weak_session.lock();

    if (session.get() == nullptr)
        BOOST_THROW_EXCEPTION(std::logic_error("Invalid application session"));

    mg::PlatformOperationMessage platform_request;
    unsigned int const opcode = request->opcode();
    platform_request.data.assign(request->data().begin(),
                                 request->data().end());
    platform_request.fds.assign(request->fd().begin(),
                                request->fd().end());

    auto const& platform_response = ipc_operations->platform_operation(opcode, platform_request);

    response->set_opcode(opcode);
    response->set_data(platform_response.data.data(),
                       platform_response.data.size());
    for (auto fd : platform_response.fds)
    {
        response->add_fd(fd);
        resource_cache->save_fd(response, mir::Fd{fd});
    }

    done->Run();
}

void mf::SessionMediator::start_prompt_session(
    const ::mir::protobuf::PromptSessionParameters* request,
    ::mir::protobuf::Void* /*response*/,
    ::google::protobuf::Closure* done)
{
    auto const session = weak_session.lock();

    if (!session)
        BOOST_THROW_EXCEPTION(std::logic_error("Invalid application session"));

    if (weak_prompt_session.lock())
        BOOST_THROW_EXCEPTION(std::runtime_error("Cannot start another prompt session"));

    ms::PromptSessionCreationParameters parameters;
    parameters.application_pid = request->application_pid();

    report->session_start_prompt_session_called(session->name(), parameters.application_pid);

    weak_prompt_session = shell->start_prompt_session_for(session, parameters);

    done->Run();
}

void mf::SessionMediator::stop_prompt_session(
    const ::mir::protobuf::Void*,
    ::mir::protobuf::Void*,
    ::google::protobuf::Closure* done)
{
    auto const session = weak_session.lock();

    if (!session)
        BOOST_THROW_EXCEPTION(std::logic_error("Invalid application session"));

    auto const prompt_session = weak_prompt_session.lock();

    if (!prompt_session)
        BOOST_THROW_EXCEPTION(std::logic_error("Invalid prompt session"));

    weak_prompt_session.reset();

    report->session_stop_prompt_session_called(session->name());

    shell->stop_prompt_session(prompt_session);

    done->Run();
}

void mf::SessionMediator::request_persistent_surface_id(
    mir::protobuf::SurfaceId const* request,
    mir::protobuf::PersistentSurfaceId* response,
    google::protobuf::Closure* done)
{
    auto const session = weak_session.lock();

    if (!session)
        BOOST_THROW_EXCEPTION(std::logic_error("Invalid application session"));

    auto buffer = shell->persistent_id_for(session, mf::SurfaceId{request->value()});

    *response->mutable_value() = std::string{buffer.begin(), buffer.end()};

    done->Run();
}

void mf::SessionMediator::pack_protobuf_buffer(
    protobuf::Buffer& protobuf_buffer,
    graphics::Buffer* graphics_buffer,
    mg::BufferIpcMsgType buffer_msg_type)
{
    protobuf_buffer.set_buffer_id(graphics_buffer->id().as_value());

    mfd::ProtobufBufferPacker packer{&protobuf_buffer};
    ipc_operations->pack_buffer(packer, *graphics_buffer, buffer_msg_type);

    for(auto const& fd : packer.fds())
        resource_cache->save_fd(&protobuf_buffer, fd);
}

void mf::SessionMediator::configure_buffer_stream(
    mir::protobuf::StreamConfiguration const* request,
    mir::protobuf::Void*,
    google::protobuf::Closure* done)
{
    auto const session = weak_session.lock();
    if (!session)
        BOOST_THROW_EXCEPTION(std::logic_error("Invalid application session"));

    auto stream = session->get_buffer_stream(mf::BufferStreamId(request->id().value()));
    if (request->has_swapinterval())
        stream->allow_framedropping(request->swapinterval() == 0);
    if (request->has_scale())
        stream->set_scale(request->scale());

    done->Run();
}

<<<<<<< HEAD
void mf::SessionMediator::raise_surface_with_cookie(
    mir::protobuf::RaiseRequest const* request,
    mir::protobuf::Void*,
    google::protobuf::Closure* done)
{
    auto const session = weak_session.lock();
    if (!session)
        BOOST_THROW_EXCEPTION(std::logic_error("Invalid application session"));

    auto const cookie     = request->cookie();
    auto const surface_id = request->surface_id();

    MirCookie const mir_cookie = {cookie.timestamp(), cookie.mac()};
    cookie_factory->assert_timestamp(mir_cookie);

    shell->raise_surface_with_timestamp(session, mf::SurfaceId{surface_id.value()}, cookie.timestamp());

    done->Run();
=======
std::shared_ptr<mg::DisplayConfiguration>
mf::SessionMediator::unpack_and_sanitize_display_configuration(
    mir::protobuf::DisplayConfiguration const* protobuf_config)
{
    auto config = display_changer->base_configuration();

    config->for_each_output([&](mg::UserDisplayConfigurationOutput& dest){
        unsigned id = dest.id.as_value();
        int n = 0;
        for (; n < protobuf_config->display_output_size(); ++n)
        {
            if (protobuf_config->display_output(n).output_id() == id)
                break;
        }
        if (n >= protobuf_config->display_output_size())
            return;

        auto& src = protobuf_config->display_output(n);
        dest.used = src.used();
        dest.top_left = geom::Point{src.position_x(),
                src.position_y()};
        dest.current_mode_index = src.current_mode();
        dest.current_format =
                static_cast<MirPixelFormat>(src.current_format());
        dest.power_mode = static_cast<MirPowerMode>(src.power_mode());
        dest.orientation = static_cast<MirOrientation>(src.orientation());
    });

    return config;
>>>>>>> f09fccc0
}<|MERGE_RESOLUTION|>--- conflicted
+++ resolved
@@ -1006,7 +1006,6 @@
     done->Run();
 }
 
-<<<<<<< HEAD
 void mf::SessionMediator::raise_surface_with_cookie(
     mir::protobuf::RaiseRequest const* request,
     mir::protobuf::Void*,
@@ -1025,7 +1024,8 @@
     shell->raise_surface_with_timestamp(session, mf::SurfaceId{surface_id.value()}, cookie.timestamp());
 
     done->Run();
-=======
+}
+
 std::shared_ptr<mg::DisplayConfiguration>
 mf::SessionMediator::unpack_and_sanitize_display_configuration(
     mir::protobuf::DisplayConfiguration const* protobuf_config)
@@ -1055,5 +1055,4 @@
     });
 
     return config;
->>>>>>> f09fccc0
 }