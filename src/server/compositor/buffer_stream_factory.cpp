--- conflicted
+++ resolved
@@ -21,10 +21,6 @@
 #include "buffer_stream_factory.h"
 #include "mir/graphics/buffer_properties.h"
 #include "stream.h"
-<<<<<<< HEAD
-#include "../frontend/buffer_map.h"
-=======
->>>>>>> ce7b644a
 #include "mir/graphics/buffer.h"
 #include "mir/graphics/buffer_id.h"
 #include "mir/graphics/graphic_buffer_allocator.h"
@@ -56,13 +52,4 @@
 {
     return std::make_shared<mc::Stream>(
         buffer_properties.size, buffer_properties.format);
-<<<<<<< HEAD
-}
-
-std::shared_ptr<mf::ClientBuffers> mc::BufferStreamFactory::create_buffer_map(
-        std::shared_ptr<mf::BufferSink> const& sink)
-{
-    return std::make_shared<mf::BufferMap>(sink);
-=======
->>>>>>> ce7b644a
 }