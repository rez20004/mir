/*
 * Copyright © 2012 Canonical Ltd.
 *
 * This program is free software: you can redistribute it and/or modify it
 * under the terms of the GNU General Public License version 3,
 * as published by the Free Software Foundation.
 *
 * This program is distributed in the hope that it will be useful,
 * but WITHOUT ANY WARRANTY; without even the implied warranty of
 * MERCHANTABILITY or FITNESS FOR A PARTICULAR PURPOSE.  See the
 * GNU General Public License for more details.
 *
 * You should have received a copy of the GNU General Public License
 * along with this program.  If not, see <http://www.gnu.org/licenses/>.
 *
 * Authored by:
 * Kevin DuBois <kevin.dubois@canonical.com>
 */

#ifndef MIR_COMPOSITOR_BUFFER_STREAM_SCENE_H_
#define MIR_COMPOSITOR_BUFFER_STREAM_SCENE_H_

#include "mir/compositor/buffer_stream.h"

#include <mutex>

namespace mir
{
namespace compositor
{

class BufferIDUniqueGenerator;
class BufferBundle;
class BackBufferStrategy;

class BufferStreamSurfaces : public BufferStream
{
public:
    BufferStreamSurfaces(std::shared_ptr<BufferBundle> const& swapper);
    ~BufferStreamSurfaces();

<<<<<<< HEAD
    void swap_client_buffers(graphics::Buffer*& buffer, std::function<void()> complete) override;
=======
    void swap_client_buffers(graphics::Buffer* old_buffer, std::function<void(graphics::Buffer* new_buffer)> complete) override;
>>>>>>> 8aeb04c7

    std::shared_ptr<graphics::Buffer>
        lock_compositor_buffer(unsigned long frameno) override;
    std::shared_ptr<graphics::Buffer> lock_snapshot_buffer() override;

    MirPixelFormat get_stream_pixel_format() override;
    geometry::Size stream_size() override;
    void resize(geometry::Size const& size) override;
    void allow_framedropping(bool) override;
    void force_requests_to_complete() override;

protected:
    BufferStreamSurfaces(const BufferStreamSurfaces&) = delete;
    BufferStreamSurfaces& operator=(const BufferStreamSurfaces&) = delete;

private:
    std::shared_ptr<BufferBundle> const buffer_bundle;
};

}
}

#endif /* MIR_COMPOSITOR_BUFFER_STREAM_SCENE_H_ */<|MERGE_RESOLUTION|>--- conflicted
+++ resolved
@@ -39,11 +39,7 @@
     BufferStreamSurfaces(std::shared_ptr<BufferBundle> const& swapper);
     ~BufferStreamSurfaces();
 
-<<<<<<< HEAD
-    void swap_client_buffers(graphics::Buffer*& buffer, std::function<void()> complete) override;
-=======
     void swap_client_buffers(graphics::Buffer* old_buffer, std::function<void(graphics::Buffer* new_buffer)> complete) override;
->>>>>>> 8aeb04c7
 
     std::shared_ptr<graphics::Buffer>
         lock_compositor_buffer(unsigned long frameno) override;
