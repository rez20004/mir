/*
 * Copyright © 2013 Canonical Ltd.
 *
 * This program is free software: you can redistribute it and/or modify it
 * under the terms of the GNU General Public License version 3,
 * as published by the Free Software Foundation.
 *
 * This program is distributed in the hope that it will be useful,
 * but WITHOUT ANY WARRANTY; without even the implied warranty of
 * MERCHANTABILITY or FITNESS FOR A PARTICULAR PURPOSE.  See the
 * GNU General Public License for more details.
 *
 * You should have received a copy of the GNU General Public License
 * along with this program.  If not, see <http://www.gnu.org/licenses/>.
 *
 * Authored by: Daniel van Vugt <daniel.van.vugt@canonical.com>
 */

#include "mir/graphics/renderable.h"
#include "mir/graphics/display_buffer.h"
#include "bypass.h"

using namespace mir;
namespace mc=mir::compositor;
namespace mg=mir::graphics;

mc::BypassMatch::BypassMatch(geometry::Rectangle const& rect)
    : view_area(rect),
      bypass_is_feasible(true)
{
}

bool mc::BypassMatch::operator()(std::shared_ptr<graphics::Renderable> const& renderable)
{
<<<<<<< HEAD
    if (!bypass_is_feasible || !renderable->visible())
=======
    if (!bypass_is_feasible ||
        !renderable->visible() ||
        !view_area.contains(renderable->screen_position()))
>>>>>>> bb0ebb88
        return false;

    auto is_opaque = !((renderable->alpha() != 1.0f) || renderable->shaped());
    auto fits = (renderable->screen_position() == view_area);
    auto is_orthogonal = (renderable->transformation() == identity);
    return bypass_is_feasible = (is_opaque && fits && is_orthogonal);
}<|MERGE_RESOLUTION|>--- conflicted
+++ resolved
@@ -32,13 +32,9 @@
 
 bool mc::BypassMatch::operator()(std::shared_ptr<graphics::Renderable> const& renderable)
 {
-<<<<<<< HEAD
-    if (!bypass_is_feasible || !renderable->visible())
-=======
     if (!bypass_is_feasible ||
         !renderable->visible() ||
         !view_area.contains(renderable->screen_position()))
->>>>>>> bb0ebb88
         return false;
 
     auto is_opaque = !((renderable->alpha() != 1.0f) || renderable->shaped());
