--- conflicted
+++ resolved
@@ -100,39 +100,30 @@
 {
 public:
     explicit DefaultIpcFactory(
-<<<<<<< HEAD
-        std::shared_ptr<ms::ApplicationSurfaceOrganiser> const& surface_organiser) :
-        surface_organiser(surface_organiser),
-        cache(std::make_shared<mf::ResourceCache>())
-=======
         std::shared_ptr<ms::ApplicationSurfaceOrganiser> const& surface_organiser,
         std::shared_ptr<mg::Platform> const& graphics_platform) :
         surface_organiser(surface_organiser),
+        cache(std::make_shared<mf::ResourceCache>()),
         graphics_platform(graphics_platform)
->>>>>>> 2b220d1e
     {
     }
 
 private:
     std::shared_ptr<ms::ApplicationSurfaceOrganiser> surface_organiser;
-<<<<<<< HEAD
     std::shared_ptr<mf::ResourceCache> const cache;
+    std::shared_ptr<mg::Platform> const graphics_platform;
 
     virtual std::shared_ptr<mir::protobuf::DisplayServer> make_ipc_server()
     {
-        return std::make_shared<mf::ApplicationProxy>(surface_organiser, resource_cache());
+        return std::make_shared<mf::ApplicationProxy>(
+            surface_organiser,
+            graphics_platform,
+            resource_cache());
     }
 
     virtual std::shared_ptr<mf::ResourceCache> resource_cache()
     {
         return cache;
-=======
-    std::shared_ptr<mg::Platform> const graphics_platform;
-
-    virtual std::shared_ptr<mir::protobuf::DisplayServer> make_ipc_server()
-    {
-        return std::make_shared<mf::ApplicationProxy>(surface_organiser, graphics_platform);
->>>>>>> 2b220d1e
     }
 };
 
