--- conflicted
+++ resolved
@@ -78,28 +78,7 @@
 
     int save_last_prepare_arguments(struct hwc_composer_device_1 *, size_t size, hwc_display_contents_1_t** displays)
     {
-<<<<<<< HEAD
         if ((size == 0) || (!displays)) 
-=======
-        hwc_display_contents_1_t* primary_display = *displays;
-        if (!primary_display)
-            return -1;
-
-        for(auto i = 0u; i < primary_display->numHwLayers; i++)
-        {
-            prepare_layerlist.push_back(primary_display->hwLayers[i]);
-            prepare_layerlist.back().visibleRegionScreen = {0, nullptr};
-        }
-
-        return save_args(&display0_prepare_content, displays);
-    }
-
-    int save_last_set_arguments(
-        struct hwc_composer_device_1 *, size_t, hwc_display_contents_1_t** displays)
-    {
-        hwc_display_contents_1_t* primary_display = *displays;
-        if (!primary_display)
->>>>>>> 2c611b87
             return -1;
 
         switch (size)
@@ -110,12 +89,17 @@
                 external_prepare = (!!displays[1]);
             case 1:
                 primary_prepare = (!!displays[0]);
+                for(auto i = 0u; i < displays[0]->numHwLayers; i++)
+                {
+                    prepare_layerlist.push_back(displays[0]->hwLayers[i]);
+                    prepare_layerlist.back().visibleRegionScreen = {0, nullptr};
+                }
                 save_args(&display0_prepare_content, displays);
             default:
                 break;
         }
         return 0;
-     }
+    }
 
     int save_last_set_arguments(
         struct hwc_composer_device_1 *, size_t size, hwc_display_contents_1_t** displays)
