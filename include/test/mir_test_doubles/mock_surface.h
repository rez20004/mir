/*
 * Copyright © 2013 Canonical Ltd.
 *
 * This program is free software: you can redistribute it and/or modify it
 * under the terms of the GNU Lesser General Public License version 3,
 * as published by the Free Software Foundation.
 *
 * This program is distributed in the hope that it will be useful,
 * but WITHOUT ANY WARRANTY; without even the implied warranty of
 * MERCHANTABILITY or FITNESS FOR A PARTICULAR PURPOSE.  See the
 * GNU General Public License for more details.
 *
 * You should have received a copy of the GNU Lesser General Public License
 * along with this program.  If not, see <http://www.gnu.org/licenses/>.
 *
 * Authored by: Robert Carr <robert.carr@canonical.com>
 */

#ifndef MIR_TEST_DOUBLES_MOCK_SURFACE_H_
#define MIR_TEST_DOUBLES_MOCK_SURFACE_H_

#include "mir/frontend/surface.h"

#include <memory>

namespace mir
{
namespace test
{
namespace doubles
{

struct MockSurface : public frontend::Surface
{
    MOCK_METHOD0(hide, void());
    MOCK_METHOD0(show, void());
    MOCK_METHOD0(destroy, void());
    MOCK_METHOD0(shutdown, void());
    MOCK_METHOD0(advance_client_buffer, void());

    MOCK_CONST_METHOD0(size, geometry::Size ());
    MOCK_CONST_METHOD0(pixel_format, geometry::PixelFormat ());
    MOCK_CONST_METHOD0(client_buffer, std::shared_ptr<compositor::Buffer> ());
<<<<<<< HEAD

    MOCK_METHOD2(configure, int(MirSurfaceAttrib, int));
=======
    
    MOCK_CONST_METHOD0(supports_input, bool());
    MOCK_CONST_METHOD0(client_input_fd, int());
>>>>>>> a82acc7e
};

}
}
} // namespace mir

#endif // MIR_TEST_DOUBLES_MOCK_SURFACE_H_<|MERGE_RESOLUTION|>--- conflicted
+++ resolved
@@ -41,14 +41,11 @@
     MOCK_CONST_METHOD0(size, geometry::Size ());
     MOCK_CONST_METHOD0(pixel_format, geometry::PixelFormat ());
     MOCK_CONST_METHOD0(client_buffer, std::shared_ptr<compositor::Buffer> ());
-<<<<<<< HEAD
-
-    MOCK_METHOD2(configure, int(MirSurfaceAttrib, int));
-=======
     
     MOCK_CONST_METHOD0(supports_input, bool());
     MOCK_CONST_METHOD0(client_input_fd, int());
->>>>>>> a82acc7e
+
+    MOCK_METHOD2(configure, int(MirSurfaceAttrib, int));
 };
 
 }
