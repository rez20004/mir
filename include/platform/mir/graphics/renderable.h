--- conflicted
+++ resolved
@@ -55,7 +55,6 @@
     // These are from the old CompositingCriteria. There is a little bit
     // of function overlap with the above functions still.
     virtual float alpha() const = 0;
-<<<<<<< HEAD
 
     /**
      * Transformation returns the transformation matrix that should be applied
@@ -66,10 +65,7 @@
      *          mir_demo_standalone_render_surfaces for rotations it may be
      *          deprecated in future.
      */
-    virtual glm::mat4 const& transformation() const = 0;
-=======
     virtual glm::mat4 transformation() const = 0;
->>>>>>> bbd2444d
     virtual bool should_be_rendered_in(geometry::Rectangle const& rect) const = 0;
     virtual bool shaped() const = 0;  // meaning the pixel format has alpha
     virtual int buffers_ready_for_compositor() const = 0;
