--- conflicted
+++ resolved
@@ -94,19 +94,6 @@
 } MirTrustSessionState;
 
 /**
-<<<<<<< HEAD
- * MirTrustSessionAddTrustResult specifies the result of a
- * call to add an app id to a trust session
- */
-typedef enum
-{
-    mir_trust_session_add_tust_failed,
-    mir_trust_session_add_tust_succeeded
-} MirTrustSessionAddTrustResult;
-
-/**
-=======
->>>>>>> 31d5afa7
  * The order of components in a format enum matches the
  * order of the components as they would be written in an
  *  integer representing a pixel value of that format.
