/*
 * Copyright © 2014 Canonical Ltd.
 *
 * This program is free software: you can redistribute it and/or modify it
 * under the terms of the GNU General Public License version 3,
 * as published by the Free Software Foundation.
 *
 * This program is distributed in the hope that it will be useful,
 * but WITHOUT ANY WARRANTY; without even the implied warranty of
 * MERCHANTABILITY or FITNESS FOR A PARTICULAR PURPOSE.  See the
 * GNU General Public License for more details.
 *
 * You should have received a copy of the GNU General Public License
 * along with this program.  If not, see <http://www.gnu.org/licenses/>.
 *
 * Authored by: Andreas Pokorny <andreas.pokorny@canonical.com>
 */

#ifndef MIR_INPUT_INPUT_DISPATCHER_H
#define MIR_INPUT_INPUT_DISPATCHER_H

#include <chrono>

#include "mir_toolkit/event.h"

namespace mir
{
namespace input
{

/*!
 * \brief The InputDispatchers role is to decide what should happen with user input events.
 *
 * It will receive MirEvents with either MirMotionEvent or MirKeyEvent inside. The InputDispatcher
 * implementation shall either handle the input without informing any clients or pick a client
 * surface and send the event to it.
 */
class InputDispatcher
{
public:
<<<<<<< HEAD
    /*!
     * \brief Called when the device configuration changed.
     */
    virtual void configuration_changed(std::chrono::nanoseconds when) = 0;
    /*!
     * \brief Called when the device \a device_id was added removed or was reset
     */
    virtual void device_reset(int32_t device_id, std::chrono::nanoseconds when) = 0;
    virtual bool dispatch(MirEvent const& event) = 0;
=======
    virtual void dispatch(MirEvent const& event) = 0;
>>>>>>> 80a54de1
    virtual void start() = 0;
    virtual void stop() = 0;

    virtual ~InputDispatcher() = default;
};

}
}

#endif
<|MERGE_RESOLUTION|>--- conflicted
+++ resolved
@@ -38,19 +38,8 @@
 class InputDispatcher
 {
 public:
-<<<<<<< HEAD
-    /*!
-     * \brief Called when the device configuration changed.
-     */
-    virtual void configuration_changed(std::chrono::nanoseconds when) = 0;
-    /*!
-     * \brief Called when the device \a device_id was added removed or was reset
-     */
-    virtual void device_reset(int32_t device_id, std::chrono::nanoseconds when) = 0;
     virtual bool dispatch(MirEvent const& event) = 0;
-=======
-    virtual void dispatch(MirEvent const& event) = 0;
->>>>>>> 80a54de1
+
     virtual void start() = 0;
     virtual void stop() = 0;
 
