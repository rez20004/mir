/*
 * Copyright © 2015 Canonical Ltd.
 *
 * This program is free software: you can redistribute it and/or modify it
 * under the terms of the GNU General Public License version 3,
 * as published by the Free Software Foundation.
 *
 * This program is distributed in the hope that it will be useful,
 * but WITHOUT ANY WARRANTY; without even the implied warranty of
 * MERCHANTABILITY or FITNESS FOR A PARTICULAR PURPOSE.  See the
 * GNU General Public License for more details.
 *
 * You should have received a copy of the GNU General Public License
 * along with this program.  If not, see <http://www.gnu.org/licenses/>.
 *
 * Authored by:
 *   Andreas Pokorny <andreas.pokorny@canonical.com>
 */

#ifndef MIR_INPUT_DEVICE_H_
#define MIR_INPUT_DEVICE_H_

#include "mir/input/device_capability.h"
#include "mir_toolkit/event.h"
#include "mir/optional_value.h"

#include <memory>

namespace mir
{
namespace input
{

<<<<<<< HEAD
class PointerConfiguration;
class TouchPadConfiguration;
=======
class PointerSettings;
class TouchpadSettings;
>>>>>>> 7b35adcd

class Device
{
public:
    Device() = default;
    virtual ~Device() = default;
    virtual MirInputDeviceId id() const = 0;
    virtual DeviceCapabilities capabilities() const = 0;
    virtual std::string name() const = 0;
    virtual std::string unique_id() const = 0;

    virtual mir::optional_value<PointerConfiguration> pointer_configuration() const = 0;
    virtual void apply_configuration(PointerConfiguration const&) = 0;

    virtual mir::optional_value<TouchPadConfiguration> touch_pad_configuration() const = 0;
    virtual void apply_configuration(TouchPadConfiguration const&) = 0;

private:
    Device(Device const&) = delete;
    Device& operator=(Device const&) = delete;
};

}
}

#endif<|MERGE_RESOLUTION|>--- conflicted
+++ resolved
@@ -31,13 +31,8 @@
 namespace input
 {
 
-<<<<<<< HEAD
 class PointerConfiguration;
-class TouchPadConfiguration;
-=======
-class PointerSettings;
-class TouchpadSettings;
->>>>>>> 7b35adcd
+class TouchpadConfiguration;
 
 class Device
 {
@@ -52,8 +47,8 @@
     virtual mir::optional_value<PointerConfiguration> pointer_configuration() const = 0;
     virtual void apply_configuration(PointerConfiguration const&) = 0;
 
-    virtual mir::optional_value<TouchPadConfiguration> touch_pad_configuration() const = 0;
-    virtual void apply_configuration(TouchPadConfiguration const&) = 0;
+    virtual mir::optional_value<TouchpadConfiguration> touchpad_configuration() const = 0;
+    virtual void apply_configuration(TouchpadConfiguration const&) = 0;
 
 private:
     Device(Device const&) = delete;
