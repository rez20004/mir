--- conflicted
+++ resolved
@@ -29,13 +29,8 @@
 {
 namespace compositor { class Compositor; class DisplayBufferCompositorFactory; }
 namespace frontend { class SessionAuthorizer; class Session; class SessionMediatorReport; }
-<<<<<<< HEAD
-namespace graphics { class Platform; class Display; class GLConfig; class DisplayConfigurationPolicy; }
+namespace graphics { class Cursor; class Platform; class Display; class GLConfig; class DisplayConfigurationPolicy; }
 namespace input { class CompositeEventFilter; class InputDispatcher; class CursorListener; class TouchVisualizer; class InputDeviceHub;}
-=======
-namespace graphics { class Cursor; class Platform; class Display; class GLConfig; class DisplayConfigurationPolicy; }
-namespace input { class CompositeEventFilter; class InputDispatcher; class CursorListener; class TouchVisualizer; }
->>>>>>> c07e9b5d
 namespace logging { class Logger; }
 namespace options { class Option; }
 namespace shell
