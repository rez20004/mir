--- conflicted
+++ resolved
@@ -70,11 +70,7 @@
     virtual void destroy_surface(std::weak_ptr<Surface> const& surface) = 0;
     virtual void send_input_device_change(std::vector<std::shared_ptr<input::Device>> const& devices) = 0;
 
-<<<<<<< HEAD
-    virtual graphics::BufferID create_buffer(graphics::BufferProperties const& properties, frontend::BufferStreamId) = 0;
-=======
     virtual graphics::BufferID create_buffer(graphics::BufferProperties const& properties) = 0;
->>>>>>> 887b83fc
     virtual void destroy_buffer(graphics::BufferID) = 0;
     virtual std::shared_ptr<graphics::Buffer> get_buffer(graphics::BufferID) = 0;
 };
