--- conflicted
+++ resolved
@@ -50,15 +50,7 @@
     Surface(
         Session* session,
         std::shared_ptr<SurfaceBuilder> const& builder,
-<<<<<<< HEAD
-        SurfaceCreationParameters const& params);
-
-    Surface(
-        Session* session,
-        std::shared_ptr<SurfaceBuilder> const& builder,
-=======
         std::shared_ptr<SurfaceConfigurator> const& configurator,
->>>>>>> 2ceebfd9
         SurfaceCreationParameters const& params,
         frontend::SurfaceId id,
         std::shared_ptr<frontend::EventSink> const& event_sink);
