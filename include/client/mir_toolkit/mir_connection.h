/*
 * Copyright © 2012-2014 Canonical Ltd.
 *
 * This program is free software: you can redistribute it and/or modify it
 * under the terms of the GNU Lesser General Public License version 3,
 * as published by the Free Software Foundation.
 *
 * This program is distributed in the hope that it will be useful,
 * but WITHOUT ANY WARRANTY; without even the implied warranty of
 * MERCHANTABILITY or FITNESS FOR A PARTICULAR PURPOSE.  See the
 * GNU Lesser General Public License for more details.
 *
 * You should have received a copy of the GNU Lesser General Public License
 * along with this program.  If not, see <http://www.gnu.org/licenses/>.
 *
 */

#ifndef MIR_TOOLKIT_MIR_CONNECTION_H_
#define MIR_TOOLKIT_MIR_CONNECTION_H_

#include <mir_toolkit/client_types.h>
#include <mir_toolkit/common.h>

#include <stdbool.h>

#ifdef __cplusplus
/**
 * \addtogroup mir_toolkit
 * @{
 */
extern "C" {
#endif

/**
 * Request a connection to the Mir server. The supplied callback is called when
 * the connection is established, or fails. The returned wait handle remains
 * valid until the connection has been released.
 *   \warning callback could be called from another thread. You must do any
 *            locking appropriate to protect your data accessed in the
 *            callback.
 *   \param [in] server       File path of the server socket to connect to, or
 *                            NULL to choose the default server (can be set by
 *                            the $MIR_SOCKET environment variable)
 *   \param [in] app_name     A name referring to the application
 *   \param [in] callback     Callback function to be invoked when request
 *                            completes
 *   \param [in,out] context  User data passed to the callback function
 *   \return                  A handle that can be passed to mir_wait_for
 */
MirWaitHandle *mir_connect(
    char const *server,
    char const *app_name,
    mir_connected_callback callback,
    void *context);

/**
 * Perform a mir_connect() but also wait for and return the result.
 *   \param [in] server    File path of the server socket to connect to, or
 *                         NULL to choose the default server
 *   \param [in] app_name  A name referring to the application
 *   \return               The resulting MirConnection
 */
MirConnection *mir_connect_sync(char const *server, char const *app_name);

/**
 * Test for a valid connection
 * \param [in] connection  The connection
 * \return                 True if the supplied connection is valid, or
 *                         false otherwise.
 */
bool mir_connection_is_valid(MirConnection *connection);

/**
 * Retrieve a text description of the last error. The returned string is owned
 * by the library and remains valid until the connection has been released.
 *   \param [in] connection  The connection
 *   \return                 A text description of any error resulting in an
 *                           invalid connection, or the empty string "" if the
 *                           connection is valid.
 */
char const *mir_connection_get_error_message(MirConnection *connection);

/**
 * Release a connection to the Mir server
 *   \param [in] connection  The connection
 */
void mir_connection_release(MirConnection *connection);

/**
 * Query platform-specific data and/or file descriptors that are required to
 * initialize GL/EGL features.
 *   \param [in]  connection        The connection
 *   \param [out] platform_package  Structure to be populated
 */
void mir_connection_get_platform(MirConnection *connection, MirPlatformPackage *platform_package)
__attribute__((deprecated("use platform extensions instead")));

/**
 * Query graphics platform module.
 *
 * \note The char pointers in MirModuleProperties are owned by the connection and should not be
 * freed. They remain valid until the connection is released.
 *
 *   \param [in]  connection    The connection
 *   \param [out] properties    Structure to be populated
 */
void mir_connection_get_graphics_module(MirConnection *connection, MirModuleProperties *properties);

/**
 * Register a callback to be called when a Lifecycle state change occurs.
 *   \param [in] connection     The connection
 *   \param [in] callback       The function to be called when the state change occurs
 *   \param [in,out] context    User data passed to the callback function
 */
void mir_connection_set_lifecycle_event_callback(MirConnection* connection,
    mir_lifecycle_event_callback callback, void* context);


/**
 * Register a callback for server ping events.
 *
 * The server may send ping requests to detect unresponsive applications. Clients should
 * process this with their regular event handling, and call mir_connection_pong() in response.
 *
 * The shell may treat a client which fails to pong in a timely fashion differently; a common
 * response is to overlay the surface with an unresponsive application message.
 *
 * A default implementation that immediately calls pong is provided; toolkits SHOULD override
 * this default implementation to more accurately reflect the state of their event processing
 * loop.
 *
 * \param [in] connection       The connection
 * \param [in] callback         The function to be called on ping events.
 * \param [in] context          User data passed to the callback function
 */
void mir_connection_set_ping_event_callback(MirConnection* connection,
    mir_ping_event_callback callback, void* context);


/**
 * Respond to a ping event
 * \param [in] connection       The connection
 * \param [in] serial           Serial from the ping event
 */
void mir_connection_pong(MirConnection* connection, int32_t serial);

/**
 * Query the display
 *
 *   \deprecated  Use mir_connection_create_display_configuration() instead.
 *
 *   \warning return value must be destroyed via mir_display_config_destroy()
 *   \warning may return null if connection is invalid
 *   \param [in]  connection        The connection
 *   \return                        structure that describes the display configuration
 */
MirDisplayConfiguration* mir_connection_create_display_config(MirConnection *connection)
__attribute__ ((deprecated("use mir_connection_create_display_configuration instead")));

/**
 * Query the display
 *
 * \pre mir_connection_is_valid(connection) == true
 * \warning return value must be destroyed via mir_display_config_release()
 *
 * \param [in]  connection        The connection
 * \return                        structure that describes the display configuration
 */
MirDisplayConfig* mir_connection_create_display_configuration(MirConnection* connection);

/**
 * Register a callback to be called when the hardware display configuration changes
 *
 * Once a change has occurred, you can use mir_connection_create_display_configuration to see
 * the new configuration.
 *
 *   \param [in] connection  The connection
 *   \param [in] callback     The function to be called when a display change occurs
 *   \param [in,out] context  User data passed to the callback function
 */
void mir_connection_set_display_config_change_callback(
    MirConnection* connection,
    mir_display_config_callback callback, void* context);

/**
 * Destroy the DisplayConfiguration resource acquired from mir_connection_create_display_config
 *   \param [in] display_configuration  The display_configuration information resource to be destroyed
 */
void mir_display_config_destroy(MirDisplayConfiguration* display_configuration)
__attribute__ ((deprecated("use mir_display_config_release instead")));

/**
 * Apply the display configuration
 *
 * The display configuration is applied to this connection only (per-connection
 * configuration) and is invalidated when a hardware change occurs. Clients should
 * register a callback with mir_connection_set_display_config_change_callback()
 * to get notified about hardware changes, so that the can apply a new configuration.
 *
 *   \warning This request may be denied. Check that the request succeeded with mir_connection_get_error_message.
 *   \param [in] connection             The connection
 *   \param [in] display_configuration  The display_configuration to apply
 *   \return                            A handle that can be passed to mir_wait_for
 */
MirWaitHandle* mir_connection_apply_display_config(MirConnection *connection, MirDisplayConfiguration* display_configuration)
__attribute__ ((deprecated("use mir_connection_apply_session_display_config instead")));

/**
 * Apply the display config for the connection
 *
 * The display config is applied to this connection only (per-connection
 * config) and is invalidated when a hardware change occurs. Clients should
 * register a callback with mir_connection_set_display_config_change_callback()
 * to get notified about hardware changes, so that they can apply a new config.
 *
 *   \param [in] connection             The connection
 *   \param [in] display_config         The display_config to apply
 */
void mir_connection_apply_session_display_config(MirConnection* connection, MirDisplayConfig const* display_config);

/**
 * Remove the display configuration for the connection
 *
 * If a session display config is applied to the connection it is removed, and
 * the base display config is used. If there was no previous call to
 * mir_connection_apply_session_display_config this will do nothing.
 *
 *   \param [in] connection             The connection
 */
void mir_connection_remove_session_display_config(MirConnection* connection);

/**
 * Set the base display configuration
 *
 * The base display configuration is the configuration the server applies when
 * there is no active per-connection configuration.
 *
 * When the wait handle returned by this function becomes ready, clients can use
 * mir_connection_get_error_message() to check if an authorization error occurred.
 * Only authorization errors are guaranteed to return an error message for this
 * operation.
 *
 * A successful result (i.e. no error) does not guarantee that the base display
 * configuration has been changed to the desired value. Clients should register
 * a callback with mir_connection_set_display_config_change_callback() to monitor
 * actual base display configuration changes.
 *
 *   \warning This request may be denied. Check that the request succeeded with mir_connection_get_error_message.
 *   \param [in] connection             The connection
 *   \param [in] display_configuration  The display_configuration to set as base
 *   \return                            A handle that can be passed to mir_wait_for
 */
MirWaitHandle* mir_connection_set_base_display_config(
    MirConnection* connection,
    MirDisplayConfiguration const* display_configuration)
__attribute__ ((deprecated("use mir_connection_preview_base_display_configuration/mir_connection_confirm_base_display_configuration")));


/**
 * Preview a new base display configuration
 *
 * The base display configuration is the configuration the server applies when
 * there is no active per-connection configuration.
 *
 * The display configuration will automatically revert to the previous
 * settings after timeout_seconds unless confirmed by a call to
 * mir_connection_confirm_base_display_configuration(), or is reverted
 * immediately after a call to mir_connection_cancel_display_configuration_preview().
 *
 * If this request succeeds a configuration change event is sent to the
 * client. Clients should register a callback with
 * mir_connection_set_display_config_change_callback() in order to determine
 * when this call succeeds.
 *
 * If the configuration is not confirmed before timeout_seconds have elapsed
 * a second configuration change event is sent, with the old config.
 *
 * \param [in] connection       The connection
 * \param [in] configuration    The MirDisplayConfig to set as base
 * \param [in] timeout_seconds  The time the server should wait, in seconds,
 *                                  for the change to be confirmed before
 *                                  reverting to the previous configuration.
 */
void mir_connection_preview_base_display_configuration(
    MirConnection* connection,
    MirDisplayConfig const* configuration,
    int timeout_seconds);

/**
 * Confirm a base configuration change initiated by mir_connection_preview_base_display_configuration()
 *
 * The base display configuration is the configuration the server applies when
 * there is no active per-connection configuration.
 *
 * If this request succeeds a second configuration change event is sent to the
 * client, identical to the one sent after
 * mir_connection_preview_base_display_configuration(). Clients should
 * register a callback with mir_connection_set_display_config_change_callback()
 * in order to determine when this call succeeds.
 *
 * The MirDisplayConfig must be the same as the one passed to
 * mir_connection_preview_base_display_configuration().
 *
 * \param [in] connection       The connection
 * \param [in] configuration    The MirDisplayConfig to confirm as base
 *                                  configuration.
 */
void mir_connection_confirm_base_display_configuration(
    MirConnection* connection,
    MirDisplayConfig const* configuration);

/**
 * Cancel a pending base display configuration preview.
 *
 * If this request succeeds a configuration change event is sent to the client,
 * with the now-current base display configuration.
 *
 * This call will fail if there is no display configuration preview current.
 * A client can detect this by registering a callback with
 * mir_connection_set_error_callback() and checking for
 * mir_display_configuration_error_no_preview_in_progress.
 *
 * \param [in] connection   The connection
 */
void mir_connection_cancel_base_display_configuration_preview(
    MirConnection* connection);

/**
 * Get a display type that can be used for OpenGL ES 2.0 acceleration.
 *   \param [in] connection  The connection
 *   \return                 An EGLNativeDisplayType that the client can use
 */
MirEGLNativeDisplayType mir_connection_get_egl_native_display(MirConnection *connection);

/**
 * Get the exact MirPixelFormat to use in creating a surface for a chosen
 * EGLConfig.
 *   \param [in] connection  The connection
 *   \param [in] egldisplay  The EGLDisplay for the given config
 *   \param [in] eglconfig   The EGLConfig you have chosen to use
 *   \return                 The MirPixelFormat to use in surface creation
 */
MirPixelFormat mir_connection_get_egl_pixel_format(
    MirConnection *connection, void *egldisplay, void *eglconfig);

/**
 * Get the list of possible formats that a surface can be created with.
 *   \param [in] connection         The connection
 *   \param [out] formats           List of valid formats to create surfaces with
 *   \param [in]  formats_size      size of formats list
 *   \param [out] num_valid_formats number of valid formats returned in formats
 *
 * \note Users of EGL should call mir_connection_get_egl_pixel_format instead,
 *       as it will take the guesswork out of choosing between similar pixel
 *       formats. At the moment, this function returns a compatible list of
 *       formats likely to work for either software or hardware rendering.
 *       However it is not the full or accurate list and will be replaced in
 *       future by a function that takes the intended MirBufferUsage into
 *       account.
 */
void mir_connection_get_available_surface_formats(
    MirConnection* connection, MirPixelFormat* formats,
    unsigned const int formats_size, unsigned int *num_valid_formats);

/**
 * Perform a platform specific operation.
 *
 * The MirPlatformMessage used for the request needs to remain valid
 * until this operation finishes.
 *
 * \param [in] connection  The connection
 * \param [in] request     The message used for this operation
 * \param [in] callback    The callback to call when the operation finishes
 * \param [in,out] context User data passed to the callback function
 * \return                 A handle that can be passed to mir_wait_for
 */
MirWaitHandle* mir_connection_platform_operation(
    MirConnection* connection,
    MirPlatformMessage const* request,
    mir_platform_operation_callback callback, void* context);

/**
 * Create a snapshot of the attached input devices and device configurations.
 * \warning return value must be destroyed via mir_input_config_release()
 * \warning may return null if connection is invalid
 * \param [in]  connection        The connection
 * \return      structure that describes the input configuration
 */
MirInputConfig* mir_connection_create_input_config(MirConnection *connection);

/**
<<<<<<< HEAD
 * Apply the input configuration
 *
 * Configure the behavior of input device attached to a server. This only
 * affects the input device when events are dispatched to surfaces of this
 * connection.
 *
 *   \warning This request may be denied. Check that the request succeeded with mir_connection_get_error_message.
 *   \param [in] connection             The connection
 *   \param [in] config                 The input config
 */
void mir_connection_apply_input_config(
    MirConnection* connection, MirInputConfig const* config);

/**
 * Apply the input configuration as base configuration for this server
 *
 * Configure the behavior of input device attached to a server. This does not
 * only affect the input device when events are dispatched to surfaces of this
 * connection, but the behavior of the devices in general.
 *
 *   \warning This request may be denied. Check that the request succeeded with mir_connection_get_error_message.
 *   \param [in] connection             The connection
 *   \param [in] config                 The input config
 */
void mir_connection_set_base_input_config(
    MirConnection* connection, MirInputConfig const* config);

/**
=======
 * \deprecated  Use mir_input_config_release() instead.
 *
>>>>>>> 885ea3cc
 * Release this snapshot of the input configuration.
 * This invalidates any pointers retrieved from this structure.
 *
 * \param [in] config  The input configuration
 */
void mir_input_config_destroy(MirInputConfig const* config)
__attribute__ ((deprecated("use mir_input_config_release instead")));

/**
 * Release this snapshot of the input configuration.
 * This invalidates any pointers retrieved from this structure.
 *
 * \param [in] config  The input configuration
 */
void mir_input_config_release(MirInputConfig const* config);


/**
 * Register a callback to be called when the input devices change.
 *
 * Once a change has occurred, you can use mir_connection_create_input_config
 * to get an updated snapshot of the input device configuration.
 *
 * \param [in] connection  The connection
 * \param [in] callback    The function to be called when a change occurs
 * \param [in,out] context User data passed to the callback function
 */
void mir_connection_set_input_config_change_callback(
    MirConnection* connection,
    mir_input_config_callback callback, void* context);

/**
 * Register a callback to be called on non-fatal errors
 *
 * \param [in] connection   The connection
 * \param [in] callback     The function to be called when an error occurs
 * \param [in,out] context  User data passed to the callback function
 */
void mir_connection_set_error_callback(
    MirConnection* connection,
    mir_error_callback callback,
    void* context);

#ifdef __cplusplus
}
/**@}*/
#endif

#endif /* MIR_TOOLKIT_MIR_CONNECTION_H_ */<|MERGE_RESOLUTION|>--- conflicted
+++ resolved
@@ -389,28 +389,37 @@
 MirInputConfig* mir_connection_create_input_config(MirConnection *connection);
 
 /**
-<<<<<<< HEAD
- * Apply the input configuration
- *
- * Configure the behavior of input device attached to a server. This only
- * affects the input device when events are dispatched to surfaces of this
- * connection.
- *
- *   \warning This request may be denied. Check that the request succeeded with mir_connection_get_error_message.
+ * Apply the input configuration for the connection
+ *
+ * Configure the behavior of input device attached to a server when the session
+ * this connection represents is the focused. If the session is not focused
+ * the configuration will be stored for later use.
+ *
+ * The call returns after sending the configuration to the server.
+ *
+ * Errors during application of the configuration will be indicated through
+ * the error callback.
+ *
  *   \param [in] connection             The connection
  *   \param [in] config                 The input config
  */
-void mir_connection_apply_input_config(
+void mir_connection_apply_session_input_config(
     MirConnection* connection, MirInputConfig const* config);
 
 /**
- * Apply the input configuration as base configuration for this server
- *
- * Configure the behavior of input device attached to a server. This does not
- * only affect the input device when events are dispatched to surfaces of this
- * connection, but the behavior of the devices in general.
- *
- *   \warning This request may be denied. Check that the request succeeded with mir_connection_get_error_message.
+ * Set the input configuration as base configuration.
+ *
+ * Configure the behavior of input device attached to a server. When
+ * allowed by the shell the configuration will be used as base configuration.
+ *
+ * So whenever the active session has no session specific configuration this
+ * input configuration will be used.
+ *
+ * The call returns after sending the configuration to the server.
+ *
+ * Errors during application of the configuration will be indicated through
+ * the error callback.
+ *
  *   \param [in] connection             The connection
  *   \param [in] config                 The input config
  */
@@ -418,10 +427,8 @@
     MirConnection* connection, MirInputConfig const* config);
 
 /**
-=======
  * \deprecated  Use mir_input_config_release() instead.
  *
->>>>>>> 885ea3cc
  * Release this snapshot of the input configuration.
  * This invalidates any pointers retrieved from this structure.
  *
@@ -437,7 +444,6 @@
  * \param [in] config  The input configuration
  */
 void mir_input_config_release(MirInputConfig const* config);
-
 
 /**
  * Register a callback to be called when the input devices change.
