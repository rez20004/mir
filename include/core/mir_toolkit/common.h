/*
 * Simple definitions common to client and server.
 *
 * Copyright © 2013-2016 Canonical Ltd.
 *
 * This program is free software: you can redistribute it and/or modify
 * it under the terms of the GNU Lesser General Public License version 3 as
 * published by the Free Software Foundation.
 *
 * This program is distributed in the hope that it will be useful,
 * but WITHOUT ANY WARRANTY; without even the implied warranty of
 * MERCHANTABILITY or FITNESS FOR A PARTICULAR PURPOSE.  See the
 * GNU Lesser General Public License for more details.
 *
 * You should have received a copy of the GNU Lesser General Public License
 * along with this program.  If not, see <http://www.gnu.org/licenses/>.
 *
 * Author: Daniel van Vugt <daniel.van.vugt@canonical.com>
 */

#ifndef MIR_COMMON_H_
#define MIR_COMMON_H_

/**
 * \addtogroup mir_toolkit
 * @{
 */
/* This is C code. Not C++. */

/**
 * Attributes of a surface that the client and server/shell may wish to
 * get or set over the wire.
 */
typedef enum MirSurfaceAttrib
{
    /* Do not specify values...code relies on 0...N ordering. */
    mir_surface_attrib_type,
    mir_surface_attrib_state,
    mir_surface_attrib_swapinterval, /**< \deprecated  Do not listen for events
<<<<<<< HEAD
                                          reporting this attribute. Use the
                                          "mir_*_get_swapinterval()" functions
                                          instead if you wish query its value */
=======
        reporting this attribute. Use the
        "mir_*_get_swapinterval()" functions
        instead if you wish query its value */
>>>>>>> e84db695
    mir_surface_attrib_focus,
    mir_surface_attrib_dpi,
    mir_surface_attrib_visibility,
    mir_surface_attrib_preferred_orientation,
    /* Must be last */
    mir_surface_attribs
} MirSurfaceAttrib; /* __attribute__ ((deprecated("use MirWindowAttrib"))); */

/**
 * Attributes of a window that the client and server/shell may wish to
 * get or set over the wire.
 */
typedef enum MirWindowAttrib
{
    /* Do not specify values...code relies on 0...N ordering. */
    mir_window_attrib_type,
    mir_window_attrib_state,
    mir_window_attrib_swapinterval,
    mir_window_attrib_focus,
    mir_window_attrib_dpi,
    mir_window_attrib_visibility,
    mir_window_attrib_preferred_orientation,
    /* Must be last */
    mir_window_attribs
} MirWindowAttrib;

typedef enum MirSurfaceType
{
    mir_surface_type_normal,       /**< AKA "regular"                       */
    mir_surface_type_utility,      /**< AKA "floating"                      */
    mir_surface_type_dialog,
    mir_surface_type_overlay,      /**< \deprecated  Use "gloss" instead.   */
    mir_surface_type_gloss = mir_surface_type_overlay,
    mir_surface_type_freestyle,
    mir_surface_type_popover,      /**< \deprecated  Choose "menu" or "tip" */
    mir_surface_type_menu = mir_surface_type_popover,
    mir_surface_type_inputmethod,  /**< AKA "OSK" or handwriting etc.       */
    mir_surface_type_satellite,    /**< AKA "toolbox"/"toolbar"             */
    mir_surface_type_tip,          /**< AKA "tooltip"                       */
    mir_surface_types
} MirSurfaceType; /* __attribute__ ((deprecated("use MirWindowType"))); */

typedef enum MirWindowType
{
    mir_window_type_normal,       /**< AKA "regular"                       */
    mir_window_type_utility,      /**< AKA "floating"                      */
    mir_window_type_dialog,
    mir_window_type_overlay,      /**< \deprecated  Use "gloss" instead.   */
    mir_window_type_gloss = mir_window_type_overlay,
    mir_window_type_freestyle,
    mir_window_type_popover,      /**< \deprecated  Choose "menu" or "tip" */
    mir_window_type_menu = mir_window_type_popover,
    mir_window_type_inputmethod,  /**< AKA "OSK" or handwriting etc.       */
    mir_window_type_satellite,    /**< AKA "toolbox"/"toolbar"             */
    mir_window_type_tip,          /**< AKA "tooltip"                       */
    mir_window_types
} MirWindowType;

typedef enum MirSurfaceState
{
    mir_surface_state_unknown,
    mir_surface_state_restored,
    mir_surface_state_minimized,
    mir_surface_state_maximized,
    mir_surface_state_vertmaximized,
    /* mir_surface_state_semimaximized,
       Omitted for now, since it's functionally a subset of vertmaximized and
       differs only in the X coordinate. */
    mir_surface_state_fullscreen,
    mir_surface_state_horizmaximized,
    mir_surface_state_hidden,
    mir_surface_states
} MirSurfaceState; /* __attribute__ ((deprecated("use MirWindowState"))); */

typedef enum MirWindowState
{
    mir_window_state_unknown,
    mir_window_state_restored,
    mir_window_state_minimized,
    mir_window_state_maximized,
    mir_window_state_vertmaximized,
    /* mir_window_state_semimaximized,
       Omitted for now, since it's functionally a subset of vertmaximized and
       differs only in the X coordinate. */
    mir_window_state_fullscreen,
    mir_window_state_horizmaximized,
    mir_window_state_hidden,
    mir_window_states
} MirWindowState;

typedef enum MirSurfaceFocusState
{
    mir_surface_unfocused = 0,
    mir_surface_focused
} MirSurfaceFocusState; /* __attribute__ ((deprecated("use MirWindowFocusState"))); */

typedef enum MirWindowFocusState
{
    mir_window_focus_state_unfocused = 0,
    mir_window_focus_state_focused
} MirWindowFocusState;

typedef enum MirSurfaceVisibility
{
    mir_surface_visibility_occluded = 0,
    mir_surface_visibility_exposed
} MirSurfaceVisibility; /* __attribute__ ((deprecated("use MirWindowFocusState"))); */

typedef enum MirWindowVisibility
{
    mir_window_visibility_occluded = 0,
    mir_window_visibility_exposed
} MirWindowVisibility;

typedef enum MirLifecycleState
{
    mir_lifecycle_state_will_suspend,
    mir_lifecycle_state_resumed,
    mir_lifecycle_connection_lost
} MirLifecycleState;

typedef enum MirPowerMode
{
    mir_power_mode_on, /* Display in use. */
    mir_power_mode_standby, /* Blanked, low power. */
    mir_power_mode_suspend, /* Blanked, lowest power. */
    mir_power_mode_off /* Powered down. */
} MirPowerMode;

typedef enum MirOutputType
{
    mir_output_type_unknown     = 0,  /* DRM_MODE_CONNECTOR_Unknown     */
    mir_output_type_vga         = 1,  /* DRM_MODE_CONNECTOR_VGA         */
    mir_output_type_dvii        = 2,  /* DRM_MODE_CONNECTOR_DVII        */
    mir_output_type_dvid        = 3,  /* DRM_MODE_CONNECTOR_DVID        */
    mir_output_type_dvia        = 4,  /* DRM_MODE_CONNECTOR_DVIA        */
    mir_output_type_composite   = 5,  /* DRM_MODE_CONNECTOR_Composite   */
    mir_output_type_svideo      = 6,  /* DRM_MODE_CONNECTOR_SVIDEO      */
    mir_output_type_lvds        = 7,  /* DRM_MODE_CONNECTOR_LVDS        */
    mir_output_type_component   = 8,  /* DRM_MODE_CONNECTOR_Component   */
    mir_output_type_ninepindin  = 9,  /* DRM_MODE_CONNECTOR_9PinDIN     */
    mir_output_type_displayport = 10, /* DRM_MODE_CONNECTOR_DisplayPort */
    mir_output_type_hdmia       = 11, /* DRM_MODE_CONNECTOR_HDMIA       */
    mir_output_type_hdmib       = 12, /* DRM_MODE_CONNECTOR_HDMIB       */
    mir_output_type_tv          = 13, /* DRM_MODE_CONNECTOR_TV          */
    mir_output_type_edp         = 14, /* DRM_MODE_CONNECTOR_eDP         */
    mir_output_type_virtual     = 15, /* DRM_MODE_CONNECTOR_VIRTUAL     */
    mir_output_type_dsi         = 16, /* DRM_MODE_CONNECTOR_DSI         */
    mir_output_type_dpi         = 17, /* DRM_MODE_CONNECTOR_DPI         */
} MirOutputType;

typedef enum MirPromptSessionState
{
    mir_prompt_session_state_stopped = 0,
    mir_prompt_session_state_started,
    mir_prompt_session_state_suspended
} MirPromptSessionState;

/**
 * 32-bit pixel formats (8888):
 * The order of components in the enum matches the order of the components
 * as they would be written in an integer representing a pixel value of that
 * format. For example; abgr_8888 should be coded as 0xAABBGGRR, which will
 * end up as R,G,B,A in memory on a little endian system, and as A,B,G,R on a
 * big endian system.
 *
 * 24-bit pixel formats (888):
 * These are in literal byte order, regardless of CPU architecture it's always
 * the same. Writing these 3-byte pixels is typically slower than other formats
 * but uses less memory than 32-bit and is endian-independent.
 *
 * 16-bit pixel formats (565/5551/4444):
 * Always interpreted as one 16-bit integer per pixel with components in
 * high-to-low bit order following the format name. These are the fastest
 * formats, however colour quality is visibly lower.
 */
typedef enum MirPixelFormat
{
    mir_pixel_format_invalid = 0,
    mir_pixel_format_abgr_8888 = 1,
    mir_pixel_format_xbgr_8888 = 2,
    mir_pixel_format_argb_8888 = 3,
    mir_pixel_format_xrgb_8888 = 4,
    mir_pixel_format_bgr_888 = 5,
    mir_pixel_format_rgb_888 = 6,
    mir_pixel_format_rgb_565 = 7,
    mir_pixel_format_rgba_5551 = 8,
    mir_pixel_format_rgba_4444 = 9,
    /*
     * TODO: Big endian support would require additional formats in order to
     *       composite software surfaces using OpenGL (GL_RGBA/GL_BGRA_EXT):
     *         mir_pixel_format_rgb[ax]_8888
     *         mir_pixel_format_bgr[ax]_8888
     */
    mir_pixel_formats   /* Note: This is always max format + 1 */
} MirPixelFormat;

/* This could be improved... https://bugs.launchpad.net/mir/+bug/1236254 */
#define MIR_BYTES_PER_PIXEL(f) ((f) == mir_pixel_format_bgr_888   ? 3 : \
                                (f) == mir_pixel_format_rgb_888   ? 3 : \
                                (f) == mir_pixel_format_rgb_565   ? 2 : \
                                (f) == mir_pixel_format_rgba_5551 ? 2 : \
                                (f) == mir_pixel_format_rgba_4444 ? 2 : \
                                                                    4)

/** Direction relative to the "natural" orientation of the display */
typedef enum MirOrientation
{
    mir_orientation_normal = 0,
    mir_orientation_left = 90,
    mir_orientation_inverted = 180,
    mir_orientation_right = 270
} MirOrientation;

/** Mirroring axis relative to the "natural" orientation of the display */
typedef enum MirMirrorMode
{
    mir_mirror_mode_none,
    mir_mirror_mode_vertical,
    mir_mirror_mode_horizontal
} MirMirrorMode;

typedef enum MirOrientationMode
{
    mir_orientation_mode_portrait = 1 << 0,
    mir_orientation_mode_landscape = 1 << 1,
    mir_orientation_mode_portrait_inverted = 1 << 2,
    mir_orientation_mode_landscape_inverted = 1 << 3,
    mir_orientation_mode_portrait_any = mir_orientation_mode_portrait |
                                        mir_orientation_mode_portrait_inverted,
    mir_orientation_mode_landscape_any = mir_orientation_mode_landscape |
                                         mir_orientation_mode_landscape_inverted,
    mir_orientation_mode_any = mir_orientation_mode_portrait_any |
                               mir_orientation_mode_landscape_any
} MirOrientationMode;

typedef enum MirEdgeAttachment
{
    mir_edge_attachment_vertical = 1 << 0,
    mir_edge_attachment_horizontal = 1 << 1,
    mir_edge_attachment_any = mir_edge_attachment_vertical |
                              mir_edge_attachment_horizontal
} MirEdgeAttachment;

// Inspired by GdkGravity
/**
 * Reference point for aligning a surface relative to a rectangle.
 * Each element (surface and rectangle) has a MirPlacementGravity assigned.
 */
typedef enum MirPlacementGravity
{
    /// the reference point is at the center.
    mir_placement_gravity_center    = 0,

    /// the reference point is at the middle of the left edge.
    mir_placement_gravity_west      = 1 << 0,

    /// the reference point is at the middle of the right edge.
    mir_placement_gravity_east      = 1 << 1,

    /// the reference point is in the middle of the top edge.
    mir_placement_gravity_north     = 1 << 2,

    /// the reference point is at the middle of the lower edge.
    mir_placement_gravity_south     = 1 << 3,

    /// the reference point is at the top left corner.
    mir_placement_gravity_northwest = mir_placement_gravity_north | mir_placement_gravity_west,

    /// the reference point is at the top right corner.
    mir_placement_gravity_northeast = mir_placement_gravity_north | mir_placement_gravity_east,

    /// the reference point is at the lower left corner.
    mir_placement_gravity_southwest = mir_placement_gravity_south | mir_placement_gravity_west,

    /// the reference point is at the lower right corner.
    mir_placement_gravity_southeast = mir_placement_gravity_south | mir_placement_gravity_east
} MirPlacementGravity;

// Inspired by GdkAnchorHints
/**
 * Positioning hints for aligning a window relative to a rectangle.
 *
 * These hints determine how the window should be positioned in the case that
 * the surface would fall off-screen if placed in its ideal position.
 *
 * For example, \p mir_placement_hints_flip_x will invert the x component of
 * \p aux_rect_placement_offset and replace \p mir_placement_gravity_northwest
 * with \p mir_placement_gravity_northeast and vice versa if the window extends
 * beyond the left or right edges of the monitor.
 *
 * If \p mir_placement_hints_slide_x is set, the window can be shifted
 * horizontally to fit on-screen.
 *
 * If \p mir_placement_hints_resize_x is set, the window can be shrunken
 * horizontally to fit.
 *
 * If \p mir_placement_hints_antipodes is set then the rect gravity may be
 * substituted with the opposite corner (e.g. \p mir_placement_gravity_northeast
 * to \p mir_placement_gravity_southwest) in combination with other options.
 *
 * When multiple flags are set, flipping should take precedence over sliding,
 * which should take precedence over resizing.
 */
typedef enum MirPlacementHints
{
    /// allow flipping anchors horizontally
    mir_placement_hints_flip_x   = 1 << 0,

    /// allow flipping anchors vertically
    mir_placement_hints_flip_y   = 1 << 1,

    /// allow sliding window horizontally
    mir_placement_hints_slide_x  = 1 << 2,

    /// allow sliding window vertically
    mir_placement_hints_slide_y  = 1 << 3,

    /// allow resizing window horizontally
    mir_placement_hints_resize_x = 1 << 4,

    /// allow resizing window vertically
    mir_placement_hints_resize_y = 1 << 5,

    /// allow flipping aux_anchor to opposite corner
    mir_placement_hints_antipodes= 1 << 6,

    /// allow flipping anchors on both axes
    mir_placement_hints_flip_any = mir_placement_hints_flip_x|mir_placement_hints_flip_y,

    /// allow sliding window on both axes
    mir_placement_hints_slide_any  = mir_placement_hints_slide_x|mir_placement_hints_slide_y,

    /// allow resizing window on both axes
    mir_placement_hints_resize_any = mir_placement_hints_resize_x|mir_placement_hints_resize_y,
} MirPlacementHints;

/**
 * Form factor associated with a physical output
 */
typedef enum MirFormFactor
{
    mir_form_factor_unknown,
    mir_form_factor_phone,
    mir_form_factor_tablet,
    mir_form_factor_monitor,
    mir_form_factor_tv,
    mir_form_factor_projector,
} MirFormFactor;


/**
 * Physical arrangement of subpixels on the physical output
 *
 * This is always relative to the “natural” orientation of the display - mir_orientation_normal.
 */
typedef enum MirSubpixelArrangement
{
    mir_subpixel_arrangement_unknown,           /**< Arrangement of subpixels cannot be determined */
    mir_subpixel_arrangement_horizontal_rgb,    /**< Subpixels are arranged horizontally, R, G, B from left to right */
    mir_subpixel_arrangement_horizontal_bgr,    /**< Subpixels are arranged horizontally, B, G, R from left to right */
    mir_subpixel_arrangement_vertical_rgb,      /**< Subpixels are arranged vertically, R, G, B from top to bottom */
    mir_subpixel_arrangement_vertical_bgr,      /**< Subpixels are arranged vertically, B, G, R from top to bottom */
    mir_subpixel_arrangement_none               /**< Device does not have regular subpixels */
} MirSubpixelArrangement;

/**
 * Shell chrome
 */
typedef enum MirShellChrome
{
    mir_shell_chrome_normal,
    mir_shell_chrome_low,
} MirShellChrome;

/**
 * Pointer Confinement
 */

typedef enum MirPointerConfinementState
{
    mir_pointer_unconfined,
    mir_pointer_confined_to_surface, /* __attribute__ ((deprecated("use mir_pointer_confined_to_window"))); */
    mir_pointer_confined_to_window = mir_pointer_confined_to_surface,
} MirPointerConfinementState;

/**
 * Supports gamma correction
 */
typedef enum MirOutputGammaSupported
{
    mir_output_gamma_unsupported,
    mir_output_gamma_supported
} MirOutputGammaSupported;

/**@}*/

#endif<|MERGE_RESOLUTION|>--- conflicted
+++ resolved
@@ -37,15 +37,9 @@
     mir_surface_attrib_type,
     mir_surface_attrib_state,
     mir_surface_attrib_swapinterval, /**< \deprecated  Do not listen for events
-<<<<<<< HEAD
                                           reporting this attribute. Use the
                                           "mir_*_get_swapinterval()" functions
                                           instead if you wish query its value */
-=======
-        reporting this attribute. Use the
-        "mir_*_get_swapinterval()" functions
-        instead if you wish query its value */
->>>>>>> e84db695
     mir_surface_attrib_focus,
     mir_surface_attrib_dpi,
     mir_surface_attrib_visibility,
@@ -63,7 +57,10 @@
     /* Do not specify values...code relies on 0...N ordering. */
     mir_window_attrib_type,
     mir_window_attrib_state,
-    mir_window_attrib_swapinterval,
+    mir_window_attrib_swapinterval, /**< \deprecated  Do not listen for events
+                                          reporting this attribute. Use the
+                                          "mir_*_get_swapinterval()" functions
+                                          instead if you wish query its value */
     mir_window_attrib_focus,
     mir_window_attrib_dpi,
     mir_window_attrib_visibility,
