/*
 * Copyright © 2012-2014 Canonical Ltd.
 *
 * This program is free software: you can redistribute it and/or modify
 * it under the terms of the GNU General Public License version 3 as
 * published by the Free Software Foundation.
 *
 * This program is distributed in the hope that it will be useful,
 * but WITHOUT ANY WARRANTY; without even the implied warranty of
 * MERCHANTABILITY or FITNESS FOR A PARTICULAR PURPOSE.  See the
 * GNU General Public License for more details.
 *
 * You should have received a copy of the GNU General Public License
 * along with this program.  If not, see <http://www.gnu.org/licenses/>.
 *
 * Authored by: Kevin DuBois <kevin.dubois@canonical.com>
 */

#include "graphics.h"

#include "mir/server.h"
#include "mir/report_exception.h"
#include "mir/graphics/display.h"
#include "mir/graphics/display_buffer.h"

#include <csignal>
#include <iostream>

namespace mg=mir::graphics;
namespace mo=mir::options;

namespace
{
volatile std::sig_atomic_t running = true;

void signal_handler(int /*signum*/)
{
    running = false;
}
}

void render_loop(mir::Server& server)
{
    /* Set up graceful exit on SIGINT and SIGTERM */
    struct sigaction sa;
    sa.sa_handler = signal_handler;
    sa.sa_flags = 0;
    sigemptyset(&sa.sa_mask);

    sigaction(SIGINT, &sa, NULL);
    sigaction(SIGTERM, &sa, NULL);

    auto display = server.the_display();

    mir::draw::glAnimationBasic gl_animation;

    display->for_each_display_buffer([&](mg::DisplayBuffer& buffer)
    {
        buffer.make_current();
        gl_animation.init_gl();
    });

    while (running)
    {
        display->for_each_display_buffer([&](mg::DisplayBuffer& buffer)
        {
            buffer.make_current();

            gl_animation.render_gl();

            buffer.post_update();
        });

        gl_animation.step();
    }
}

int main(int argc, char const** argv)
try
{
    mir::Server server;
    server.set_command_line(argc, argv);

<<<<<<< HEAD
    server.start_initialization();

=======
>>>>>>> e0283273
    render_loop(server);

    return EXIT_SUCCESS;
}
catch (...)
{
    mir::report_exception(std::cerr);
    return EXIT_FAILURE;
}<|MERGE_RESOLUTION|>--- conflicted
+++ resolved
@@ -81,11 +81,6 @@
     mir::Server server;
     server.set_command_line(argc, argv);
 
-<<<<<<< HEAD
-    server.start_initialization();
-
-=======
->>>>>>> e0283273
     render_loop(server);
 
     return EXIT_SUCCESS;
