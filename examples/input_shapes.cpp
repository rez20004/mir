/*
 * Copyright © 2015 Canonical Ltd.
 *
 * This program is free software: you can redistribute it and/or modify
 * it under the terms of the GNU General Public License version 3 as
 * published by the Free Software Foundation.
 *
 * This program is distributed in the hope that it will be useful,
 * but WITHOUT ANY WARRANTY; without even the implied warranty of
 * MERCHANTABILITY or FITNESS FOR A PARTICULAR PURPOSE.  See the
 * GNU General Public License for more details.
 *
 * You should have received a copy of the GNU General Public License
 * along with this program.  If not, see <http://www.gnu.org/licenses/>.
 *
 * Authored by: Kevin DuBois <kevin.dubois@canonical.com>
 */

#include "mir_toolkit/mir_client_library.h"
#include <EGL/egl.h>
#include <GLES2/gl2.h>
#include <thread>
#include <memory>
#include <chrono>
#include <iostream>
#include <cstring>
#include <unistd.h>
#include <signal.h>

#include "client_helpers.h"

namespace me = mir::examples;

namespace
{
class RenderProgram
{
public:
    RenderProgram(me::Context& context, unsigned int width, unsigned int height) :
        vertex(&vtex_shader_src, GL_VERTEX_SHADER),
        fragment(&frag_shader_src, GL_FRAGMENT_SHADER),
        program(vertex, fragment)
    {
        float square_side = 200.0f;
        float scale[2] {square_side/width, square_side/height};
        glUseProgram(program.program);
        vPositionAttr = glGetAttribLocation(program.program, "vPosition");
        glVertexAttribPointer(vPositionAttr, 4, GL_FLOAT, GL_FALSE, 0, vertex_data);
        posUniform = glGetUniformLocation(program.program, "pos");
        glClearColor(0.1, 0.1, 0.4, 1.0); //light blue
        glClear(GL_COLOR_BUFFER_BIT);
        auto scaleUniform = glGetUniformLocation(program.program, "scale");
        glUniform2fv(scaleUniform, 1, scale);
 
        context.swapbuffers();
        context.release_current();
    }

    void draw(float x, float y)
    {
        float pos[2] = {x, y}; 
        glUseProgram(program.program);
        glClear( GL_DEPTH_BUFFER_BIT | GL_COLOR_BUFFER_BIT );
        glUniform2fv(posUniform, 1, pos);
        glEnableVertexAttribArray(vPositionAttr);
        glDrawArrays(GL_TRIANGLE_STRIP, 0, 4);
        glDisableVertexAttribArray(vPositionAttr);
    }

    RenderProgram(RenderProgram const&) = delete;
    RenderProgram& operator=(RenderProgram const&) = delete; 
private:
    GLchar const*const frag_shader_src =
    {
        "precision mediump float;"
        "void main() {"
        "   gl_FragColor = vec4(0.0, 0.0, 0.0, 0.0);"
        "}"
    };
    GLchar const*const vtex_shader_src =
    {
        "attribute vec4 vPosition;"
        "uniform vec2 pos;"
        "uniform vec2 scale;"
        "void main() {"
        "   gl_Position = vec4(vPosition.xy * scale + pos, 0.0, 1.0);"
        "}"
    };
    me::Shader vertex;
    me::Shader fragment;
    me::Program program;
    GLfloat vertex_data[16]
    {
        -1.0, -1.0f, 0.0f, 1.0f,
        -1.0f,  1.0f, 0.0f, 1.0f,
         1.0f, -1.0f, 0.0f, 1.0f,
         1.0f,  1.0f, 0.0f, 1.0f,
    };
    GLuint vPositionAttr;
    GLuint posUniform; 
};

class SurfaceWithAHole
{
public:
    SurfaceWithAHole(me::Connection& connection) :
        surface{connection, width_and_height, width_and_height, true},
        context{connection, surface, 1},
        program{context, width_and_height, width_and_height}
    {
        context.make_current();
        program.draw(0.0, 0.0);
        context.swapbuffers();

        MirRectangle input_rectangles[] = {{0, 0, 500, 150}, {0, 0, 150, 500},
                                           {350, 0, 150, 500}, {0, 350, 500, 150}};
<<<<<<< HEAD
        auto spec = mir_create_spec(connection);
        mir_spec_set_input_shape(spec, input_rectangles, 4);
=======
        auto spec = mir_create_window_spec(connection);
        mir_surface_spec_set_input_shape(spec, input_rectangles, 4);
>>>>>>> 98684d0c
        mir_surface_apply_spec(surface, spec);
    }

    SurfaceWithAHole(SurfaceWithAHole const&) = delete;
    SurfaceWithAHole& operator=(SurfaceWithAHole const&) = delete;
private:
    me::NormalSurface surface;
    me::Context context;
    RenderProgram program;

    static int const width_and_height = 500;
};
}

int main(int argc, char *argv[])
try
{
    using namespace std::literals::chrono_literals;

    auto arg = 0;
    char const* socket_file = nullptr;
    while ((arg = getopt (argc, argv, "m:")) != -1)
    {
        switch (arg)
        {
        case 'm':
            socket_file = optarg;
            break;
        default:
            throw std::invalid_argument("invalid command line argument");
        }
    }

    me::Connection connection(socket_file);
    SurfaceWithAHole surface(connection);

    sigset_t sigset;
    siginfo_t siginfo;
    sigemptyset(&sigset);
    sigaddset(&sigset, SIGTERM);
    sigaddset(&sigset, SIGINT);
    sigprocmask(SIG_BLOCK, &sigset, nullptr);
    sigwaitinfo(&sigset, &siginfo);
    return 0;
}
catch(std::exception& e)
{
    std::cerr << "error : " << e.what() << std::endl;
    return 1;
}<|MERGE_RESOLUTION|>--- conflicted
+++ resolved
@@ -114,13 +114,8 @@
 
         MirRectangle input_rectangles[] = {{0, 0, 500, 150}, {0, 0, 150, 500},
                                            {350, 0, 150, 500}, {0, 350, 500, 150}};
-<<<<<<< HEAD
-        auto spec = mir_create_spec(connection);
+        auto spec = mir_create_window_spec(connection);
         mir_spec_set_input_shape(spec, input_rectangles, 4);
-=======
-        auto spec = mir_create_window_spec(connection);
-        mir_surface_spec_set_input_shape(spec, input_rectangles, 4);
->>>>>>> 98684d0c
         mir_surface_apply_spec(surface, spec);
     }
 
