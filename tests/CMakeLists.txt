--- conflicted
+++ resolved
@@ -38,11 +38,9 @@
 
 target_link_libraries(
   test_input_dispatch
-<<<<<<< HEAD
-  ${Boost_LIBRARIES}
-=======
   mirinput
->>>>>>> 8f447c90
+  
+  ${Boost_LIBRARIES}  
   ${GTEST_BOTH_LIBRARIES}
   ${GMOCK_LIBRARY}
   ${GMOCK_MAIN_LIBRARY}
