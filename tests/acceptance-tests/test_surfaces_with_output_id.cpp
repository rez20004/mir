--- conflicted
+++ resolved
@@ -82,11 +82,7 @@
         {
             if (auto const ss = surface.lock())
             {
-<<<<<<< HEAD
-                for(auto& renderable: ss->generate_renderables(this))
-=======
                 for (auto& renderable: ss->generate_renderables(this))
->>>>>>> b7ff4e15
                     rects.push_back(renderable->screen_position());
             }
         }
