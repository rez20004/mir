/*
 * Copyright © 2015 Canonical Ltd.
 *
 * This program is free software: you can redistribute it and/or modify
 * it under the terms of the GNU General Public License version 3 as
 * published by the Free Software Foundation.
 *
 * This program is distributed in the hope that it will be useful,
 * but WITHOUT ANY WARRANTY; without even the implied warranty of
 * MERCHANTABILITY or FITNESS FOR A PARTICULAR PURPOSE.  See the
 * GNU General Public License for more details.
 *
 * You should have received a copy of the GNU General Public License
 * along with this program.  If not, see <http://www.gnu.org/licenses/>.
 *
 * Authored by: Andreas Pokorny <andreas.pokorny@canonical.com>
 */

#include "mir/input/input_device_info.h"
#include "mir/input/input_device_observer.h"
#include "mir/input/input_device_hub.h"

#include "mir_test_framework/headless_in_process_server.h"
#include "mir_test_framework/fake_input_device.h"
#include "mir_test_framework/stub_server_platform_factory.h"
#include "mir/test/wait_condition.h"
#include "mir/test/fake_shared.h"

#include <gtest/gtest.h>
#include <gmock/gmock.h>

namespace mi = mir::input;
namespace mt = mir::test;
namespace mtf = mir_test_framework;

namespace
{

struct MockInputDeviceObserver : public mi::InputDeviceObserver
{
<<<<<<< HEAD
    MOCK_METHOD1(device_added, void(std::shared_ptr<mi::DeviceHandle> const& device));
    MOCK_METHOD1(device_changed, void(std::shared_ptr<mi::DeviceHandle> const& device));
    MOCK_METHOD1(device_removed, void(std::shared_ptr<mi::DeviceHandle> const& device));
=======
    MOCK_METHOD1(device_added, void(std::shared_ptr<mi::Device> const& device));
    MOCK_METHOD1(device_changed, void(std::shared_ptr<mi::Device> const& device));
    MOCK_METHOD1(device_removed, void(std::shared_ptr<mi::Device> const& device));
>>>>>>> 5d3d4013
    MOCK_METHOD0(changes_complete, void());
};

struct TestInputDeviceHub : mtf::HeadlessInProcessServer
{
    MockInputDeviceObserver observer;
    mt::WaitCondition observer_registered;
    mt::WaitCondition callbacks_received;
    std::shared_ptr<mtf::FakeInputDevice> keep_on_living;
};

}

TEST_F(TestInputDeviceHub, calls_observers_with_changes_complete_on_registry)
{
    using namespace testing;
    EXPECT_CALL(observer, changes_complete())
        .WillOnce(mt::WakeUp(&observer_registered));

    server.the_input_device_hub()->add_observer(mt::fake_shared(observer));
    observer_registered.wait_for_at_most_seconds(4);
}

TEST_F(TestInputDeviceHub, notifies_input_device_observer_about_available_devices)
{
    using namespace testing;
    InSequence seq;
    EXPECT_CALL(observer, changes_complete())
        .WillOnce(mt::WakeUp(&observer_registered));

    EXPECT_CALL(observer, device_added(_));
    EXPECT_CALL(observer, changes_complete())
        .WillOnce(mt::WakeUp(&callbacks_received));

    server.the_input_device_hub()->add_observer(mt::fake_shared(observer));
    observer_registered.wait_for_at_most_seconds(4);

    keep_on_living = mtf::add_fake_input_device(mi::InputDeviceInfo{"keyboard", "keyboard-uid", mir::input::DeviceCapability::keyboard});

    callbacks_received.wait_for_at_most_seconds(4);
}<|MERGE_RESOLUTION|>--- conflicted
+++ resolved
@@ -38,15 +38,9 @@
 
 struct MockInputDeviceObserver : public mi::InputDeviceObserver
 {
-<<<<<<< HEAD
-    MOCK_METHOD1(device_added, void(std::shared_ptr<mi::DeviceHandle> const& device));
-    MOCK_METHOD1(device_changed, void(std::shared_ptr<mi::DeviceHandle> const& device));
-    MOCK_METHOD1(device_removed, void(std::shared_ptr<mi::DeviceHandle> const& device));
-=======
     MOCK_METHOD1(device_added, void(std::shared_ptr<mi::Device> const& device));
     MOCK_METHOD1(device_changed, void(std::shared_ptr<mi::Device> const& device));
     MOCK_METHOD1(device_removed, void(std::shared_ptr<mi::Device> const& device));
->>>>>>> 5d3d4013
     MOCK_METHOD0(changes_complete, void());
 };
 
