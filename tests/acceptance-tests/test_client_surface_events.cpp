--- conflicted
+++ resolved
@@ -482,13 +482,8 @@
 {
     mt::Signal done;
 
-<<<<<<< HEAD
-    auto spec = mir_specify_window(connection, 100, 100, mir_pixel_format_abgr_8888);
+    auto spec = mir_create_normal_window_spec(connection, 100, 100, mir_pixel_format_abgr_8888);
     mir_spec_set_event_handler(spec, &raise_signal_on_close_event, &done);
-=======
-    auto spec = mir_create_normal_window_spec(connection, 100, 100, mir_pixel_format_abgr_8888);
-    mir_surface_spec_set_event_handler(spec, &raise_signal_on_close_event, &done);
->>>>>>> 98684d0c
 
     auto surface = mir_surface_create_sync(spec);
 
@@ -578,13 +573,8 @@
 
     EventContext context;
 
-<<<<<<< HEAD
-    auto spec = mir_specify_window(connection, 640, 480, mir_pixel_format_abgr_8888);
+    auto spec = mir_create_normal_window_spec(connection, 640, 480, mir_pixel_format_abgr_8888);
     mir_spec_set_event_handler(spec, &surface_output_capturing_callback, &context);
-=======
-    auto spec = mir_create_normal_window_spec(connection, 640, 480, mir_pixel_format_abgr_8888);
-    mir_surface_spec_set_event_handler(spec, &surface_output_capturing_callback, &context);
->>>>>>> 98684d0c
     auto surface = mir_surface_create_sync(spec);
     mir_spec_release(spec);
 
