--- conflicted
+++ resolved
@@ -74,11 +74,7 @@
     {
         struct ExceptionThrowingDisplayBufferCompositor : mc::DisplayBufferCompositor
         {
-<<<<<<< HEAD
-            void composite(mg::DisplayBuffer&, mc::SceneElementSequence) override
-=======
             void composite(mc::SceneElementSequence&&) override
->>>>>>> 34cf487b
             {
                 throw std::runtime_error("ExceptionThrowingDisplayBufferCompositor");
             }
