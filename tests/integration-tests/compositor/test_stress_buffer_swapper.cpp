/*
 * Copyright © 2012 Canonical Ltd.
 *
 * This program is free software: you can redistribute it and/or modify
 * it under the terms of the GNU General Public License version 3 as
 * published by the Free Software Foundation.
 *
 * This program is distributed in the hope that it will be useful,
 * but WITHOUT ANY WARRANTY; without even the implied warranty of
 * MERCHANTABILITY or FITNESS FOR A PARTICULAR PURPOSE.  See the
 * GNU General Public License for more details.
 *
 * You should have received a copy of the GNU General Public License
 * along with this program.  If not, see <http://www.gnu.org/licenses/>.
 *
 * Authored by: Kevin DuBois <kevin.dubois@canonical.com>
 */

#include "mir_test_doubles/mock_buffer.h"
#include "multithread_harness.h"

#include "mir/chrono/chrono.h"
#include "mir/compositor/buffer_swapper_multi.h"
#include "mir/compositor/buffer_id.h"
#include "mir/thread/all.h"

namespace mc = mir::compositor;
namespace mt = mir::testing;
namespace geom = mir::geometry;
namespace mtd = mir::test::doubles;

namespace mir
{
struct BufferSwapperStress : public ::testing::Test
{
public:
    BufferSwapperStress()
     : sleep_duration(50),
       num_iterations(500)
    {
        geom::Size size{geom::Width{1024}, geom::Height{768}};
        geom::Stride s {1024};
        geom::PixelFormat pf {geom::PixelFormat::rgba_8888};

        buffer_a = std::shared_ptr<mc::Buffer>(new mtd::MockBuffer(size, s, pf));
        buffer_b = std::shared_ptr<mc::Buffer>(new mtd::MockBuffer(size, s, pf));
        buffer_c = std::shared_ptr<mc::Buffer>(new mtd::MockBuffer(size, s, pf));
    }

    void terminate_child_thread(mt::Synchronizer& controller)
    {
        controller.ensure_child_is_waiting();
        controller.kill_thread();
        controller.activate_waiting_child();
    }

    mt::Synchronizer compositor_controller;
    mt::Synchronizer client_controller;

    std::chrono::microseconds const sleep_duration;
    int const num_iterations;

    std::thread thread1;
    std::thread thread2;

    void test_distinct_buffers(mc::BufferSwapper& swapper);
    void test_valid_buffers(mc::BufferSwapper& swapper);
    void test_wait_situation(std::vector<mc::BufferID>& compositor_output_buffers,
                             std::vector<mc::BufferID>& client_output_buffers,
                             mc::BufferSwapper& swapper,
                             unsigned int number_of_client_requests_to_make);
    void test_last_posted(mc::BufferSwapper& swapper);

    std::shared_ptr<mc::Buffer> buffer_a;
    std::shared_ptr<mc::Buffer> buffer_b;
    std::shared_ptr<mc::Buffer> buffer_c;
};

void main_test_loop_pause(std::chrono::microseconds duration) {
    std::this_thread::sleep_for(duration);
}

void client_request_loop(mc::BufferID& out_buffer_id, mt::SynchronizerSpawned& synchronizer,
                         mc::BufferSwapper& swapper)
{
    std::weak_ptr<mc::Buffer> buffer_ref;
    for(;;)
    {
        swapper.client_acquire(buffer_ref, out_buffer_id);
        EXPECT_NE(buffer_ref.lock(), nullptr);
        if (synchronizer.child_enter_wait()) return;

        swapper.client_release(out_buffer_id);
        if (synchronizer.child_enter_wait()) return;

        std::this_thread::yield();
    }
}

void compositor_grab_loop(mc::BufferID& out_buffer_id, mt::SynchronizerSpawned& synchronizer,
                          mc::BufferSwapper& swapper)
{
    std::weak_ptr<mc::Buffer> buffer_ref;
    for(;;)
    {
        swapper.compositor_acquire(buffer_ref, out_buffer_id);
        EXPECT_NE(buffer_ref.lock(), nullptr);
        if (synchronizer.child_enter_wait()) return;

        swapper.compositor_release(out_buffer_id);
        if (synchronizer.child_enter_wait()) return;
        std::this_thread::yield();
    }
}

/* test that the compositor and the client are never in ownership of the same
   buffer */
void BufferSwapperStress::test_distinct_buffers(mc::BufferSwapper& swapper)
{
    mc::BufferID compositor_buffer_id;
    mc::BufferID client_buffer_id;

    thread1 = std::thread(compositor_grab_loop, std::ref(compositor_buffer_id),
                          std::ref(compositor_controller), std::ref(swapper));
    thread2 = std::thread(client_request_loop,  std::ref(client_buffer_id),
                          std::ref(client_controller), std::ref(swapper));

    for(int i=0; i<  num_iterations; i++)
    {
        compositor_controller.ensure_child_is_waiting();
        client_controller.ensure_child_is_waiting();

        EXPECT_NE(compositor_buffer_id, client_buffer_id);

        compositor_controller.activate_waiting_child();
        client_controller.activate_waiting_child();

        main_test_loop_pause(sleep_duration);
    }

    terminate_child_thread(client_controller);
    terminate_child_thread(compositor_controller);
    thread2.join();
    thread1.join();
}

TEST_F(BufferSwapperStress, distinct_and_valid_double_buffers_in_client_and_compositor)
{
    auto id_generator = std::make_shared<mc::BufferIDMonotonicIncreaseGenerator>();
    auto double_list = std::initializer_list<std::shared_ptr<mc::Buffer>>{buffer_a, buffer_b};
    mc::BufferSwapperMulti double_swapper(std::move(id_generator), double_list);
    test_distinct_buffers(double_swapper);
}

TEST_F(BufferSwapperStress, distinct_and_valid_triple_buffers_in_client_and_compositor)
{
<<<<<<< HEAD
    auto id_generator = std::make_shared<mc::BufferIDMonotonicIncreaseGenerator>();
    auto triple_list = std::initializer_list<std::shared_ptr<mc::Buffer>>{buffer_a, buffer_b, buffer_c};
    mc::BufferSwapperMulti triple_swapper(std::move(id_generator), triple_list);
    test_distinct_buffers(triple_swapper);
=======
    mc::Buffer *compositor_buffer;
    mc::Buffer *client_buffer;

    thread1 = std::thread(compositor_grab_loop, std::ref(compositor_buffer), std::ref(compositor_controller),
                          std::ref(swapper));
    thread2 = std::thread(client_request_loop, std::ref(client_buffer), std::ref(client_controller), std::ref(swapper));

    for(int i=0; i< num_iterations; i++)
    {
        compositor_controller.ensure_child_is_waiting();
        client_controller.ensure_child_is_waiting();

        if (i > 1)
        {
            EXPECT_TRUE((compositor_buffer != NULL));
            EXPECT_TRUE((client_buffer != NULL));
        }

        compositor_controller.activate_waiting_child();
        client_controller.activate_waiting_child();

        main_test_loop_pause(sleep_duration);
    }

    terminate_child_thread(client_controller);
    terminate_child_thread(compositor_controller);
    thread2.join();
    thread1.join();
}
TEST_F(BufferSwapperStress, double_ensure_valid_buffers)
{
    mc::BufferSwapperMulti double_swapper(std::move(buffer_a), std::move(buffer_b));
    test_valid_buffers(double_swapper);
}
TEST_F(BufferSwapperStress, triple_ensure_valid_buffers)
{
    mc::BufferSwapperMulti triple_swapper(std::move(buffer_a), std::move(buffer_b), std::move(buffer_c));
    test_valid_buffers(triple_swapper);
>>>>>>> 4aac2a46
}

void client_request_loop_finite(std::vector<mc::BufferID>& buffers,
                      mt::SynchronizerSpawned& synchronizer,
                      mc::BufferSwapper& swapper,
                      int const number_of_requests_to_make)
{
    std::weak_ptr<mc::Buffer> buffer_ref;
    mc::BufferID tmp;
    for(auto i=0; i < number_of_requests_to_make; i++)
    {
        swapper.client_acquire(buffer_ref, tmp);
        swapper.client_release(tmp);
        buffers.push_back(tmp);
    }

    synchronizer.child_enter_wait();
    synchronizer.child_enter_wait();
}

void compositor_grab(std::vector<mc::BufferID>& buffers,
                     mt::SynchronizerSpawned& synchronizer,
                     mc::BufferSwapper& swapper)
{
    std::weak_ptr<mc::Buffer> buffer_ref;
    mc::BufferID tmp;

    synchronizer.child_enter_wait();

    swapper.compositor_acquire(buffer_ref, tmp);
    swapper.compositor_release(tmp);
    buffers.push_back(tmp);

    synchronizer.child_enter_wait();
}

void BufferSwapperStress::test_wait_situation(std::vector<mc::BufferID>& compositor_output_buffers,
                                              std::vector<mc::BufferID>& client_output_buffers,
                                              mc::BufferSwapper& swapper,
                                              unsigned int const number_of_client_requests_to_make)
{
    thread1 = std::thread(compositor_grab, std::ref(compositor_output_buffers),
                          std::ref(compositor_controller), std::ref(swapper));
    thread2 = std::thread(client_request_loop_finite, std::ref(client_output_buffers),
                          std::ref(client_controller), std::ref(swapper), number_of_client_requests_to_make);

    compositor_controller.ensure_child_is_waiting();

    client_controller.ensure_child_is_waiting();
    client_controller.activate_waiting_child();

    compositor_controller.activate_waiting_child();
    compositor_controller.ensure_child_is_waiting();

    terminate_child_thread(client_controller);
    terminate_child_thread(compositor_controller);
    thread2.join();
    thread1.join();

    ASSERT_EQ(client_output_buffers.size(), number_of_client_requests_to_make);
    ASSERT_EQ(compositor_output_buffers.size(), static_cast<unsigned int>(1));
}

TEST_F(BufferSwapperStress, double_test_wait_situation)
{
    std::vector<mc::BufferID> client_buffers;
    std::vector<mc::BufferID> compositor_buffers;
    /* a double buffered client should stall on the second request without the compositor running */
    auto id_generator = std::make_shared<mc::BufferIDMonotonicIncreaseGenerator>();
    auto double_list = std::initializer_list<std::shared_ptr<mc::Buffer>>{buffer_a, buffer_b};
    mc::BufferSwapperMulti double_swapper(std::move(id_generator), double_list);
    test_wait_situation(compositor_buffers, client_buffers, double_swapper, 2);

    EXPECT_EQ(client_buffers.at(0), compositor_buffers.at(0));
}

TEST_F(BufferSwapperStress, triple_test_wait_situation)
{
    std::vector<mc::BufferID> client_buffers;
    std::vector<mc::BufferID> compositor_buffers;
    auto id_generator = std::make_shared<mc::BufferIDMonotonicIncreaseGenerator>();
    auto triple_list = std::initializer_list<std::shared_ptr<mc::Buffer>>{buffer_a, buffer_b, buffer_c};
    mc::BufferSwapperMulti triple_swapper(std::move(id_generator), triple_list);
    /* a triple buffered client should stall on the third request without the compositor running */
    test_wait_situation(compositor_buffers, client_buffers, triple_swapper, 3);

    EXPECT_EQ(client_buffers.at(0), compositor_buffers.at(0));
}

void client_request_loop_with_wait(mc::BufferID& out_buffer_id, mt::SynchronizerSpawned& synchronizer,
                                   mc::BufferSwapper& swapper)
{
    std::weak_ptr<mc::Buffer> buffer_ref;
    bool wait_request = false;
    for(;;)
    {
        wait_request = synchronizer.child_check_wait_request();

        swapper.client_acquire(buffer_ref, out_buffer_id);
        swapper.client_release(out_buffer_id);

        if (wait_request)
            if (synchronizer.child_enter_wait()) return;

        std::this_thread::yield();
    }
}

void compositor_grab_loop_with_wait(mc::BufferID& out_buffer_id, mt::SynchronizerSpawned& synchronizer,
                                    mc::BufferSwapper& swapper)
{
    std::weak_ptr<mc::Buffer> buffer_ref;
    bool wait_request = false;
    for(;;)
    {
        wait_request = synchronizer.child_check_wait_request();

        swapper.compositor_acquire(buffer_ref, out_buffer_id);
        swapper.compositor_release(out_buffer_id);

        if (wait_request)
        {
            swapper.compositor_acquire(buffer_ref, out_buffer_id);
            if (synchronizer.child_enter_wait()) return;
            swapper.compositor_release(out_buffer_id);
        }

        std::this_thread::yield();
    }
}

void BufferSwapperStress::test_last_posted(mc::BufferSwapper& swapper)
{
    mc::BufferID compositor_buffer;
    mc::BufferID client_buffer;

    thread1 = std::thread(compositor_grab_loop_with_wait, std::ref(compositor_buffer), std::ref(compositor_controller), std::ref(swapper));
    thread2 = std::thread(client_request_loop_with_wait,  std::ref(client_buffer), std::ref(client_controller), std::ref(swapper));

    for(int i=0; i<  num_iterations; i++)
    {
        client_controller.ensure_child_is_waiting();
        compositor_controller.ensure_child_is_waiting();

        EXPECT_EQ(compositor_buffer, client_buffer);

        compositor_controller.activate_waiting_child();
        client_controller.activate_waiting_child();

        main_test_loop_pause(sleep_duration);
    }

    terminate_child_thread(client_controller);
    terminate_child_thread(compositor_controller);
    thread2.join();
    thread1.join();
}

TEST_F(BufferSwapperStress, double_test_last_posted)
{
    auto id_generator = std::make_shared<mc::BufferIDMonotonicIncreaseGenerator>();
    auto double_list = std::initializer_list<std::shared_ptr<mc::Buffer>>{buffer_a, buffer_b};
    mc::BufferSwapperMulti double_swapper(std::move(id_generator), double_list);
    test_last_posted(double_swapper);
}
}<|MERGE_RESOLUTION|>--- conflicted
+++ resolved
@@ -154,51 +154,10 @@
 
 TEST_F(BufferSwapperStress, distinct_and_valid_triple_buffers_in_client_and_compositor)
 {
-<<<<<<< HEAD
     auto id_generator = std::make_shared<mc::BufferIDMonotonicIncreaseGenerator>();
     auto triple_list = std::initializer_list<std::shared_ptr<mc::Buffer>>{buffer_a, buffer_b, buffer_c};
     mc::BufferSwapperMulti triple_swapper(std::move(id_generator), triple_list);
     test_distinct_buffers(triple_swapper);
-=======
-    mc::Buffer *compositor_buffer;
-    mc::Buffer *client_buffer;
-
-    thread1 = std::thread(compositor_grab_loop, std::ref(compositor_buffer), std::ref(compositor_controller),
-                          std::ref(swapper));
-    thread2 = std::thread(client_request_loop, std::ref(client_buffer), std::ref(client_controller), std::ref(swapper));
-
-    for(int i=0; i< num_iterations; i++)
-    {
-        compositor_controller.ensure_child_is_waiting();
-        client_controller.ensure_child_is_waiting();
-
-        if (i > 1)
-        {
-            EXPECT_TRUE((compositor_buffer != NULL));
-            EXPECT_TRUE((client_buffer != NULL));
-        }
-
-        compositor_controller.activate_waiting_child();
-        client_controller.activate_waiting_child();
-
-        main_test_loop_pause(sleep_duration);
-    }
-
-    terminate_child_thread(client_controller);
-    terminate_child_thread(compositor_controller);
-    thread2.join();
-    thread1.join();
-}
-TEST_F(BufferSwapperStress, double_ensure_valid_buffers)
-{
-    mc::BufferSwapperMulti double_swapper(std::move(buffer_a), std::move(buffer_b));
-    test_valid_buffers(double_swapper);
-}
-TEST_F(BufferSwapperStress, triple_ensure_valid_buffers)
-{
-    mc::BufferSwapperMulti triple_swapper(std::move(buffer_a), std::move(buffer_b), std::move(buffer_c));
-    test_valid_buffers(triple_swapper);
->>>>>>> 4aac2a46
 }
 
 void client_request_loop_finite(std::vector<mc::BufferID>& buffers,
