/*
 * Copyright © 2013 Canonical Ltd.
 *
 * This program is free software: you can redistribute it and/or modify
 * it under the terms of the GNU General Public License version 3 as
 * published by the Free Software Foundation.
 *
 * This program is distributed in the hope that it will be useful,
 * but WITHOUT ANY WARRANTY; without even the implied warranty of
 * MERCHANTABILITY or FITNESS FOR A PARTICULAR PURPOSE.  See the
 * GNU General Public License for more details.
 *
 * You should have received a copy of the GNU General Public License
 * along with this program.  If not, see <http://www.gnu.org/licenses/>.
 *
 * Authored by: Kevin DuBois <kevin.dubois@canonical.com>
 */

#include "src/server/graphics/android/android_graphic_buffer_allocator.h"
#include "src/server/graphics/android/internal_client_window.h"
#include "src/server/graphics/android/interpreter_cache.h"
#include "mir/compositor/swapper_factory.h"
#include "mir/compositor/buffer_swapper.h"
#include "mir/compositor/buffer_stream_factory.h"
#include "mir/graphics/buffer_initializer.h"
#include "mir/graphics/null_display_report.h"
#include "mir/graphics/android/mir_native_window.h"
#include "mir/graphics/platform.h"
#include "mir/graphics/internal_client.h"
#include "mir/graphics/internal_surface.h"
#include "mir/surfaces/surface_stack.h"
#include "mir/surfaces/surface_controller.h"
#include "mir/surfaces/surface_allocator.h"
#include "mir/shell/surface_source.h"
#include "mir/shell/surface.h"
#include "mir/shell/surface_creation_parameters.h"
#include "mir/frontend/surface_id.h"
#include "mir/input/input_channel_factory.h"
#include "mir/options/program_option.h"

#include "mir_test_doubles/stub_input_registrar.h"

#include <EGL/egl.h>
#include <gtest/gtest.h>

#include <GLES2/gl2.h>


namespace mg=mir::graphics;
namespace mga=mir::graphics::android;
namespace mc=mir::compositor;
namespace geom=mir::geometry;
namespace ms=mir::surfaces;
namespace msh=mir::shell;
namespace mf=mir::frontend;
namespace mi=mir::input;
namespace mtd=mir::test::doubles;
namespace mo=mir::options;

namespace
{
class AndroidInternalClient : public ::testing::Test
{
protected:
    virtual void SetUp()
    {
    }
};

struct StubInputFactory : public mi::InputChannelFactory 
{
    std::shared_ptr<mi::InputChannel> make_input_channel()
    {
        return std::shared_ptr<mi::InputChannel>();
    }
};

// TODO this ought to be provided by the library
class ForwardingInternalSurface : public mg::InternalSurface
{
public:
    ForwardingInternalSurface(std::shared_ptr<mf::Surface> const& surface) : surface(surface) {}

private:
    virtual std::shared_ptr<mg::Buffer> advance_client_buffer() { return surface->advance_client_buffer(); }
    virtual mir::geometry::Size size() const { return surface->size(); }
    virtual MirPixelFormat pixel_format() const { return static_cast<MirPixelFormat>(surface->pixel_format()); }

    std::shared_ptr<mf::Surface> const surface;
};
}

TEST_F(AndroidInternalClient, internal_client_creation_and_use)
{
    auto size = geom::Size{334, 122};
    auto pf  = geom::PixelFormat::abgr_8888;
    msh::SurfaceCreationParameters params;
    params.name = std::string("test");
    params.size = size; 
    params.pixel_format = pf;
    params.buffer_usage = mc::BufferUsage::hardware; 
    auto id = mf::SurfaceId{4458};

    auto stub_input_factory = std::make_shared<StubInputFactory>();
    auto stub_input_registrar = std::make_shared<mtd::StubInputRegistrar>();
    auto null_buffer_initializer = std::make_shared<mg::NullBufferInitializer>();
    auto allocator = std::make_shared<mga::AndroidGraphicBufferAllocator>(null_buffer_initializer);
    auto strategy = std::make_shared<mc::SwapperFactory>(allocator);
    auto buffer_stream_factory = std::make_shared<mc::BufferStreamFactory>(strategy);
    auto surface_allocator = std::make_shared<ms::SurfaceAllocator>(buffer_stream_factory, stub_input_factory);
    auto ss = std::make_shared<ms::SurfaceStack>(surface_allocator, stub_input_registrar);
    auto surface_controller = std::make_shared<ms::SurfaceController>(ss);
<<<<<<< HEAD
    auto surface_source = std::make_shared<msh::SurfaceSource>(surface_controller /* SurfaceBuilder  */,
        surface_controller);
    auto mir_surface = surface_source->create_surface(params, id, std::shared_ptr<mir::events::EventSink>());
=======
    auto surface_source = std::make_shared<msh::SurfaceSource>(surface_controller);
    auto mir_surface = std::make_shared<ForwardingInternalSurface>(
        surface_source->create_surface(params, id, std::shared_ptr<mf::EventSink>()));
>>>>>>> e3354ffb

    auto options = std::shared_ptr<mo::ProgramOption>(); 
    auto report = std::shared_ptr<mg::NullDisplayReport>(); 
    auto platform = mg::create_platform(options, report);
    auto internal_client = platform->create_internal_client();

    int major, minor, n;
    EGLContext egl_context;
    EGLSurface egl_surface;
    EGLConfig egl_config;
    EGLint attribs[] = {
        EGL_SURFACE_TYPE, EGL_WINDOW_BIT,
        EGL_RED_SIZE, 8,
        EGL_GREEN_SIZE, 8,
        EGL_BLUE_SIZE, 8,
        EGL_ALPHA_SIZE, 8,
        EGL_RENDERABLE_TYPE, EGL_OPENGL_ES2_BIT,
        EGL_NONE };
    EGLint context_attribs[] = { EGL_CONTEXT_CLIENT_VERSION, 2, EGL_NONE };

    auto egl_display = eglGetDisplay(internal_client->egl_native_display());
    int rc = eglInitialize(egl_display, &major, &minor);
    EXPECT_EQ(EGL_TRUE, rc);

    rc = eglChooseConfig(egl_display, attribs, &egl_config, 1, &n);
    EXPECT_EQ(EGL_TRUE, rc);

    egl_surface = eglCreateWindowSurface(egl_display, egl_config, internal_client->egl_native_window(mir_surface), NULL);
    EXPECT_NE(EGL_NO_SURFACE, egl_surface);

    egl_context = eglCreateContext(egl_display, egl_config, EGL_NO_CONTEXT, context_attribs);
    EXPECT_NE(EGL_NO_CONTEXT, egl_context);

    rc = eglMakeCurrent(egl_display, egl_surface, egl_surface, egl_context);
    EXPECT_EQ(EGL_TRUE, rc);

    glClearColor(1.0f, 0.0, 0.0, 1.0);
    glClear(GL_COLOR_BUFFER_BIT);
    rc = eglSwapBuffers(egl_display, egl_surface);
    EXPECT_EQ(EGL_TRUE, rc);
}<|MERGE_RESOLUTION|>--- conflicted
+++ resolved
@@ -110,15 +110,9 @@
     auto surface_allocator = std::make_shared<ms::SurfaceAllocator>(buffer_stream_factory, stub_input_factory);
     auto ss = std::make_shared<ms::SurfaceStack>(surface_allocator, stub_input_registrar);
     auto surface_controller = std::make_shared<ms::SurfaceController>(ss);
-<<<<<<< HEAD
-    auto surface_source = std::make_shared<msh::SurfaceSource>(surface_controller /* SurfaceBuilder  */,
-        surface_controller);
-    auto mir_surface = surface_source->create_surface(params, id, std::shared_ptr<mir::events::EventSink>());
-=======
     auto surface_source = std::make_shared<msh::SurfaceSource>(surface_controller);
     auto mir_surface = std::make_shared<ForwardingInternalSurface>(
         surface_source->create_surface(params, id, std::shared_ptr<mf::EventSink>()));
->>>>>>> e3354ffb
 
     auto options = std::shared_ptr<mo::ProgramOption>(); 
     auto report = std::shared_ptr<mg::NullDisplayReport>(); 
