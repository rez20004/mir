--- conflicted
+++ resolved
@@ -875,14 +875,8 @@
         ASSERT_EQ(0, queue.buffers_ready_for_compositor(consumer.get()));
         producer->produce();
 
-<<<<<<< HEAD
         // Detecting a slow client requires scheduling extra frames
-        int nready = queue.buffers_ready_for_compositor(&consumer);
-=======
-        // Detecting a slow client requires scheduling at least one extra
-        // frame...
         int nready = queue.buffers_ready_for_compositor(consumer.get());
->>>>>>> 12689b8b
         ASSERT_THAT(nready, Ge(2));
         for (int i = 0; i < nready; ++i)
             consumer->consume();
