/*
 * Copyright © 2012-2014 Canonical Ltd.
 *
 * This program is free software: you can redistribute it and/or modify
 * it under the terms of the GNU General Public License version 3 as
 * published by the Free Software Foundation.
 *
 * This program is distributed in the hope that it will be useful,
 * but WITHOUT ANY WARRANTY; without even the implied warranty of
 * MERCHANTABILITY or FITNESS FOR A PARTICULAR PURPOSE.  See the
 * GNU General Public License for more details.
 *
 * You should have received a copy of the GNU General Public License
 * along with this program.  If not, see <http://www.gnu.org/licenses/>.
 *
 * Authored by: Thomas Voss <thomas.voss@canonical.com>
 */

#include "src/server/scene/surface_stack.h"
#include "mir/graphics/buffer_properties.h"
#include "mir/geometry/rectangle.h"
#include "mir/shell/surface_creation_parameters.h"
#include "src/server/report/null_report_factory.h"
#include "src/server/scene/basic_surface.h"
#include "mir/input/input_channel_factory.h"
#include "mir_test_doubles/stub_input_registrar.h"
#include "mir_test_doubles/stub_input_channel.h"
#include "mir_test_doubles/mock_input_registrar.h"
#include "mir_test/fake_shared.h"
#include "mir_test_doubles/stub_buffer_stream.h"
#include "mir_test_doubles/mock_buffer_stream.h"

#include <gmock/gmock.h>
#include <gtest/gtest.h>

#include <memory>
#include <stdexcept>
#include <thread>
#include <atomic>

namespace mc = mir::compositor;
namespace mg = mir::graphics;
namespace ms = mir::scene;
namespace msh = mir::shell;
namespace mf = mir::frontend;
namespace mi = mir::input;
namespace geom = mir::geometry;
namespace mt = mir::test;
namespace mtd = mir::test::doubles;
namespace mr = mir::report;

namespace
{

struct StubInputChannelFactory : public mi::InputChannelFactory
{
    std::shared_ptr<mi::InputChannel> make_input_channel()
    {
        return std::make_shared<mtd::StubInputChannel>();
    }
};

struct StubInputChannel : public mi::InputChannel
{
    StubInputChannel(int server_fd, int client_fd)
        : s_fd(server_fd),
          c_fd(client_fd)
    {
    }

    int client_fd() const
    {
        return c_fd;
    }
    int server_fd() const
    {
        return s_fd;
    }

    int const s_fd;
    int const c_fd;
};

class MockCallback
{
public:
    MOCK_METHOD0(call, void());
};

struct SurfaceStack : public ::testing::Test
{
    void SetUp()
    {
        using namespace testing;
        default_params = msh::a_surface().of_size(geom::Size{geom::Width{1024}, geom::Height{768}});

        stub_surface1 = std::make_shared<ms::BasicSurface>(
            std::string("stub"),
            geom::Rectangle{{},{}},
            false,
            std::make_shared<mtd::StubBufferStream>(),
            std::shared_ptr<mir::input::InputChannel>(),
            std::shared_ptr<ms::SurfaceConfigurator>(),
            report);

        stub_surface2 = std::make_shared<ms::BasicSurface>(
            std::string("stub"),
            geom::Rectangle{{},{}},
            false,
            std::make_shared<mtd::StubBufferStream>(),
            std::shared_ptr<mir::input::InputChannel>(),
            std::shared_ptr<ms::SurfaceConfigurator>(),
            report);

        stub_surface3 = std::make_shared<ms::BasicSurface>(
            std::string("stub"),
            geom::Rectangle{{},{}},
            false,
            std::make_shared<mtd::StubBufferStream>(),
            std::shared_ptr<mir::input::InputChannel>(),
            std::shared_ptr<ms::SurfaceConfigurator>(),
            report);
    }

    mtd::StubInputRegistrar input_registrar;
    msh::SurfaceCreationParameters default_params;
    std::shared_ptr<ms::BasicSurface> stub_surface1;
    std::shared_ptr<ms::BasicSurface> stub_surface2;
    std::shared_ptr<ms::BasicSurface> stub_surface3;

    void const* compositor_id{&input_registrar};
    std::shared_ptr<ms::SceneReport> const report = mr::null_scene_report();
};

}

TEST_F(SurfaceStack, owns_surface_from_add_to_remove)
{
    using namespace testing;

    ms::SurfaceStack stack(mt::fake_shared(input_registrar), report);

    auto const use_count = stub_surface1.use_count();

    stack.add_surface(stub_surface1, default_params.depth, default_params.input_mode);

    EXPECT_THAT(stub_surface1.use_count(), Gt(use_count));

    stack.remove_surface(stub_surface1);

    EXPECT_THAT(stub_surface1.use_count(), Eq(use_count));
}

#if 0
TEST_F(SurfaceStack, stacking_order)
{
    using namespace testing;
    ms::SurfaceStack stack(mt::fake_shared(input_registrar), report);

    stack.add_surface(stub_surface1, default_params.depth, default_params.input_mode);
    stack.add_surface(stub_surface2, default_params.depth, default_params.input_mode);
    stack.add_surface(stub_surface3, default_params.depth, default_params.input_mode);

<<<<<<< HEAD
    auto list = stack.generate_renderable_list(compositor_id);
=======
    auto list = stack.generate_renderable_list();
>>>>>>> 736b1921
    ASSERT_THAT(list.size(), Eq(3u));
    auto it = list.begin();
    EXPECT_THAT((*it)->id(), Eq(stub_surface1->id()));
    std::advance(it, 1);
    EXPECT_THAT((*it)->id(), Eq(stub_surface2->id()));
    std::advance(it, 1);
    EXPECT_THAT((*it)->id(), Eq(stub_surface3->id()));
}

TEST_F(SurfaceStack, surfaces_are_emitted_by_layer)
{
    using namespace testing;
    ms::SurfaceStack stack(mt::fake_shared(input_registrar), report);

    stack.add_surface(stub_surface1, ms::DepthId{0}, default_params.input_mode);
    stack.add_surface(stub_surface2, ms::DepthId{1}, default_params.input_mode);
    stack.add_surface(stub_surface3, ms::DepthId{0}, default_params.input_mode);

<<<<<<< HEAD
    auto list = stack.generate_renderable_list(compositor_id);
=======
    auto list = stack.generate_renderable_list();
>>>>>>> 736b1921
    ASSERT_THAT(list.size(), Eq(3u));
    auto it = list.begin();
    EXPECT_THAT((*it)->id(), Eq(stub_surface1->id()));
    std::advance(it, 1);
    EXPECT_THAT((*it)->id(), Eq(stub_surface3->id()));
    std::advance(it, 1);
    EXPECT_THAT((*it)->id(), Eq(stub_surface2->id()));
}

TEST_F(SurfaceStack, input_registrar_is_notified_of_surfaces)
{
    using namespace ::testing;

    mtd::MockInputRegistrar registrar;
    ms::SurfaceStack stack(mt::fake_shared(registrar), report);

    Sequence seq;
    EXPECT_CALL(registrar, input_channel_opened(_,_,_))
        .InSequence(seq);
    EXPECT_CALL(registrar, input_channel_closed(_))
        .InSequence(seq);

    stack.add_surface(stub_surface1, default_params.depth, default_params.input_mode);
    stack.remove_surface(stub_surface1);
}

TEST_F(SurfaceStack, input_registrar_is_notified_of_input_monitor_scene)
{
    using namespace ::testing;

    mtd::MockInputRegistrar registrar;
    ms::SurfaceStack stack(mt::fake_shared(registrar), report);

    Sequence seq;
    EXPECT_CALL(registrar, input_channel_opened(_,_,mi::InputReceptionMode::receives_all_input))
        .InSequence(seq);
    EXPECT_CALL(registrar, input_channel_closed(_))
        .InSequence(seq);

    stack.add_surface(stub_surface1, default_params.depth, mi::InputReceptionMode::receives_all_input);
    stack.remove_surface(stub_surface1);
}

TEST_F(SurfaceStack, raise_to_top_alters_render_ordering)
{
    using namespace ::testing;

    ms::SurfaceStack stack(mt::fake_shared(input_registrar), report);

    stack.add_surface(stub_surface1, default_params.depth, default_params.input_mode);
    stack.add_surface(stub_surface2, default_params.depth, default_params.input_mode);
    stack.add_surface(stub_surface3, default_params.depth, default_params.input_mode);

<<<<<<< HEAD
    auto list = stack.generate_renderable_list(compositor_id);
=======
    auto list = stack.generate_renderable_list();
>>>>>>> 736b1921
    ASSERT_THAT(list.size(), Eq(3u));
    auto it = list.begin();
    EXPECT_THAT((*it)->id(), Eq(stub_surface1->id()));
    std::advance(it, 1);
    EXPECT_THAT((*it)->id(), Eq(stub_surface2->id()));
    std::advance(it, 1);
    EXPECT_THAT((*it)->id(), Eq(stub_surface3->id()));

    stack.raise(stub_surface1);

    list = stack.generate_renderable_list(compositor_id);
    list = stack.generate_renderable_list();
    ASSERT_THAT(list.size(), 3u);
    it = list.begin();
    EXPECT_THAT((*it)->id(), Eq(stub_surface2->id()));
    std::advance(it, 1);
    EXPECT_THAT((*it)->id(), Eq(stub_surface3->id()));
    std::advance(it, 1);
    EXPECT_THAT((*it)->id(), Eq(stub_surface1->id()));
}

TEST_F(SurfaceStack, depth_id_trumps_raise)
{
    using namespace ::testing;

    ms::SurfaceStack stack(mt::fake_shared(input_registrar), report);

    stack.add_surface(stub_surface1, ms::DepthId{0}, default_params.input_mode);
    stack.add_surface(stub_surface2, ms::DepthId{0}, default_params.input_mode);
    stack.add_surface(stub_surface3, ms::DepthId{1}, default_params.input_mode);

<<<<<<< HEAD
    auto list = stack.generate_renderable_list(compositor_id);
=======
    auto list = stack.generate_renderable_list();
>>>>>>> 736b1921
    ASSERT_THAT(list.size(), 3u);
    auto it = list.begin();
    EXPECT_THAT((*it)->id(), Eq(stub_surface1->id()));
    std::advance(it, 1);
    EXPECT_THAT((*it)->id(), Eq(stub_surface2->id()));
    std::advance(it, 1);
    EXPECT_THAT((*it)->id(), Eq(stub_surface3->id()));

    stack.raise(stub_surface1);

<<<<<<< HEAD
    list = stack.generate_renderable_list(compositor_id);
=======
    list = stack.generate_renderable_list();
>>>>>>> 736b1921
    ASSERT_THAT(list.size(), 3u);
    it = list.begin();
    EXPECT_THAT((*it)->id(), Eq(stub_surface2->id()));
    std::advance(it, 1);
    EXPECT_THAT((*it)->id(), Eq(stub_surface1->id()));
    std::advance(it, 1);
    EXPECT_THAT((*it)->id(), Eq(stub_surface3->id()));
}

TEST_F(SurfaceStack, raise_throw_behavior)
{
    using namespace ::testing;

    ms::SurfaceStack stack(mt::fake_shared(input_registrar), report);

    std::shared_ptr<ms::BasicSurface> null_surface{nullptr};
    EXPECT_THROW({
            stack.raise(null_surface);
    }, std::runtime_error);
}

TEST_F(SurfaceStack, generate_renderlist)
{
    using namespace testing;

    size_t num_surfaces{3};
    ms::SurfaceStack stack(
        mt::fake_shared(input_registrar), report);

    std::list<std::shared_ptr<ms::Surface>> surfacelist;
    for(auto i = 0u; i < num_surfaces; i++)
    {
        auto const surface = std::make_shared<ms::BasicSurface>(
            std::string("stub"),
            geom::Rectangle{geom::Point{3 * i, 4 * i},geom::Size{1 * i, 2 * i}},
            true,
            std::make_shared<mtd::StubBufferStream>(),
            std::shared_ptr<mir::input::InputChannel>(),
            std::shared_ptr<ms::SurfaceConfigurator>(),
            report);

        surfacelist.emplace_back(surface);
        stack.add_surface(surface, default_params.depth, default_params.input_mode);
    }

<<<<<<< HEAD
    auto list = stack.generate_renderable_list(compositor_id);
=======
    auto list = stack.generate_renderable_list();
>>>>>>> 736b1921

    ASSERT_THAT(list.size(), Eq(num_surfaces));

    auto surface_it = surfacelist.begin();
    for(auto& renderable : list)
    {
        EXPECT_THAT(renderable->screen_position(), Eq((*surface_it++)->screen_position()));
    }

    for(auto& surface : surfacelist)
        stack.remove_surface(surface);
}

TEST_F(SurfaceStack, renderlist_is_snapshot_of_positioning_info)
{
    size_t num_surfaces{3};
    ms::SurfaceStack stack(
        mt::fake_shared(input_registrar), report);

    std::list<std::shared_ptr<ms::Surface>> surfacelist;
    for(auto i = 0u; i < num_surfaces; i++)
    {
        auto const surface = std::make_shared<ms::BasicSurface>(
            std::string("stub"),
            geom::Rectangle{geom::Point{3 * i, 4 * i},geom::Size{1 * i, 2 * i}},
            true,
            std::make_shared<mtd::StubBufferStream>(),
            std::shared_ptr<mir::input::InputChannel>(),
            std::shared_ptr<ms::SurfaceConfigurator>(),
            report);

        surfacelist.emplace_back(surface);
        stack.add_surface(surface, default_params.depth, default_params.input_mode);
    }

    auto list = stack.generate_renderable_list();

    auto const changed_position = geom::Point{43,44};
    for(auto const& surface : surfacelist)
        surface->move_to(changed_position);

    //check that the renderables are not at changed_pos
    for(auto& renderable : list)
        EXPECT_THAT(changed_position, testing::Ne(renderable->screen_position().top_left));
<<<<<<< HEAD
}

TEST_F(SurfaceStack, generates_renderlist_that_delays_buffer_acquisition)
{
    using namespace testing;
    ms::SurfaceStack stack(mt::fake_shared(input_registrar), report);

    auto mock_stream = std::make_shared<mtd::MockBufferStream>();
    EXPECT_CALL(*mock_stream, lock_compositor_buffer(_))
        .Times(0);

    auto const surface = std::make_shared<ms::BasicSurface>(
        std::string("stub"),
        geom::Rectangle{geom::Point{3 * i, 4 * i},geom::Size{1 * i, 2 * i}},
        true,
        mock_stream,
        std::shared_ptr<mir::input::InputChannel>(),
        std::shared_ptr<ms::SurfaceConfigurator>(),
        report);
    stack.add_surface(surface, default_params.depth, default_params.input_mode);

    auto list = stack.generate_renderable_list(compositor_id);
   
    Mock::VerifyAndClearExpectactions(mock_stream.get()); 
    EXPECT_CALL(*mock_stream, lock_compositor_buffer(compositor_id))
        .Times(1);
    ASSERT_THAT(list.size(), Eq(1u));
    list.begin()->buffer();
}

TEST_F(SurfaceStack, generates_renderlist_that_allows_only_one_buffer_acquisition)
{
    using namespace testing;
    ms::SurfaceStack stack(mt::fake_shared(input_registrar), report);

    auto mock_stream = std::make_shared<mtd::MockBufferStream>();
    EXPECT_CALL(*mock_stream, lock_compositor_buffer(_))
        .Times(1);

    auto const surface = std::make_shared<ms::BasicSurface>(
        std::string("stub"),
        geom::Rectangle{geom::Point{3 * i, 4 * i},geom::Size{1 * i, 2 * i}},
        true,
        mock_stream,
        std::shared_ptr<mir::input::InputChannel>(),
        std::shared_ptr<ms::SurfaceConfigurator>(),
        report);
    stack.add_surface(surface, default_params.depth, default_params.input_mode);

    auto list = stack.generate_renderable_list(compositor_id); 
    ASSERT_THAT(list.size(), Eq(1u));
    list.begin()->buffer();
    list.begin()->buffer();
    list.begin()->buffer();
}
#endif
=======
}
>>>>>>> 736b1921
<|MERGE_RESOLUTION|>--- conflicted
+++ resolved
@@ -151,7 +151,6 @@
     EXPECT_THAT(stub_surface1.use_count(), Eq(use_count));
 }
 
-#if 0
 TEST_F(SurfaceStack, stacking_order)
 {
     using namespace testing;
@@ -161,18 +160,14 @@
     stack.add_surface(stub_surface2, default_params.depth, default_params.input_mode);
     stack.add_surface(stub_surface3, default_params.depth, default_params.input_mode);
 
-<<<<<<< HEAD
-    auto list = stack.generate_renderable_list(compositor_id);
-=======
-    auto list = stack.generate_renderable_list();
->>>>>>> 736b1921
+    auto list = stack.generate_renderable_list(compositor_id);
     ASSERT_THAT(list.size(), Eq(3u));
     auto it = list.begin();
-    EXPECT_THAT((*it)->id(), Eq(stub_surface1->id()));
-    std::advance(it, 1);
-    EXPECT_THAT((*it)->id(), Eq(stub_surface2->id()));
-    std::advance(it, 1);
-    EXPECT_THAT((*it)->id(), Eq(stub_surface3->id()));
+    EXPECT_THAT((*it)->id(), Eq(stub_surface1.get()));
+    std::advance(it, 1);
+    EXPECT_THAT((*it)->id(), Eq(stub_surface2.get()));
+    std::advance(it, 1);
+    EXPECT_THAT((*it)->id(), Eq(stub_surface3.get()));
 }
 
 TEST_F(SurfaceStack, surfaces_are_emitted_by_layer)
@@ -184,18 +179,14 @@
     stack.add_surface(stub_surface2, ms::DepthId{1}, default_params.input_mode);
     stack.add_surface(stub_surface3, ms::DepthId{0}, default_params.input_mode);
 
-<<<<<<< HEAD
-    auto list = stack.generate_renderable_list(compositor_id);
-=======
-    auto list = stack.generate_renderable_list();
->>>>>>> 736b1921
+    auto list = stack.generate_renderable_list(compositor_id);
     ASSERT_THAT(list.size(), Eq(3u));
     auto it = list.begin();
-    EXPECT_THAT((*it)->id(), Eq(stub_surface1->id()));
-    std::advance(it, 1);
-    EXPECT_THAT((*it)->id(), Eq(stub_surface3->id()));
-    std::advance(it, 1);
-    EXPECT_THAT((*it)->id(), Eq(stub_surface2->id()));
+    EXPECT_THAT((*it)->id(), Eq(stub_surface1.get()));
+    std::advance(it, 1);
+    EXPECT_THAT((*it)->id(), Eq(stub_surface3.get()));
+    std::advance(it, 1);
+    EXPECT_THAT((*it)->id(), Eq(stub_surface2.get()));
 }
 
 TEST_F(SurfaceStack, input_registrar_is_notified_of_surfaces)
@@ -242,30 +233,25 @@
     stack.add_surface(stub_surface2, default_params.depth, default_params.input_mode);
     stack.add_surface(stub_surface3, default_params.depth, default_params.input_mode);
 
-<<<<<<< HEAD
-    auto list = stack.generate_renderable_list(compositor_id);
-=======
-    auto list = stack.generate_renderable_list();
->>>>>>> 736b1921
+    auto list = stack.generate_renderable_list(compositor_id);
     ASSERT_THAT(list.size(), Eq(3u));
     auto it = list.begin();
-    EXPECT_THAT((*it)->id(), Eq(stub_surface1->id()));
-    std::advance(it, 1);
-    EXPECT_THAT((*it)->id(), Eq(stub_surface2->id()));
-    std::advance(it, 1);
-    EXPECT_THAT((*it)->id(), Eq(stub_surface3->id()));
+    EXPECT_THAT((*it)->id(), Eq(stub_surface1.get()));
+    std::advance(it, 1);
+    EXPECT_THAT((*it)->id(), Eq(stub_surface2.get()));
+    std::advance(it, 1);
+    EXPECT_THAT((*it)->id(), Eq(stub_surface3.get()));
 
     stack.raise(stub_surface1);
 
     list = stack.generate_renderable_list(compositor_id);
-    list = stack.generate_renderable_list();
     ASSERT_THAT(list.size(), 3u);
     it = list.begin();
-    EXPECT_THAT((*it)->id(), Eq(stub_surface2->id()));
-    std::advance(it, 1);
-    EXPECT_THAT((*it)->id(), Eq(stub_surface3->id()));
-    std::advance(it, 1);
-    EXPECT_THAT((*it)->id(), Eq(stub_surface1->id()));
+    EXPECT_THAT((*it)->id(), Eq(stub_surface2.get()));
+    std::advance(it, 1);
+    EXPECT_THAT((*it)->id(), Eq(stub_surface3.get()));
+    std::advance(it, 1);
+    EXPECT_THAT((*it)->id(), Eq(stub_surface1.get()));
 }
 
 TEST_F(SurfaceStack, depth_id_trumps_raise)
@@ -278,33 +264,25 @@
     stack.add_surface(stub_surface2, ms::DepthId{0}, default_params.input_mode);
     stack.add_surface(stub_surface3, ms::DepthId{1}, default_params.input_mode);
 
-<<<<<<< HEAD
-    auto list = stack.generate_renderable_list(compositor_id);
-=======
-    auto list = stack.generate_renderable_list();
->>>>>>> 736b1921
+    auto list = stack.generate_renderable_list(compositor_id);
     ASSERT_THAT(list.size(), 3u);
     auto it = list.begin();
-    EXPECT_THAT((*it)->id(), Eq(stub_surface1->id()));
-    std::advance(it, 1);
-    EXPECT_THAT((*it)->id(), Eq(stub_surface2->id()));
-    std::advance(it, 1);
-    EXPECT_THAT((*it)->id(), Eq(stub_surface3->id()));
+    EXPECT_THAT((*it)->id(), Eq(stub_surface1.get()));
+    std::advance(it, 1);
+    EXPECT_THAT((*it)->id(), Eq(stub_surface2.get()));
+    std::advance(it, 1);
+    EXPECT_THAT((*it)->id(), Eq(stub_surface3.get()));
 
     stack.raise(stub_surface1);
 
-<<<<<<< HEAD
     list = stack.generate_renderable_list(compositor_id);
-=======
-    list = stack.generate_renderable_list();
->>>>>>> 736b1921
     ASSERT_THAT(list.size(), 3u);
     it = list.begin();
-    EXPECT_THAT((*it)->id(), Eq(stub_surface2->id()));
-    std::advance(it, 1);
-    EXPECT_THAT((*it)->id(), Eq(stub_surface1->id()));
-    std::advance(it, 1);
-    EXPECT_THAT((*it)->id(), Eq(stub_surface3->id()));
+    EXPECT_THAT((*it)->id(), Eq(stub_surface2.get()));
+    std::advance(it, 1);
+    EXPECT_THAT((*it)->id(), Eq(stub_surface1.get()));
+    std::advance(it, 1);
+    EXPECT_THAT((*it)->id(), Eq(stub_surface3.get()));
 }
 
 TEST_F(SurfaceStack, raise_throw_behavior)
@@ -343,18 +321,14 @@
         stack.add_surface(surface, default_params.depth, default_params.input_mode);
     }
 
-<<<<<<< HEAD
-    auto list = stack.generate_renderable_list(compositor_id);
-=======
-    auto list = stack.generate_renderable_list();
->>>>>>> 736b1921
+    auto list = stack.generate_renderable_list(compositor_id);
 
     ASSERT_THAT(list.size(), Eq(num_surfaces));
 
     auto surface_it = surfacelist.begin();
     for(auto& renderable : list)
     {
-        EXPECT_THAT(renderable->screen_position(), Eq((*surface_it++)->screen_position()));
+        EXPECT_THAT(renderable->screen_position().top_left, Eq((*surface_it++)->top_left()));
     }
 
     for(auto& surface : surfacelist)
@@ -383,7 +357,7 @@
         stack.add_surface(surface, default_params.depth, default_params.input_mode);
     }
 
-    auto list = stack.generate_renderable_list();
+    auto list = stack.generate_renderable_list(compositor_id);
 
     auto const changed_position = geom::Point{43,44};
     for(auto const& surface : surfacelist)
@@ -392,7 +366,6 @@
     //check that the renderables are not at changed_pos
     for(auto& renderable : list)
         EXPECT_THAT(changed_position, testing::Ne(renderable->screen_position().top_left));
-<<<<<<< HEAD
 }
 
 TEST_F(SurfaceStack, generates_renderlist_that_delays_buffer_acquisition)
@@ -406,7 +379,7 @@
 
     auto const surface = std::make_shared<ms::BasicSurface>(
         std::string("stub"),
-        geom::Rectangle{geom::Point{3 * i, 4 * i},geom::Size{1 * i, 2 * i}},
+        geom::Rectangle{geom::Point{3, 4},geom::Size{1, 2}},
         true,
         mock_stream,
         std::shared_ptr<mir::input::InputChannel>(),
@@ -416,11 +389,11 @@
 
     auto list = stack.generate_renderable_list(compositor_id);
    
-    Mock::VerifyAndClearExpectactions(mock_stream.get()); 
+    Mock::VerifyAndClearExpectations(mock_stream.get()); 
     EXPECT_CALL(*mock_stream, lock_compositor_buffer(compositor_id))
         .Times(1);
     ASSERT_THAT(list.size(), Eq(1u));
-    list.begin()->buffer();
+    list.front()->buffer();
 }
 
 TEST_F(SurfaceStack, generates_renderlist_that_allows_only_one_buffer_acquisition)
@@ -434,7 +407,7 @@
 
     auto const surface = std::make_shared<ms::BasicSurface>(
         std::string("stub"),
-        geom::Rectangle{geom::Point{3 * i, 4 * i},geom::Size{1 * i, 2 * i}},
+        geom::Rectangle{geom::Point{3, 4},geom::Size{1, 2}},
         true,
         mock_stream,
         std::shared_ptr<mir::input::InputChannel>(),
@@ -444,11 +417,7 @@
 
     auto list = stack.generate_renderable_list(compositor_id); 
     ASSERT_THAT(list.size(), Eq(1u));
-    list.begin()->buffer();
-    list.begin()->buffer();
-    list.begin()->buffer();
-}
-#endif
-=======
-}
->>>>>>> 736b1921
+    list.front()->buffer();
+    list.front()->buffer();
+    list.front()->buffer();
+}