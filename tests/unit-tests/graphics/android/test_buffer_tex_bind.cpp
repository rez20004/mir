/*
 t* Copyright © 2012 Canonical Ltd.
 *
 * This program is free software: you can redistribute it and/or modify
 * it under the terms of the GNU General Public License version 3 as
 * published by the Free Software Foundation.
 *
 * This program is distributed in the hope that it will be useful,
 * but WITHOUT ANY WARRANTY; without even the implied warranty of
 * MERCHANTABILITY or FITNESS FOR A PARTICULAR PURPOSE.  See the
 * GNU General Public License for more details.
 *
 * You should have received a copy of the GNU General Public License
 * along with this program.  If not, see <http://www.gnu.org/licenses/>.
 *
 * Authored by: Kevin DuBois <kevin.dubois@canonical.com>
 */

#include "src/server/graphics/android/buffer.h"

#include "mir_test_doubles/mock_alloc_adaptor.h"
#include "mir_test_doubles/mock_gl.h"
#include "mir_test_doubles/mock_egl.h"

#include <stdexcept>
#include <gtest/gtest.h>

namespace mg = mir::graphics;
namespace mga = mir::graphics::android;
namespace geom = mir::geometry;
namespace mc = mir::compositor;
namespace mtd = mir::test::doubles;

class AndroidBufferBinding : public ::testing::Test
{
public:
    virtual void SetUp()
    {
        using namespace testing;

        stub_buffer = std::make_shared<ANativeWindowBuffer>();
        mock_alloc_dev = std::make_shared<NiceMock<mtd::MockAllocAdaptor>>();
        ON_CALL(*mock_alloc_dev, alloc_buffer(_,_,_))
            .WillByDefault(Return(stub_buffer)); 

        size = geom::Size{geom::Width{300}, geom::Height{220}};
        pf = geom::PixelFormat::abgr_8888;
        buffer = std::make_shared<mga::Buffer>(mock_alloc_dev, size, pf, mga::BufferUsage::use_hardware);

        mock_egl.silence_uninteresting();
        mock_gl.silence_uninteresting();
    };
    virtual void TearDown()
    {
        buffer.reset();
    }

    geom::Size size;
    geom::PixelFormat pf;

    std::shared_ptr<mga::Buffer> buffer;
    mtd::MockGL mock_gl;
    mtd::MockEGL mock_egl;
    std::shared_ptr<mtd::MockAllocAdaptor> mock_alloc_dev;
    std::shared_ptr<ANativeWindowBuffer> stub_buffer;
};

TEST_F(AndroidBufferBinding, buffer_queries_for_display)
{
    using namespace testing;
    EXPECT_CALL(mock_egl, eglGetCurrentDisplay())
    .Times(Exactly(1));

    buffer->bind_to_texture();
}

TEST_F(AndroidBufferBinding, buffer_creates_image_on_first_bind)
{
    using namespace testing;
    EXPECT_CALL(mock_egl, eglCreateImageKHR(_,_,_,_,_))
    .Times(Exactly(1));

    buffer->bind_to_texture();
}

TEST_F(AndroidBufferBinding, buffer_only_makes_one_image_per_display)
{
    using namespace testing;
    EXPECT_CALL(mock_egl, eglCreateImageKHR(_,_,_,_,_))
    .Times(Exactly(1));

    buffer->bind_to_texture();
    buffer->bind_to_texture();
    buffer->bind_to_texture();
}

TEST_F(AndroidBufferBinding, buffer_makes_new_image_with_new_display)
{
    using namespace testing;
    EGLDisplay second_fake_display = (EGLDisplay) ((int)mock_egl.fake_egl_display +1);

    /* return 1st fake display */
    EXPECT_CALL(mock_egl, eglCreateImageKHR(_,_,_,_,_))
    .Times(Exactly(2));

    buffer->bind_to_texture();

    /* return 2nd fake display */
    EXPECT_CALL(mock_egl, eglGetCurrentDisplay())
    .Times(Exactly(1))
    .WillOnce(Return(second_fake_display));

    buffer->bind_to_texture();
}

TEST_F(AndroidBufferBinding, buffer_frees_images_it_makes)
{
    using namespace testing;
    EGLDisplay second_fake_display = (EGLDisplay) ((int)mock_egl.fake_egl_display +1);

    EXPECT_CALL(mock_egl, eglDestroyImageKHR(_,_))
    .Times(Exactly(2));

    buffer->bind_to_texture();

    EXPECT_CALL(mock_egl, eglGetCurrentDisplay())
    .Times(Exactly(1))
    .WillOnce(Return(second_fake_display));

    buffer->bind_to_texture();
}

TEST_F(AndroidBufferBinding, buffer_frees_images_it_makes_with_proper_args)
{
    using namespace testing;

    EGLDisplay first_fake_display = mock_egl.fake_egl_display;
    EGLImageKHR first_fake_egl_image = (EGLImageKHR) 0x84210;
    EGLDisplay second_fake_display = (EGLDisplay) ((int)mock_egl.fake_egl_display +1);
    EGLImageKHR second_fake_egl_image = (EGLImageKHR) 0x84211;

    /* actual expectations */
    EXPECT_CALL(mock_egl, eglDestroyImageKHR(first_fake_display, first_fake_egl_image))
    .Times(Exactly(1));
    EXPECT_CALL(mock_egl, eglDestroyImageKHR(second_fake_display, second_fake_egl_image))
    .Times(Exactly(1));

    /* manipulate mock to return 1st set */
    EXPECT_CALL(mock_egl, eglGetCurrentDisplay())
    .Times(Exactly(1))
    .WillOnce(Return(first_fake_display));
    EXPECT_CALL(mock_egl, eglCreateImageKHR(_,_,_,_,_))
    .Times(Exactly(1))
    .WillOnce(Return((first_fake_egl_image)));

    buffer->bind_to_texture();

    /* manipulate mock to return 2nd set */
    EXPECT_CALL(mock_egl, eglGetCurrentDisplay())
    .Times(Exactly(1))
    .WillOnce(Return(second_fake_display));
    EXPECT_CALL(mock_egl, eglCreateImageKHR(_,_,_,_,_))
    .Times(Exactly(1))
    .WillOnce(Return((second_fake_egl_image)));

    buffer->bind_to_texture();
}

TEST_F(AndroidBufferBinding, buffer_uses_current_display)
{
    using namespace testing;
    EGLDisplay fake_display = (EGLDisplay) 0x32298;

    EXPECT_CALL(mock_egl, eglGetCurrentDisplay())
    .Times(Exactly(1))
    .WillOnce(Return(fake_display));

    EXPECT_CALL(mock_egl, eglCreateImageKHR(fake_display,_,_,_,_))
    .Times(Exactly(1));
    buffer->bind_to_texture();
}

TEST_F(AndroidBufferBinding, buffer_specifies_no_context)
{
    using namespace testing;

    EXPECT_CALL(mock_egl, eglCreateImageKHR(_, EGL_NO_CONTEXT,_,_,_))
    .Times(Exactly(1));
    buffer->bind_to_texture();
}

TEST_F(AndroidBufferBinding, buffer_sets_egl_native_buffer_android)
{
    using namespace testing;

    EXPECT_CALL(mock_egl, eglCreateImageKHR(_,_,EGL_NATIVE_BUFFER_ANDROID,_,_))
    .Times(Exactly(1));
    buffer->bind_to_texture();
}

TEST_F(AndroidBufferBinding, buffer_sets_anw_buffer_to_provided_anw)
{
    using namespace testing;

<<<<<<< HEAD
    EXPECT_CALL(egl_mock, eglCreateImageKHR(_,_,_,stub_buffer.get(),_))
=======
    EXPECT_CALL(mock_egl, eglCreateImageKHR(_,_,_,fake_native_handle.get(),_))
>>>>>>> 8ad17da1
    .Times(Exactly(1));
    buffer->bind_to_texture();
}

TEST_F(AndroidBufferBinding, buffer_sets_proper_attributes)
{
    using namespace testing;

    const EGLint* attrs;

    EXPECT_CALL(mock_egl, eglCreateImageKHR(_,_,_,_,_))
    .Times(Exactly(1))
    .WillOnce(DoAll(
                  SaveArg<4>(&attrs),
                  Return(mock_egl.fake_egl_image)));
    buffer->bind_to_texture();

    /* note: this should not segfault. if it does, the attributes were set wrong */
    EXPECT_EQ(attrs[0],    EGL_IMAGE_PRESERVED_KHR);
    EXPECT_EQ(attrs[1],    EGL_TRUE);
    EXPECT_EQ(attrs[2],    EGL_NONE);

}

TEST_F(AndroidBufferBinding, buffer_destroys_correct_buffer_with_single_image)
{
    using namespace testing;
    EGLImageKHR fake_egl_image = (EGLImageKHR) 0x84210;
    EXPECT_CALL(mock_egl, eglCreateImageKHR(mock_egl.fake_egl_display,_,_,_,_))
    .Times(Exactly(1))
    .WillOnce(Return((fake_egl_image)));
    EXPECT_CALL(mock_egl, eglDestroyImageKHR(mock_egl.fake_egl_display, fake_egl_image))
    .Times(Exactly(1));

    buffer->bind_to_texture();
}

TEST_F(AndroidBufferBinding, buffer_image_creation_failure_does_not_save)
{
    using namespace testing;
    EXPECT_CALL(mock_egl, eglCreateImageKHR(_,_,_,_,_))
    .Times(Exactly(2))
    .WillRepeatedly(Return((EGL_NO_IMAGE_KHR)));
    EXPECT_CALL(mock_egl, eglDestroyImageKHR(_,_))
    .Times(Exactly(0));

    EXPECT_THROW(
    {
        buffer->bind_to_texture();
    }, std::runtime_error);

    EXPECT_THROW(
    {
        buffer->bind_to_texture();
    }, std::runtime_error);
}

TEST_F(AndroidBufferBinding, buffer_image_creation_failure_throws)
{
    using namespace testing;
    EXPECT_CALL(mock_egl, eglCreateImageKHR(_,_,_,_,_))
    .Times(Exactly(1))
    .WillRepeatedly(Return((EGL_NO_IMAGE_KHR)));

    EXPECT_THROW(
    {
        buffer->bind_to_texture();
    }, std::runtime_error);
}


/* binding tests */
TEST_F(AndroidBufferBinding, buffer_calls_binding_extension)
{
    using namespace testing;
    EXPECT_CALL(mock_gl, glEGLImageTargetTexture2DOES(_, _))
    .Times(Exactly(1));
    buffer->bind_to_texture();
}

TEST_F(AndroidBufferBinding, buffer_calls_binding_extension_every_time)
{
    using namespace testing;
    EXPECT_CALL(mock_gl, glEGLImageTargetTexture2DOES(_, _))
    .Times(Exactly(3));

    buffer->bind_to_texture();
    buffer->bind_to_texture();
    buffer->bind_to_texture();

}

TEST_F(AndroidBufferBinding, buffer_binding_specifies_gl_texture_2d)
{
    using namespace testing;
    EXPECT_CALL(mock_gl, glEGLImageTargetTexture2DOES(GL_TEXTURE_2D, _))
    .Times(Exactly(1));
    buffer->bind_to_texture();
}

TEST_F(AndroidBufferBinding, buffer_binding_uses_right_image)
{
    using namespace testing;
    EXPECT_CALL(mock_gl, glEGLImageTargetTexture2DOES(_, mock_egl.fake_egl_image))
    .Times(Exactly(1));
    buffer->bind_to_texture();
}

TEST_F(AndroidBufferBinding, buffer_binding_uses_right_image_after_display_swap)
{
    using namespace testing;
    EGLDisplay second_fake_display = (EGLDisplay) ((int)mock_egl.fake_egl_display +1);
    EGLImageKHR second_fake_egl_image = (EGLImageKHR) 0x84211;

    EXPECT_CALL(mock_gl, glEGLImageTargetTexture2DOES(_, _))
    .Times(Exactly(1));
    buffer->bind_to_texture();

    EXPECT_CALL(mock_gl, glEGLImageTargetTexture2DOES(_, second_fake_egl_image))
    .Times(Exactly(1));
    EXPECT_CALL(mock_egl, eglGetCurrentDisplay())
    .Times(Exactly(1))
    .WillOnce(Return(second_fake_display));
    EXPECT_CALL(mock_egl, eglCreateImageKHR(_,_,_,_,_))
    .Times(Exactly(1))
    .WillOnce(Return((second_fake_egl_image)));
    buffer->bind_to_texture();
}<|MERGE_RESOLUTION|>--- conflicted
+++ resolved
@@ -1,5 +1,5 @@
 /*
- t* Copyright © 2012 Canonical Ltd.
+ * Copyright © 2012 Canonical Ltd.
  *
  * This program is free software: you can redistribute it and/or modify
  * it under the terms of the GNU General Public License version 3 as
@@ -202,11 +202,7 @@
 {
     using namespace testing;
 
-<<<<<<< HEAD
-    EXPECT_CALL(egl_mock, eglCreateImageKHR(_,_,_,stub_buffer.get(),_))
-=======
-    EXPECT_CALL(mock_egl, eglCreateImageKHR(_,_,_,fake_native_handle.get(),_))
->>>>>>> 8ad17da1
+    EXPECT_CALL(mock_egl, eglCreateImageKHR(_,_,_,stub_buffer.get(),_))
     .Times(Exactly(1));
     buffer->bind_to_texture();
 }
