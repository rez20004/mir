/*
 * Copyright © 2012 Canonical Ltd.
 *
 * This program is free software: you can redistribute it and/or modify
 * it under the terms of the GNU General Public License version 3 as
 * published by the Free Software Foundation.
 *
 * This program is distributed in the hope that it will be useful,
 * but WITHOUT ANY WARRANTY; without even the implied warranty of
 * MERCHANTABILITY or FITNESS FOR A PARTICULAR PURPOSE.  See the
 * GNU General Public License for more details.
 *
 * You should have received a copy of the GNU General Public License
 * along with this program.  If not, see <http://www.gnu.org/licenses/>.
 *
 * Authored by: Kevin DuBois <kevin.dubois@canonical.com>
 */

#include "src/server/report/null_report_factory.h"
#include "mir/graphics/platform_ipc_operations.h"
#include "mir/options/program_option.h"
#include "src/platforms/android/server/platform.h"
#include "mir/test/doubles/mock_buffer.h"
#include "mir/test/doubles/mock_android_hw.h"
#include "mir/test/doubles/mock_buffer_ipc_message.h"
#include "mir/test/doubles/mock_display_report.h"
#include "mir/test/doubles/mock_egl.h"
#include "mir/test/doubles/stub_display_builder.h"
#include "mir/test/doubles/stub_cmdstream_sync_factory.h"
#include "mir/test/doubles/fd_matcher.h"
#include "mir/test/fake_shared.h"
#include "mir/test/doubles/mock_android_native_buffer.h"
#include "mir/test/doubles/stub_buffer_allocator.h"
#include "mir_test_framework/executable_path.h"
#include "mir/shared_library.h"
#include <system/window.h>
#include <gtest/gtest.h>

namespace mg=mir::graphics;
namespace mga=mir::graphics::android;
namespace mt=mir::test;
namespace mtd=mir::test::doubles;
namespace mr=mir::report;
namespace geom=mir::geometry;
namespace mo=mir::options;
namespace mtf=mir_test_framework;

static const char probe_platform[] = "probe_graphics_platform";

class PlatformBufferIPCPackaging : public ::testing::Test
{
protected:
    virtual void SetUp()
    {
        using namespace testing;

        stub_display_builder = std::make_shared<mtd::StubDisplayBuilder>();
        stub_sync_factory = std::make_shared<mtd::StubCmdStreamSyncFactory>();
        stub_display_report = mr::null_display_report();
        stride = geom::Stride(300*4);

        num_ints = 43;
        num_fds = 55;
        auto handle_size = sizeof(native_handle_t) + (sizeof(int)*(num_ints + num_fds));
        auto native_buffer_raw = (native_handle_t*) ::operator new(handle_size);
        native_buffer_handle = std::shared_ptr<native_handle_t>(native_buffer_raw);

        native_buffer_handle->numInts = num_ints;
        native_buffer_handle->numFds = num_fds;
        for (auto i = 0u; i < (num_ints+num_fds); i++)
        {
            native_buffer_handle->data[i] = i;
        }

        native_buffer = std::make_shared<mtd::MockAndroidNativeBuffer>();
        mock_buffer = std::make_shared<NiceMock<mtd::MockBuffer>>();

        ON_CALL(*native_buffer, handle())
            .WillByDefault(Return(native_buffer_handle.get()));
        ON_CALL(*mock_buffer, native_buffer_handle())
            .WillByDefault(Return(native_buffer));
        ON_CALL(*mock_buffer, stride())
            .WillByDefault(Return(stride));

        quirks = std::make_shared<mga::DeviceQuirks>(mga::PropertiesOps{});
    }

    std::shared_ptr<mtd::MockAndroidNativeBuffer> native_buffer;
    std::shared_ptr<mtd::StubBufferAllocator> stub_buffer_allocator;
    std::shared_ptr<mtd::StubDisplayBuilder> stub_display_builder;
    std::shared_ptr<mtd::StubCmdStreamSyncFactory> stub_sync_factory;
    std::shared_ptr<mtd::MockBuffer> mock_buffer;
    std::shared_ptr<native_handle_t> native_buffer_handle;
    std::shared_ptr<mg::DisplayReport> stub_display_report;
    std::shared_ptr<mga::DeviceQuirks> quirks;
    geom::Stride stride;
    unsigned int num_ints, num_fds;
};

/* ipc packaging tests */
TEST_F(PlatformBufferIPCPackaging, test_ipc_data_packed_correctly_for_full_ipc_with_fence)
{
    using namespace ::testing;
    int fake_fence{333};
    EXPECT_CALL(*native_buffer, ensure_not_used_by_gpu());
    EXPECT_CALL(*native_buffer, copy_fence())
        .WillOnce(Return(fake_fence));

<<<<<<< HEAD
    mga::Platform platform(stub_display_builder, stub_sync_factory, stub_display_report, mga::OverlayOptimization::enabled, quirks);
=======
    mga::Platform platform(stub_buffer_allocator, stub_display_builder, stub_display_report, mga::OverlayOptimization::enabled, quirks);
>>>>>>> fa28b24f

    mtd::MockBufferIpcMessage mock_ipc_msg;
    int offset = 0;
    EXPECT_CALL(mock_ipc_msg, pack_data(static_cast<int>(mga::BufferFlag::fenced)));
    EXPECT_CALL(mock_ipc_msg, pack_fd(mtd::RawFdMatcher(fake_fence)));
    for (auto i = 0u; i < num_fds; i++)
        EXPECT_CALL(mock_ipc_msg, pack_fd(mtd::RawFdMatcher(native_buffer_handle->data[offset++])));
    for (auto i = 0u; i < num_ints; i++)
        EXPECT_CALL(mock_ipc_msg, pack_data(native_buffer_handle->data[offset++]));

    EXPECT_CALL(*mock_buffer, stride())
        .WillOnce(Return(stride));
    EXPECT_CALL(mock_ipc_msg, pack_stride(stride))
        .Times(1);

    EXPECT_CALL(*mock_buffer, size())
        .WillOnce(Return(mir::geometry::Size{123, 456}));
    EXPECT_CALL(mock_ipc_msg, pack_size(_))
        .Times(1);

    auto ipc_ops = platform.make_ipc_operations();
    ipc_ops->pack_buffer(mock_ipc_msg, *mock_buffer, mg::BufferIpcMsgType::full_msg);
}

TEST_F(PlatformBufferIPCPackaging, test_ipc_data_packed_correctly_for_full_ipc_without_fence)
{
    using namespace ::testing;
    EXPECT_CALL(*native_buffer, ensure_not_used_by_gpu());
    EXPECT_CALL(*native_buffer, copy_fence())
        .WillOnce(Return(-1));

<<<<<<< HEAD
    mga::Platform platform(stub_display_builder, stub_sync_factory, stub_display_report, mga::OverlayOptimization::enabled, quirks);
=======
    mga::Platform platform(stub_buffer_allocator, stub_display_builder, stub_display_report, mga::OverlayOptimization::enabled, quirks);
>>>>>>> fa28b24f

    mtd::MockBufferIpcMessage mock_ipc_msg;
    int offset = 0;
    EXPECT_CALL(mock_ipc_msg, pack_data(static_cast<int>(mga::BufferFlag::unfenced)));
    EXPECT_CALL(mock_ipc_msg, pack_fd(mtd::RawFdMatcher(-1)))
        .Times(0);

    for (auto i = 0u; i < num_fds; i++)
    {
        EXPECT_CALL(mock_ipc_msg, pack_fd(mtd::RawFdMatcher(native_buffer_handle->data[offset++])))
            .Times(1);
    }
    for (auto i = 0u; i < num_ints; i++)
    {
        EXPECT_CALL(mock_ipc_msg, pack_data(native_buffer_handle->data[offset++]))
            .Times(1);
    }

    EXPECT_CALL(*mock_buffer, stride())
        .WillOnce(Return(stride));
    EXPECT_CALL(mock_ipc_msg, pack_stride(stride))
        .Times(1);

    EXPECT_CALL(*mock_buffer, size())
        .WillOnce(Return(mir::geometry::Size{123, 456}));
    EXPECT_CALL(mock_ipc_msg, pack_size(_))
        .Times(1);

    auto ipc_ops = platform.make_ipc_operations();
    ipc_ops->pack_buffer(mock_ipc_msg, *mock_buffer, mg::BufferIpcMsgType::full_msg);
}

TEST_F(PlatformBufferIPCPackaging, test_ipc_data_packed_correctly_for_nested)
{
    using namespace ::testing;
    EXPECT_CALL(*native_buffer, ensure_not_used_by_gpu());
    EXPECT_CALL(*native_buffer, copy_fence())
        .WillOnce(Return(-1));

<<<<<<< HEAD
    mga::Platform platform(stub_display_builder, stub_sync_factory, stub_display_report, mga::OverlayOptimization::enabled, quirks);
=======
    mga::Platform platform(stub_buffer_allocator, stub_display_builder, stub_display_report, mga::OverlayOptimization::enabled, quirks);
>>>>>>> fa28b24f

    mtd::MockBufferIpcMessage mock_ipc_msg;
    int offset = 0;
    for (auto i = 0u; i < num_fds; i++)
    {
        EXPECT_CALL(mock_ipc_msg, pack_fd(mtd::RawFdMatcher(native_buffer_handle->data[offset++])))
            .Times(1);
    }
    EXPECT_CALL(mock_ipc_msg, pack_data(static_cast<int>(mga::BufferFlag::unfenced)));
    for (auto i = 0u; i < num_ints; i++)
    {
        EXPECT_CALL(mock_ipc_msg, pack_data(native_buffer_handle->data[offset++]))
            .Times(1);
    }

    EXPECT_CALL(*mock_buffer, stride())
        .WillOnce(Return(stride));
    EXPECT_CALL(mock_ipc_msg, pack_stride(stride))
        .Times(1);

    EXPECT_CALL(*mock_buffer, size())
        .WillOnce(Return(mir::geometry::Size{123, 456}));
    EXPECT_CALL(mock_ipc_msg, pack_size(_))
        .Times(1);

    auto ipc_ops = platform.make_ipc_operations();
    ipc_ops->pack_buffer(mock_ipc_msg, *mock_buffer, mg::BufferIpcMsgType::full_msg);
}

TEST_F(PlatformBufferIPCPackaging, test_ipc_data_packed_correctly_for_partial_ipc)
{
    using namespace ::testing;

    int fake_fence{33};
<<<<<<< HEAD
    mga::Platform platform(stub_display_builder, stub_sync_factory, stub_display_report, mga::OverlayOptimization::enabled, quirks);
=======
    mga::Platform platform(stub_buffer_allocator, stub_display_builder, stub_display_report, mga::OverlayOptimization::enabled, quirks);
>>>>>>> fa28b24f
    auto ipc_ops = platform.make_ipc_operations();

    mtd::MockBufferIpcMessage mock_ipc_msg;

    Sequence seq;
    EXPECT_CALL(mock_ipc_msg, pack_data(static_cast<int>(mga::BufferFlag::fenced)))
        .InSequence(seq);
    EXPECT_CALL(mock_ipc_msg, pack_fd(mtd::RawFdMatcher(fake_fence)))
        .InSequence(seq);
    EXPECT_CALL(mock_ipc_msg, pack_data(static_cast<int>(mga::BufferFlag::unfenced)))
        .InSequence(seq);

    EXPECT_CALL(*native_buffer, copy_fence())
        .Times(2)
        .WillOnce(Return(fake_fence))
        .WillOnce(Return(-1));

    ipc_ops->pack_buffer(mock_ipc_msg, *mock_buffer, mg::BufferIpcMsgType::update_msg);
    ipc_ops->pack_buffer(mock_ipc_msg, *mock_buffer, mg::BufferIpcMsgType::update_msg);
}

TEST(AndroidGraphicsPlatform, egl_native_display_is_egl_default_display)
{
    mga::Platform platform(
        std::make_shared<mtd::StubBufferAllocator>(),
        std::make_shared<mtd::StubDisplayBuilder>(),
        std::make_shared<mtd::StubCmdStreamSyncFactory>(),
        mr::null_display_report(),
        mga::OverlayOptimization::enabled,
        std::make_shared<mga::DeviceQuirks>(mga::PropertiesOps{}));
    EXPECT_EQ(EGL_DEFAULT_DISPLAY, platform.egl_native_display());
}

TEST(AndroidGraphicsPlatform, probe_returns_unsupported_when_no_hwaccess)
{
    using namespace testing;
    NiceMock<mtd::HardwareAccessMock> hwaccess;
    mir::options::ProgramOption options;

    ON_CALL(hwaccess, hw_get_module(_,_)).WillByDefault(Return(-1));

    mir::SharedLibrary platform_lib{mtf::server_platform("graphics-android")};
    auto probe = platform_lib.load_function<mg::PlatformProbe>(probe_platform);
    EXPECT_EQ(mg::PlatformPriority::unsupported, probe(options));
}

TEST(AndroidGraphicsPlatform, probe_returns_best_when_hwaccess_succeeds)
{
    testing::NiceMock<mtd::HardwareAccessMock> hwaccess;
    mir::options::ProgramOption options;

    mir::SharedLibrary platform_lib{mtf::server_platform("graphics-android")};
    auto probe = platform_lib.load_function<mg::PlatformProbe>(probe_platform);
    EXPECT_EQ(mg::PlatformPriority::best, probe(options));
}

TEST(NestedPlatformCreation, doesnt_access_display_hardware)
{
    using namespace testing;

    mtd::HardwareAccessMock hwaccess;
    mtd::MockDisplayReport stub_report;
    testing::NiceMock<mtd::MockEGL> mock_egl;

    EXPECT_CALL(hwaccess, hw_get_module(StrEq(HWC_HARDWARE_MODULE_ID), _))
        .Times(0);
    EXPECT_CALL(hwaccess, hw_get_module(StrEq(GRALLOC_HARDWARE_MODULE_ID), _))
        .Times(AtMost(1));

    auto platform = create_guest_platform(mt::fake_shared(stub_report), nullptr);
}<|MERGE_RESOLUTION|>--- conflicted
+++ resolved
@@ -106,11 +106,8 @@
     EXPECT_CALL(*native_buffer, copy_fence())
         .WillOnce(Return(fake_fence));
 
-<<<<<<< HEAD
-    mga::Platform platform(stub_display_builder, stub_sync_factory, stub_display_report, mga::OverlayOptimization::enabled, quirks);
-=======
-    mga::Platform platform(stub_buffer_allocator, stub_display_builder, stub_display_report, mga::OverlayOptimization::enabled, quirks);
->>>>>>> fa28b24f
+    mga::Platform platform(stub_buffer_allocator, stub_display_builder,
+        stub_sync_factory, stub_display_report, mga::OverlayOptimization::enabled, quirks);
 
     mtd::MockBufferIpcMessage mock_ipc_msg;
     int offset = 0;
@@ -142,11 +139,8 @@
     EXPECT_CALL(*native_buffer, copy_fence())
         .WillOnce(Return(-1));
 
-<<<<<<< HEAD
-    mga::Platform platform(stub_display_builder, stub_sync_factory, stub_display_report, mga::OverlayOptimization::enabled, quirks);
-=======
-    mga::Platform platform(stub_buffer_allocator, stub_display_builder, stub_display_report, mga::OverlayOptimization::enabled, quirks);
->>>>>>> fa28b24f
+    mga::Platform platform(stub_buffer_allocator, stub_display_builder,
+        stub_sync_factory, stub_display_report, mga::OverlayOptimization::enabled, quirks);
 
     mtd::MockBufferIpcMessage mock_ipc_msg;
     int offset = 0;
@@ -186,11 +180,8 @@
     EXPECT_CALL(*native_buffer, copy_fence())
         .WillOnce(Return(-1));
 
-<<<<<<< HEAD
-    mga::Platform platform(stub_display_builder, stub_sync_factory, stub_display_report, mga::OverlayOptimization::enabled, quirks);
-=======
-    mga::Platform platform(stub_buffer_allocator, stub_display_builder, stub_display_report, mga::OverlayOptimization::enabled, quirks);
->>>>>>> fa28b24f
+    mga::Platform platform(stub_buffer_allocator, stub_display_builder,
+        stub_sync_factory, stub_display_report, mga::OverlayOptimization::enabled, quirks);
 
     mtd::MockBufferIpcMessage mock_ipc_msg;
     int offset = 0;
@@ -225,11 +216,8 @@
     using namespace ::testing;
 
     int fake_fence{33};
-<<<<<<< HEAD
-    mga::Platform platform(stub_display_builder, stub_sync_factory, stub_display_report, mga::OverlayOptimization::enabled, quirks);
-=======
-    mga::Platform platform(stub_buffer_allocator, stub_display_builder, stub_display_report, mga::OverlayOptimization::enabled, quirks);
->>>>>>> fa28b24f
+    mga::Platform platform(stub_buffer_allocator, stub_display_builder,
+        stub_sync_factory, stub_display_report, mga::OverlayOptimization::enabled, quirks);
     auto ipc_ops = platform.make_ipc_operations();
 
     mtd::MockBufferIpcMessage mock_ipc_msg;
