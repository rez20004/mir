--- conflicted
+++ resolved
@@ -664,8 +664,8 @@
     };
 
     display.for_each_display_group(db_group_counter);
-    EXPECT_THAT(group_count, Eq(1));
-    EXPECT_THAT(db_count, Eq(2));
+    EXPECT_THAT(group_count, Eq(2));
+    EXPECT_THAT(db_count, Eq(1));
 
     //hotplug external away
     external_connected = false;
@@ -684,8 +684,8 @@
     group_count = 0;
     db_count = 0;
     display.for_each_display_group(db_group_counter);
-    EXPECT_THAT(group_count, Eq(1));
-    EXPECT_THAT(db_count, Eq(2));
+    EXPECT_THAT(group_count, Eq(2));
+    EXPECT_THAT(db_count, Eq(1));
 }
 
 TEST_F(Display, turns_external_display_on_with_hotplug)
@@ -814,15 +814,8 @@
 
     //TODO: a bit ropey, but we don't get good information about what when the external
     //device starts to post
-<<<<<<< HEAD
     display.for_each_display_group([](mg::DisplayGroup&){});
     external_connected = false;
     hotplug_fn();
     display.for_each_display_group([](mg::DisplayGroup&){});
-=======
-    display.for_each_display_buffer([](mg::DisplayBuffer&){});
-    external_connected = false;
-    hotplug_fn();
-    display.for_each_display_buffer([](mg::DisplayBuffer&){});
->>>>>>> 82fec7d6
 }