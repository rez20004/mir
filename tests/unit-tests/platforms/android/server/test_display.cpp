--- conflicted
+++ resolved
@@ -989,15 +989,9 @@
         output.orientation = orientation;
     });
     display.configure(*config);
-<<<<<<< HEAD
     display.for_each_display_sync_group([&expected_transformation](mg::DisplaySyncGroup& group) {
         group.for_each_display_buffer([&expected_transformation](mg::DisplayBuffer& db) {
             EXPECT_THAT(db.transformation(), Eq(expected_transformation)); 
-=======
-    display.for_each_display_sync_group([&](mg::DisplaySyncGroup& group) {
-        group.for_each_display_buffer([&](mg::DisplayBuffer& db) {
-            EXPECT_THAT(db.orientation(), Eq(orientation)); 
->>>>>>> 92bb4f56
         });
     });
 }
