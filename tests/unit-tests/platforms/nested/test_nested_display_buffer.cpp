/*
 * Copyright © 2016 Canonical Ltd.
 *
 * This program is free software: you can redistribute it and/or modify
 * it under the terms of the GNU General Public License version 3 as
 * published by the Free Software Foundation.
 *
 * This program is distributed in the hope that it will be useful,
 * but WITHOUT ANY WARRANTY; without even the implied warranty of
 * MERCHANTABILITY or FITNESS FOR A PARTICULAR PURPOSE.  See the
 * GNU General Public License for more details.
 *
 * You should have received a copy of the GNU General Public License
 * along with this program.  If not, see <http://www.gnu.org/licenses/>.
 *
 * Authored by: Alexandros Frantzis <alexandros.frantzis@canonical.com>
 */

#include "src/server/graphics/nested/display_buffer.h"
#include "src/server/graphics/nested/native_buffer.h"
#include "src/server/graphics/nested/host_stream.h"
#include "src/server/graphics/nested/host_chain.h"
#include "src/server/graphics/nested/host_surface_spec.h"

#include "mir/events/event_builders.h"

#include "mir/test/doubles/mock_egl.h"
#include "mir/test/doubles/stub_gl_config.h"
#include "mir/test/doubles/stub_buffer.h"
#include "mir/test/doubles/stub_host_connection.h"
#include "mir/test/doubles/stub_renderable.h"
<<<<<<< HEAD
=======
#include "mir/test/doubles/null_client_buffer.h"
>>>>>>> 073561e0
#include "mir/test/fake_shared.h"

#include <gtest/gtest.h>
#include <gmock/gmock.h>

namespace mg = mir::graphics;
namespace mgn = mir::graphics::nested;
namespace mgnd = mgn::detail;
namespace mt = mir::test;
namespace mtd = mir::test::doubles;
namespace geom = mir::geometry;
using namespace testing;

namespace
{
struct FunkyBuffer : mg::NativeBuffer
{
};

class EventHostSurface : public mgn::HostSurface
{
public:
    EGLNativeWindowType egl_native_window() override { return {}; }

    void set_event_handler(mir_surface_event_callback cb, void* ctx) override
    {
        std::lock_guard<std::mutex> lock{event_mutex};
        event_handler = cb;
        event_context = ctx;
    }

    void emit_input_event()
    {
        auto const ev = mir::events::make_event(
            MirInputDeviceId(), {}, std::vector<uint8_t>{},
            MirKeyboardAction(), 0, 0, MirInputEventModifiers());

        std::lock_guard<std::mutex> lock{event_mutex};
        // Normally we shouldn't call external code under lock, but, for our
        // test use case, doing so is safe and simplifies the test code.
        if (event_handler)
            event_handler(nullptr, ev.get(), event_context);
    }

    void apply_spec(mgn::HostSurfaceSpec&) override
    {
    }
private:
    std::mutex event_mutex;
    mir_surface_event_callback event_handler;
    void* event_context;
};

struct MockHostSurface : mgn::HostSurface
{
    MOCK_METHOD0(egl_native_window, EGLNativeWindowType());
    MOCK_METHOD2(set_event_handler, void(mir_surface_event_callback, void*));
    MOCK_METHOD1(apply_spec, void(mgn::HostSurfaceSpec&));
};

struct MockNestedChain : mgn::HostChain
{
    MOCK_METHOD1(submit_buffer, void(mgn::NativeBuffer&));
    MOCK_METHOD0(handle, MirPresentationChain*());
};

struct MockNestedStream : mgn::HostStream
{
    MOCK_CONST_METHOD0(handle, MirBufferStream*());
    MOCK_CONST_METHOD0(egl_native_window, EGLNativeWindowType());
};

struct StubNestedBuffer :
    mtd::StubBuffer,
    mgn::NativeBuffer,
    std::enable_shared_from_this<StubNestedBuffer>
{
    std::shared_ptr<mg::NativeBuffer> native_buffer_handle() const override
    {
        return std::const_pointer_cast<StubNestedBuffer>(shared_from_this());
    }

    mtd::NullClientBuffer mutable null_buffer;
    MirBuffer* client_handle() const override { return reinterpret_cast<::MirBuffer*>(&null_buffer); }
    void sync(MirBufferAccess, std::chrono::nanoseconds) override {}
    MirGraphicsRegion get_graphics_region() override
    {
        return MirGraphicsRegion{ 0, 0, 0, mir_pixel_format_invalid, nullptr };
    }
    geom::Size size() const override { return {}; }
    MirPixelFormat format() const override { return mir_pixel_format_invalid; }
    void on_ownership_notification(std::function<void()> const& f) override { fn = f; }
    MirNativeBuffer* get_native_handle() override { return nullptr; }
    void trigger()
    {
        if (fn) fn();
    }
    std::function<void()> fn;
};

struct MockNestedBuffer : StubNestedBuffer
{
    MOCK_METHOD1(on_ownership_notification, void(std::function<void()> const&));
};


struct NestedDisplayBuffer : Test
{
    NestedDisplayBuffer()
    {
        output.top_left = rectangle.top_left;
        output.current_mode_index = 0;
        output.orientation = mir_orientation_normal;
        output.current_format = mir_pixel_format_abgr_8888;
        output.modes = { { rectangle.size, 55.0f } };
    }

<<<<<<< HEAD
    auto create_display_buffer(mgn::PassthroughOption option)
    {
        return std::make_shared<mgnd::DisplayBuffer>(egl_display, output, host_connection, option);
    }

    auto create_display_buffer()
    {
        return create_display_buffer(mgn::PassthroughOption::disabled);
=======
    auto create_display_buffer(std::shared_ptr<mgn::HostConnection> const& connection)
    {
        return std::make_shared<mgnd::DisplayBuffer>(egl_display, output, connection);
>>>>>>> 073561e0
    }
    

<<<<<<< HEAD
    geom::Size const size { 1024, 768 }; 
    geom::Rectangle const rect {{0,0}, size};
=======
    mir::geometry::Rectangle const rectangle { {0,0}, {1024, 768} };
>>>>>>> 073561e0
    NiceMock<mtd::MockEGL> mock_egl;
    mgnd::EGLDisplayHandle egl_display{nullptr, std::make_shared<mtd::StubGLConfig>()};
    EventHostSurface host_surface;
    std::shared_ptr<mtd::StubHostConnection> host_connection =
        std::make_shared<mtd::StubHostConnection>(mt::fake_shared(host_surface));
    mg::DisplayConfigurationOutput output;
};

}

// Regression test for LP: #1612012
// This test is trying to reproduce a race, so it's not deterministic, but
// in practice the reproduction rate is very close to 100%.
TEST_F(NestedDisplayBuffer, event_dispatch_does_not_race_with_destruction)
{
    auto display_buffer = create_display_buffer(host_connection);
    std::thread t{
        [&]
        {
            for (int i = 0; i < 100; ++i)
                host_surface.emit_input_event();
        }};

    display_buffer.reset();
    t.join();
}

<<<<<<< HEAD
TEST_F(NestedDisplayBuffer, DISABLED_respects_passthrough_option)
{
    auto optimizable_list = mg::RenderableList{ std::make_shared<mtd::StubRenderable>(rect) };

    auto enabled_display_buffer = create_display_buffer(mgn::PassthroughOption::enabled);
    auto disabled_display_buffer = create_display_buffer(mgn::PassthroughOption::disabled);

    EXPECT_TRUE(enabled_display_buffer->overlay(optimizable_list));
    EXPECT_FALSE(disabled_display_buffer->overlay(optimizable_list));
=======
TEST_F(NestedDisplayBuffer, creates_stream_and_chain_for_passthrough)
{
    NiceMock<MockHostSurface> mock_host_surface;
    mtd::MockHostConnection mock_host_connection;
    NiceMock<MockNestedBuffer> nested_buffer; 
    mg::RenderableList list =
        { std::make_shared<mtd::StubRenderable>(mt::fake_shared(nested_buffer), rectangle) };

    auto mock_stream = std::make_unique<NiceMock<MockNestedStream>>();
    auto mock_chain = std::make_unique<NiceMock<MockNestedChain>>();
    EXPECT_CALL(nested_buffer, on_ownership_notification(_));
    EXPECT_CALL(*mock_chain, submit_buffer(Ref(nested_buffer)));

    EXPECT_CALL(mock_host_connection, create_surface(_,_,_,_,_))
        .WillOnce(Return(mt::fake_shared(mock_host_surface)));
    EXPECT_CALL(mock_host_connection, create_stream(_))
        .WillOnce(InvokeWithoutArgs([&] { return std::move(mock_stream); }));
    EXPECT_CALL(mock_host_connection, create_chain())
        .WillOnce(InvokeWithoutArgs([&] { return std::move(mock_chain); }));
    EXPECT_CALL(mock_host_surface, apply_spec(_));

    auto display_buffer = create_display_buffer(mt::fake_shared(mock_host_connection));
    EXPECT_TRUE(display_buffer->overlay(list));
    Mock::VerifyAndClearExpectations(&nested_buffer);
}

TEST_F(NestedDisplayBuffer, accepts_double_submissions_of_same_buffer_after_buffer_triggered)
{
    StubNestedBuffer nested_buffer1; 
    StubNestedBuffer nested_buffer2; 
    mg::RenderableList list1 =
        { std::make_shared<mtd::StubRenderable>(mt::fake_shared(nested_buffer1), rectangle) };
    mg::RenderableList list2 =
        { std::make_shared<mtd::StubRenderable>(mt::fake_shared(nested_buffer2), rectangle) };

    auto display_buffer = create_display_buffer(host_connection);
    EXPECT_TRUE(display_buffer->overlay(list1));
    EXPECT_TRUE(display_buffer->overlay(list2));
    nested_buffer1.trigger();
    EXPECT_TRUE(display_buffer->overlay(list1));
}

TEST_F(NestedDisplayBuffer, throws_on_interleaving_without_trigger)
{
    StubNestedBuffer nested_buffer1; 
    StubNestedBuffer nested_buffer2; 
    mg::RenderableList list1 =
        { std::make_shared<mtd::StubRenderable>(mt::fake_shared(nested_buffer1), rectangle) };
    mg::RenderableList list2 =
        { std::make_shared<mtd::StubRenderable>(mt::fake_shared(nested_buffer2), rectangle) };

    auto display_buffer = create_display_buffer(host_connection);
    EXPECT_TRUE(display_buffer->overlay(list1));
    EXPECT_TRUE(display_buffer->overlay(list2));
    EXPECT_THROW({
        EXPECT_TRUE(display_buffer->overlay(list1));
    }, std::logic_error);
}

TEST_F(NestedDisplayBuffer, holds_buffer_until_host_says_its_done_using_it)
{
    auto nested_buffer = std::make_shared<StubNestedBuffer>();
    mg::RenderableList list =
        { std::make_shared<mtd::StubRenderable>(nested_buffer, rectangle) };

    auto display_buffer = create_display_buffer(host_connection);

    auto use_count = nested_buffer.use_count(); 
    EXPECT_TRUE(display_buffer->overlay(list));
    EXPECT_THAT(nested_buffer.use_count(), Eq(use_count + 1));
    nested_buffer->trigger();
    EXPECT_THAT(nested_buffer.use_count(), Eq(use_count));
}

TEST_F(NestedDisplayBuffer, toggles_back_to_gl)
{
    NiceMock<MockHostSurface> mock_host_surface;
    mtd::StubHostConnection host_connection(mt::fake_shared(mock_host_surface));

    StubNestedBuffer nested_buffer; 
    mg::RenderableList list =
        { std::make_shared<mtd::StubRenderable>(mt::fake_shared(nested_buffer), rectangle) };

    InSequence seq;
    EXPECT_CALL(mock_host_surface, apply_spec(_));
    EXPECT_CALL(mock_egl, eglSwapBuffers(_,_));
    EXPECT_CALL(mock_host_surface, apply_spec(_));

    auto display_buffer = create_display_buffer(mt::fake_shared(host_connection));
    EXPECT_TRUE(display_buffer->overlay(list));
    display_buffer->swap_buffers();
}

//If we don't release the HostChain, then one of the client's buffers will get
//reserved in the host, but not shown onscreen. This will degrade the client's
//available buffers by one. Releasing the chain will result in that buffer
//getting returned to the client.
TEST_F(NestedDisplayBuffer, recreates_chain)
{
    int fake_chain_handle = 4;
    NiceMock<MockHostSurface> mock_host_surface;
    mtd::MockHostConnection mock_host_connection;
    NiceMock<MockNestedBuffer> nested_buffer; 
    mg::RenderableList list =
        { std::make_shared<mtd::StubRenderable>(mt::fake_shared(nested_buffer), rectangle) };

    auto mock_stream = std::make_unique<NiceMock<MockNestedStream>>();
    auto mock_chain = std::make_unique<NiceMock<MockNestedChain>>();
    auto mock_chain2 = std::make_unique<NiceMock<MockNestedChain>>();
    EXPECT_CALL(nested_buffer, on_ownership_notification(_))
        .Times(2);
    EXPECT_CALL(*mock_chain, submit_buffer(Ref(nested_buffer)));
    ON_CALL(*mock_chain, handle())
        .WillByDefault(Return(reinterpret_cast<MirPresentationChain*>(&fake_chain_handle)));
    EXPECT_CALL(*mock_chain2, submit_buffer(Ref(nested_buffer)));

    EXPECT_CALL(mock_host_connection, create_surface(_,_,_,_,_))
        .WillOnce(Return(mt::fake_shared(mock_host_surface)));
    EXPECT_CALL(mock_host_connection, create_stream(_))
        .WillOnce(InvokeWithoutArgs([&] { return std::move(mock_stream); }));
    EXPECT_CALL(mock_host_connection, create_chain())
        .Times(2)
        .WillOnce(InvokeWithoutArgs([&] { return std::move(mock_chain); }))
        .WillOnce(InvokeWithoutArgs([&] { return std::move(mock_chain2); }));

    auto display_buffer = create_display_buffer(mt::fake_shared(mock_host_connection));
    EXPECT_TRUE(display_buffer->overlay(list));
    display_buffer->swap_buffers();
    EXPECT_TRUE(display_buffer->overlay(list));
    Mock::VerifyAndClearExpectations(&nested_buffer);
}

TEST_F(NestedDisplayBuffer, only_applies_spec_once_per_mode_toggle)
{
    NiceMock<MockHostSurface> mock_host_surface;
    mtd::StubHostConnection host_connection(mt::fake_shared(mock_host_surface));

    StubNestedBuffer nested_buffer; 
    mg::RenderableList list =
          { std::make_shared<mtd::StubRenderable>(mt::fake_shared(nested_buffer), rectangle) };

    auto display_buffer = create_display_buffer(mt::fake_shared(host_connection));

    EXPECT_CALL(mock_host_surface, apply_spec(_))
        .Times(2);
    EXPECT_TRUE(display_buffer->overlay(list));
    EXPECT_TRUE(display_buffer->overlay(list));
    display_buffer->swap_buffers();
    display_buffer->swap_buffers();
}

TEST_F(NestedDisplayBuffer, rejects_list_containing_unknown_buffers)
{
    mtd::StubBuffer foreign_buffer(std::make_shared<FunkyBuffer>());
 
    mg::RenderableList list =
        { std::make_shared<mtd::StubRenderable>(mt::fake_shared(foreign_buffer), rectangle) };

    auto display_buffer = create_display_buffer(host_connection);
    EXPECT_FALSE(display_buffer->overlay(list));
}

TEST_F(NestedDisplayBuffer, rejects_list_containing_rotated_buffers)
{
    StubNestedBuffer nested_buffer; 
    mg::RenderableList list =
        { std::make_shared<mtd::StubTransformedRenderable>(mt::fake_shared(nested_buffer), rectangle) };

    auto display_buffer = create_display_buffer(host_connection);
    EXPECT_FALSE(display_buffer->overlay(list));
}

TEST_F(NestedDisplayBuffer, accepts_list_with_unshown_unknown_buffers)
{
    StubNestedBuffer nested_buffer; 
    mtd::StubBuffer foreign_buffer(std::make_shared<FunkyBuffer>());
    mg::RenderableList list =
        { std::make_shared<mtd::StubRenderable>(mt::fake_shared(foreign_buffer), rectangle),
          std::make_shared<mtd::StubRenderable>(mt::fake_shared(nested_buffer), rectangle) };

    auto display_buffer = create_display_buffer(host_connection);
    EXPECT_TRUE(display_buffer->overlay(list));
}

TEST_F(NestedDisplayBuffer, rejects_empty_list)
{
    mg::RenderableList list;
    auto display_buffer = create_display_buffer(host_connection);
    EXPECT_FALSE(display_buffer->overlay(list));
}

TEST_F(NestedDisplayBuffer, rejects_list_containing_buffers_with_different_size_from_output)
{
    StubNestedBuffer nested_buffer; 
    geom::Size different_size{rectangle.size.width, rectangle.size.height + geom::DeltaY{1}};
    mg::RenderableList list = {
        std::make_shared<mtd::StubRenderable>(
            mt::fake_shared(nested_buffer),
            geom::Rectangle{rectangle.top_left, different_size})
    };

    auto display_buffer = create_display_buffer(host_connection);
    EXPECT_FALSE(display_buffer->overlay(list));
}

/* Once we have synchronous MirSurface scene updates, we can probably
 * passthrough more than one renderable if needed
 */
TEST_F(NestedDisplayBuffer, rejects_list_containing_multiple_onscreen_renderables)
{
    StubNestedBuffer nested_buffer; 
    geom::Rectangle small_rect { {0, 0}, { 5, 5 }};
    mg::RenderableList list = {
        std::make_shared<mtd::StubRenderable>(mt::fake_shared(nested_buffer), rectangle),
        std::make_shared<mtd::StubRenderable>(mt::fake_shared(nested_buffer), small_rect) };

    auto display_buffer = create_display_buffer(host_connection);
    EXPECT_FALSE(display_buffer->overlay(list));
}

TEST_F(NestedDisplayBuffer, accepts_list_containing_multiple_renderables_with_fullscreen_on_top)
{
    StubNestedBuffer nested_buffer; 
    geom::Rectangle small_rect { {0, 0}, { 5, 5 }};
    mg::RenderableList list = {
        std::make_shared<mtd::StubRenderable>(mt::fake_shared(nested_buffer), small_rect),
        std::make_shared<mtd::StubRenderable>(mt::fake_shared(nested_buffer), rectangle) };

    auto display_buffer = create_display_buffer(host_connection);
    EXPECT_TRUE(display_buffer->overlay(list));
>>>>>>> 073561e0
}<|MERGE_RESOLUTION|>--- conflicted
+++ resolved
@@ -29,10 +29,7 @@
 #include "mir/test/doubles/stub_buffer.h"
 #include "mir/test/doubles/stub_host_connection.h"
 #include "mir/test/doubles/stub_renderable.h"
-<<<<<<< HEAD
-=======
 #include "mir/test/doubles/null_client_buffer.h"
->>>>>>> 073561e0
 #include "mir/test/fake_shared.h"
 
 #include <gtest/gtest.h>
@@ -150,29 +147,19 @@
         output.modes = { { rectangle.size, 55.0f } };
     }
 
-<<<<<<< HEAD
-    auto create_display_buffer(mgn::PassthroughOption option)
-    {
-        return std::make_shared<mgnd::DisplayBuffer>(egl_display, output, host_connection, option);
-    }
-
-    auto create_display_buffer()
-    {
-        return create_display_buffer(mgn::PassthroughOption::disabled);
-=======
+    auto create_display_buffer(
+        std::shared_ptr<mgn::HostConnection> const& connection, mgn::PassthroughOption option)
+    {
+        return std::make_shared<mgnd::DisplayBuffer>(egl_display, output, connection, option);
+    }
+
     auto create_display_buffer(std::shared_ptr<mgn::HostConnection> const& connection)
     {
-        return std::make_shared<mgnd::DisplayBuffer>(egl_display, output, connection);
->>>>>>> 073561e0
+        return create_display_buffer(connection, mgn::PassthroughOption::disabled);
     }
     
 
-<<<<<<< HEAD
-    geom::Size const size { 1024, 768 }; 
-    geom::Rectangle const rect {{0,0}, size};
-=======
     mir::geometry::Rectangle const rectangle { {0,0}, {1024, 768} };
->>>>>>> 073561e0
     NiceMock<mtd::MockEGL> mock_egl;
     mgnd::EGLDisplayHandle egl_display{nullptr, std::make_shared<mtd::StubGLConfig>()};
     EventHostSurface host_surface;
@@ -200,17 +187,19 @@
     t.join();
 }
 
-<<<<<<< HEAD
 TEST_F(NestedDisplayBuffer, DISABLED_respects_passthrough_option)
 {
-    auto optimizable_list = mg::RenderableList{ std::make_shared<mtd::StubRenderable>(rect) };
-
-    auto enabled_display_buffer = create_display_buffer(mgn::PassthroughOption::enabled);
-    auto disabled_display_buffer = create_display_buffer(mgn::PassthroughOption::disabled);
+    StubNestedBuffer nested_buffer; 
+    mg::RenderableList optimizable_list =
+        { std::make_shared<mtd::StubRenderable>(mt::fake_shared(nested_buffer), rectangle) };
+
+    auto enabled_display_buffer = create_display_buffer(host_connection, mgn::PassthroughOption::enabled);
+    auto disabled_display_buffer = create_display_buffer(host_connection, mgn::PassthroughOption::disabled);
 
     EXPECT_TRUE(enabled_display_buffer->overlay(optimizable_list));
     EXPECT_FALSE(disabled_display_buffer->overlay(optimizable_list));
-=======
+}
+
 TEST_F(NestedDisplayBuffer, creates_stream_and_chain_for_passthrough)
 {
     NiceMock<MockHostSurface> mock_host_surface;
@@ -441,5 +430,4 @@
 
     auto display_buffer = create_display_buffer(host_connection);
     EXPECT_TRUE(display_buffer->overlay(list));
->>>>>>> 073561e0
 }