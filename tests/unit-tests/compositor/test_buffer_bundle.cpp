/*
 * Copyright © 2012 Canonical Ltd.
 *
 * This program is free software: you can redistribute it and/or modify
 * it under the terms of the GNU General Public License version 3 as
 * published by the Free Software Foundation.
 *
 * This program is distributed in the hope that it will be useful,
 * but WITHOUT ANY WARRANTY; without even the implied warranty of
 * MERCHANTABILITY or FITNESS FOR A PARTICULAR PURPOSE.  See the
 * GNU General Public License for more details.
 *
 * You should have received a copy of the GNU General Public License
 * along with this program.  If not, see <http://www.gnu.org/licenses/>.
 *
 * Authored by: Kevin DuBois <kevin.dubois@canonical.com>
 */

#include "mir/compositor/buffer_bundle_surfaces.h"
#include "mir/compositor/buffer_swapper.h"

#include "mir_test/mock_swapper.h"
#include "mir_test/mock_buffer.h"
#include "mir_test/gmock_fixes.h"

#include <gmock/gmock.h>
#include <gtest/gtest.h>

namespace mc = mir::compositor;
namespace geom = mir::geometry;

struct MockIDGenerator: public mc::BufferIDUniqueGenerator
{
    MockIDGenerator()
    {
        using namespace testing;
        id = mc::BufferID{34};
        ON_CALL(*this, generate_unique_id())
            .WillByDefault(Return(id));
    }

    MOCK_METHOD0(generate_unique_id, mc::BufferID());

    mc::BufferID id;
};

class BufferBundleTest : public ::testing::Test
{
protected:
    virtual void SetUp()
    {
        using namespace testing;
        size = geom::Size{geom::Width{1024}, geom::Height{768}};
        stride = geom::Stride{1024};
        pixel_format = geom::PixelFormat{geom::PixelFormat::rgba_8888};

<<<<<<< HEAD
        mock_buffer = std::make_shared<NiceMock<mc::MockBuffer>>
                                (size, stride, pixel_format);
        second_mock_buffer = std::make_shared<NiceMock<mc::MockBuffer>>
                                (size, stride, pixel_format);
        third_mock_buffer = std::make_shared<NiceMock<mc::MockBuffer>>
                                (size, stride, pixel_format);
=======
        mock_buffer = std::make_shared<NiceMock<mc::MockBuffer>>(size, stride, pixel_format);
        second_mock_buffer = std::make_shared<NiceMock<mc::MockBuffer>>(size, stride, pixel_format);
        third_mock_buffer = std::make_shared<NiceMock<mc::MockBuffer>>(size, stride, pixel_format);
>>>>>>> 662ec42d
        mock_swapper = std::unique_ptr<mc::MockSwapper>(new mc::MockSwapper(mock_buffer));
        
        EXPECT_CALL(*mock_buffer, bind_to_texture())
            .Times(AtLeast(0)); 
        EXPECT_CALL(*mock_buffer, get_ipc_package())
            .Times(AtLeast(0)); 

        EXPECT_CALL(*mock_swapper, client_acquire())
            .Times(AtLeast(0)); 
        EXPECT_CALL(*mock_swapper, client_release(_))
            .Times(AtLeast(0)); 
        EXPECT_CALL(*mock_swapper, compositor_acquire())
            .Times(AtLeast(0)); 
        EXPECT_CALL(*mock_swapper, compositor_release(_))
            .Times(AtLeast(0)); 
    
        mock_generator = std::make_shared<NiceMock<MockIDGenerator>>();
    }

    std::shared_ptr<testing::NiceMock<mc::MockBuffer>> mock_buffer;
    std::shared_ptr<testing::NiceMock<mc::MockBuffer>> second_mock_buffer;
    std::shared_ptr<testing::NiceMock<mc::MockBuffer>> third_mock_buffer;
    std::unique_ptr<mc::MockSwapper> mock_swapper;
    geom::Size size;
    geom::Stride stride;
    geom::PixelFormat pixel_format;
    std::shared_ptr<testing::NiceMock<MockIDGenerator>> mock_generator;
};

TEST_F(BufferBundleTest, get_buffer_for_compositor_handles_resources)
{
    using namespace testing;

    EXPECT_CALL(*mock_swapper, compositor_acquire())
    .Times(1);
    EXPECT_CALL(*mock_swapper, compositor_release(_))
    .Times(1);

    mc::BufferBundleSurfaces buffer_bundle(std::move(mock_swapper), mock_generator);

    auto texture = buffer_bundle.lock_back_buffer();
}

TEST_F(BufferBundleTest, get_buffer_for_client_releases_resources)
{
    using namespace testing;

    EXPECT_CALL(*mock_swapper, client_acquire())
    .Times(1);
    EXPECT_CALL(*mock_swapper, client_release(_))
    .Times(1);
    mc::BufferBundleSurfaces buffer_bundle(std::move(mock_swapper), mock_generator);

    auto buffer_resource = buffer_bundle.secure_client_buffer();
}

TEST_F(BufferBundleTest, client_requesting_resource_queries_for_ipc_package)
{
    EXPECT_CALL(*mock_buffer, get_ipc_package())
    .Times(1);

    mc::BufferBundleSurfaces buffer_bundle(std::move(mock_swapper), mock_generator);
    auto buffer_package = buffer_bundle.secure_client_buffer();
}

TEST_F(BufferBundleTest, client_requesting_package_gets_buffers_package)
{
    using namespace testing;

    std::shared_ptr<mc::BufferIPCPackage> dummy_ipc_package = std::make_shared<mc::BufferIPCPackage>();
    EXPECT_CALL(*mock_buffer, get_ipc_package())
    .Times(1)
    .WillOnce(Return(dummy_ipc_package));
    mc::BufferBundleSurfaces buffer_bundle(std::move(mock_swapper), mock_generator);

    std::shared_ptr<mc::GraphicBufferClientResource> buffer_resource = buffer_bundle.secure_client_buffer();
    std::shared_ptr<mc::BufferIPCPackage> buffer_package = buffer_resource->ipc_package;
    EXPECT_EQ(buffer_package, dummy_ipc_package);
}

TEST_F(BufferBundleTest, new_buffer_from_swapper_generates_new_id_once_with_same_buffer)
{
    using namespace testing;

    int num_iteration = 5;
    EXPECT_CALL(*mock_swapper, client_acquire())
        .Times(num_iteration)
        .WillRepeatedly(Return(mock_buffer.get())); 
    EXPECT_CALL(*mock_generator, generate_unique_id())
        .Times(1);

    mc::BufferBundleSurfaces buffer_bundle(std::move(mock_swapper), mock_generator);
    for(auto i=0; i<num_iteration; i++)
    {
        auto buffer_resource = buffer_bundle.secure_client_buffer();
    }
}

TEST_F(BufferBundleTest, new_buffer_from_swapper_generates_new_id_thrice_with_three_different_buffers)
{
    using namespace testing;

    int num_iteration = 7;
    EXPECT_CALL(*mock_swapper, client_acquire())
        .Times(num_iteration)
        .WillOnce(Return(mock_buffer.get()))
        .WillOnce(Return(second_mock_buffer.get()))
        .WillRepeatedly(Return(third_mock_buffer.get()));
    EXPECT_CALL(*mock_generator, generate_unique_id())
        .Times(3);

    mc::BufferBundleSurfaces buffer_bundle(std::move(mock_swapper), mock_generator);
 
    for(auto i=0; i<num_iteration; i++)
    {
        buffer_bundle.secure_client_buffer();
    }
}

TEST_F(BufferBundleTest, client_requesting_package_gets_buffers_package_with_valid_id)
{
    using namespace testing;
    std::shared_ptr<mc::BufferIPCPackage> dummy_ipc_package = std::make_shared<mc::BufferIPCPackage>();
    EXPECT_CALL(*mock_buffer, get_ipc_package())
    .Times(1)
    .WillOnce(Return(dummy_ipc_package));
    mc::BufferBundleSurfaces buffer_bundle(std::move(mock_swapper), mock_generator);

    std::shared_ptr<mc::GraphicBufferClientResource> buffer_resource = buffer_bundle.secure_client_buffer();   
    EXPECT_TRUE(buffer_resource->id.is_valid()); 
    EXPECT_EQ(buffer_resource->id, mock_generator->id); 
}<|MERGE_RESOLUTION|>--- conflicted
+++ resolved
@@ -54,18 +54,9 @@
         stride = geom::Stride{1024};
         pixel_format = geom::PixelFormat{geom::PixelFormat::rgba_8888};
 
-<<<<<<< HEAD
-        mock_buffer = std::make_shared<NiceMock<mc::MockBuffer>>
-                                (size, stride, pixel_format);
-        second_mock_buffer = std::make_shared<NiceMock<mc::MockBuffer>>
-                                (size, stride, pixel_format);
-        third_mock_buffer = std::make_shared<NiceMock<mc::MockBuffer>>
-                                (size, stride, pixel_format);
-=======
         mock_buffer = std::make_shared<NiceMock<mc::MockBuffer>>(size, stride, pixel_format);
         second_mock_buffer = std::make_shared<NiceMock<mc::MockBuffer>>(size, stride, pixel_format);
         third_mock_buffer = std::make_shared<NiceMock<mc::MockBuffer>>(size, stride, pixel_format);
->>>>>>> 662ec42d
         mock_swapper = std::unique_ptr<mc::MockSwapper>(new mc::MockSwapper(mock_buffer));
         
         EXPECT_CALL(*mock_buffer, bind_to_texture())
