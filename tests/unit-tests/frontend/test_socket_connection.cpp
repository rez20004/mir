/*
 * Copyright © 2013, 2014 Canonical Ltd.
 *
 * This program is free software: you can redistribute it and/or modify
 * it under the terms of the GNU General Public License version 3 as
 * published by the Free Software Foundation.
 *
 * This program is distributed in the hope that it will be useful,
 * but WITHOUT ANY WARRANTY; without even the implied warranty of
 * MERCHANTABILITY or FITNESS FOR A PARTICULAR PURPOSE.  See the
 * GNU General Public License for more details.
 *
 * You should have received a copy of the GNU General Public License
 * along with this program.  If not, see <http://www.gnu.org/licenses/>.
 *
 * Authored by: Kevin DuBois <kevin.dubois@canonical.com>
 *              Alan Griffiths <alan@octopull.co.uk>
 */

#include "src/server/frontend/socket_connection.h"
#include "src/server/frontend/message_receiver.h"
#include "mir/frontend/message_processor.h"
#include "mir/frontend/session_credentials.h"

#include "mir_test/fake_shared.h"

#include "mir_protobuf_wire.pb.h"

#include <gmock/gmock.h>
#include <gtest/gtest.h>

#include <cstring>

namespace mf = mir::frontend;
namespace mfd = mir::frontend::detail;
namespace ba = boost::asio;
namespace mt = mir::test;

using namespace testing;

namespace
{
struct StubReceiver : mfd::MessageReceiver
{
    StubReceiver() : async_buffer{nullptr, 0} {}

    void async_receive_msg(
        std::function<void(boost::system::error_code const&, size_t)> const& callback,
        boost::asio::mutable_buffers_1 const& buffer) override
    {
        async_buffer = buffer;
        callback_function = callback;
    }

    boost::system::error_code receive_msg(boost::asio::mutable_buffers_1 const& buffer) override
    {
        if (ba::buffer_cast<void*>(buffer) == nullptr)
            throw std::runtime_error("StubReceiver::receive_msg got null buffer");
        if (ba::buffer_size(buffer) != message.size())
            throw std::runtime_error("StubReceiver::receive_msg buffer size not equal to message size");

        memcpy(ba::buffer_cast<void*>(buffer),
               message.data(), ba::buffer_size(buffer));

        return boost::system::error_code();
    }

    size_t available_bytes() override
    {
        return message.size();
    }

    void fake_receive_msg(char* buffer, size_t size)
    {
        message.assign(buffer, buffer + size);

        ASSERT_NE(nullptr, callback_function);
        ASSERT_THAT(ba::buffer_cast<void*>(async_buffer), NotNull());
        ASSERT_THAT(message.size(), Ge(ba::buffer_size(async_buffer)));

        memcpy(ba::buffer_cast<void*>(async_buffer),
               buffer, ba::buffer_size(async_buffer));

        message.erase(
            message.begin(),
            message.begin() + ba::buffer_size(async_buffer));

        boost::system::error_code code;
        callback_function(code, size);
    }

    std::function<void(boost::system::error_code const&, size_t)> callback_function;
    boost::asio::mutable_buffers_1 async_buffer;
    std::vector<char> message;

    MOCK_METHOD0(client_creds, mf::SessionCredentials());
};

struct MockProcessor : public mfd::MessageProcessor
{
    MOCK_METHOD1(dispatch, bool(mfd::Invocation const& invocation));
    MOCK_METHOD1(client_pid, void(int pid));
};
}

struct SocketConnection : public Test
{
    NiceMock<MockProcessor> mock_processor;
<<<<<<< HEAD
    StubReceiver stub_receiver;
    std::shared_ptr<mfd::Connections<mfd::SocketConnection>> null_sessions;

    mfd::SocketConnection connection{mt::fake_shared(stub_receiver), 0, null_sessions, mt::fake_shared(mock_processor)};

    void SetUp()
    {
        connection.read_next_message();
    }

    void fake_receiving_message()
    {
        int const header_size = 2;
        char buffer[512];
        mir::protobuf::wire::Invocation invocation;
        invocation.set_id(1);
        invocation.set_method_name("");
        invocation.set_parameters(buffer, 0);
        invocation.set_protocol_version(1);
        auto const body_size = invocation.ByteSize();
        buffer[0] = body_size / 0x100;
        buffer[1] = body_size % 0x100;
        invocation.SerializeToArray(buffer + header_size, sizeof buffer - header_size);

        stub_receiver.fake_receive_msg(buffer, header_size + body_size);
    }
};

TEST_F(SocketConnection, dispatches_message_on_receipt)
{
    EXPECT_CALL(mock_processor, dispatch(_)).Times(1).WillOnce(Return(true));

    fake_receiving_message();
}

TEST_F(SocketConnection, dispatches_messages_on_receipt)
{
    auto const arbitary_no_of_messages = 5;

    EXPECT_CALL(mock_processor, dispatch(_)).Times(arbitary_no_of_messages).WillRepeatedly(Return(true));
=======
    NiceMock<StubReceiver> stub_receiver;
    std::shared_ptr<mfd::Connections<mfd::SocketConnection>> null_sessions;
    mf::SessionCredentials client_creds{1, 1, 1};

    mfd::SocketConnection connection{mt::fake_shared(stub_receiver), 0, null_sessions, mt::fake_shared(mock_processor)};

    void SetUp()
    {
        ON_CALL(mock_processor, dispatch(_)).WillByDefault(Return(true));
        ON_CALL(stub_receiver, client_creds()).WillByDefault(Return(client_creds));
        connection.read_next_message();
    }

    void fake_receiving_message()
    {
        int const header_size = 2;
        char buffer[512];
        mir::protobuf::wire::Invocation invocation;
        invocation.set_id(1);
        invocation.set_method_name("");
        invocation.set_parameters(buffer, 0);
        invocation.set_protocol_version(1);
        auto const body_size = invocation.ByteSize();
        buffer[0] = body_size / 0x100;
        buffer[1] = body_size % 0x100;
        invocation.SerializeToArray(buffer + header_size, sizeof buffer - header_size);

        stub_receiver.fake_receive_msg(buffer, header_size + body_size);
    }
};

TEST_F(SocketConnection, dispatches_message_on_receipt)
{
    EXPECT_CALL(mock_processor, dispatch(_)).Times(1);

    fake_receiving_message();
}

TEST_F(SocketConnection, dispatches_messages_on_receipt)
{
    auto const arbitary_no_of_messages = 5;

    EXPECT_CALL(mock_processor, dispatch(_)).Times(arbitary_no_of_messages);

    for (int i = 0; i != arbitary_no_of_messages; ++i)
        fake_receiving_message();
}

TEST_F(SocketConnection, checks_client_pid_when_message_received)
{
    EXPECT_CALL(stub_receiver, client_creds()).Times(1);

    fake_receiving_message();
}

TEST_F(SocketConnection, notifies_client_pid_before_message_dispatched)
{
    InSequence seq;
    EXPECT_CALL(mock_processor, client_pid(_)).Times(1);
    EXPECT_CALL(mock_processor, dispatch(_)).Times(1);

    fake_receiving_message();
}

TEST_F(SocketConnection, notifies_client_pid_once_only)
{
    auto const arbitary_no_of_messages = 5;

    EXPECT_CALL(mock_processor, client_pid(_)).Times(1);
>>>>>>> ce7ed361

    for (int i = 0; i != arbitary_no_of_messages; ++i)
        fake_receiving_message();
}<|MERGE_RESOLUTION|>--- conflicted
+++ resolved
@@ -106,48 +106,6 @@
 struct SocketConnection : public Test
 {
     NiceMock<MockProcessor> mock_processor;
-<<<<<<< HEAD
-    StubReceiver stub_receiver;
-    std::shared_ptr<mfd::Connections<mfd::SocketConnection>> null_sessions;
-
-    mfd::SocketConnection connection{mt::fake_shared(stub_receiver), 0, null_sessions, mt::fake_shared(mock_processor)};
-
-    void SetUp()
-    {
-        connection.read_next_message();
-    }
-
-    void fake_receiving_message()
-    {
-        int const header_size = 2;
-        char buffer[512];
-        mir::protobuf::wire::Invocation invocation;
-        invocation.set_id(1);
-        invocation.set_method_name("");
-        invocation.set_parameters(buffer, 0);
-        invocation.set_protocol_version(1);
-        auto const body_size = invocation.ByteSize();
-        buffer[0] = body_size / 0x100;
-        buffer[1] = body_size % 0x100;
-        invocation.SerializeToArray(buffer + header_size, sizeof buffer - header_size);
-
-        stub_receiver.fake_receive_msg(buffer, header_size + body_size);
-    }
-};
-
-TEST_F(SocketConnection, dispatches_message_on_receipt)
-{
-    EXPECT_CALL(mock_processor, dispatch(_)).Times(1).WillOnce(Return(true));
-
-    fake_receiving_message();
-}
-
-TEST_F(SocketConnection, dispatches_messages_on_receipt)
-{
-    auto const arbitary_no_of_messages = 5;
-
-    EXPECT_CALL(mock_processor, dispatch(_)).Times(arbitary_no_of_messages).WillRepeatedly(Return(true));
-=======
     NiceMock<StubReceiver> stub_receiver;
     std::shared_ptr<mfd::Connections<mfd::SocketConnection>> null_sessions;
     mf::SessionCredentials client_creds{1, 1, 1};
@@ -217,7 +175,6 @@
     auto const arbitary_no_of_messages = 5;
 
     EXPECT_CALL(mock_processor, client_pid(_)).Times(1);
->>>>>>> ce7ed361
 
     for (int i = 0; i != arbitary_no_of_messages; ++i)
         fake_receiving_message();
