--- conflicted
+++ resolved
@@ -93,14 +93,7 @@
 
 TEST_F(ClientBufferTracker, tracks_correct_number_of_buffers)
 {
-<<<<<<< HEAD
-    mtd::StubBuffer buffers[10];
-=======
-    std::vector<mg::BufferID> ids;
-    for (unsigned int i = 0; i < 10; ++i)
-        ids.emplace_back(mg::BufferID{i});
->>>>>>> 2c1c3094
-
+    std::vector<mtd::StubBuffer> buffers(10);
     for (unsigned int tracker_size = 2; tracker_size < 10; ++tracker_size)
     {
         mf::ClientBufferTracker tracker{tracker_size};
