--- conflicted
+++ resolved
@@ -67,14 +67,9 @@
                 geom::Point{protobuf_output.position_x(),
                             protobuf_output.position_y()},
                 protobuf_output.current_mode(),
-<<<<<<< HEAD
-                protobuf_output.current_format(),
+                static_cast<MirPixelFormat>(protobuf_output.current_format()),
                 static_cast<MirPowerMode>(protobuf_output.power_mode()),
                 static_cast<MirOrientation>(protobuf_output.orientation())
-=======
-                static_cast<MirPixelFormat>(protobuf_output.current_format()),
-                static_cast<MirPowerMode>(protobuf_output.power_mode())
->>>>>>> 47401d9d
             };
 
             /* Modes */
@@ -138,14 +133,9 @@
                 geom::Point{client_output.position_x,
                             client_output.position_y},
                 client_output.current_mode,
-<<<<<<< HEAD
-                client_output.current_output_format,
+                client_output.current_format,
                 static_cast<MirPowerMode>(client_output.power_mode),
                 static_cast<MirOrientation>(client_output.orientation)
-=======
-                client_output.current_format,
-                static_cast<MirPowerMode>(client_output.power_mode)
->>>>>>> 47401d9d
             };
 
             /* Modes */
@@ -187,11 +177,8 @@
     }
 
     void configure_output(mg::DisplayConfigurationOutputId, bool,
-<<<<<<< HEAD
-                          geom::Point, size_t, MirPowerMode, MirOrientation)
-=======
-                          geom::Point, size_t, MirPixelFormat, MirPowerMode) override
->>>>>>> 47401d9d
+                          geom::Point, size_t, MirPixelFormat, MirPowerMode,
+                          MirOrientation) override
     {
     }
 
