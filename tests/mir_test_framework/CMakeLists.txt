include_directories(
  ${CMAKE_SOURCE_DIR}
  ${PROJECT_SOURCE_DIR}/src/include/platform
  ${PROJECT_SOURCE_DIR}/src/include/common
  ${PROJECT_SOURCE_DIR}/src/include/server
  ${PROJECT_SOURCE_DIR}/src/include/client
  ${Boost_INCLUDE_DIRS}
  ${GLESv2_INCLUDE_DIRS}
  ${CMAKE_SOURCE_DIR}
  ${UMOCKDEV_INCLUDE_DIRS}
  ${ANDROID_HEADERS_INCLUDE_DIRS}
)

add_definitions(
    -DMIR_CLIENT_PLATFORM_PATH="${MIR_CLIENT_PLATFORM_PATH}"
    -DMIR_SERVER_PLATFORM_PATH="${MIR_SERVER_PLATFORM_PATH}"
    -DMIR_CLIENT_PLATFORM_ABI_STRING="${MIR_CLIENT_PLATFORM_ABI}"
    -DMIR_SERVER_GRAPHICS_PLATFORM_ABI_STRING="${MIR_SERVER_GRAPHICS_PLATFORM_ABI}"
    )

add_library(mir-public-test-framework OBJECT
  any_surface.cpp
  async_server_runner.cpp
  command_line_server_configuration.cpp
  connected_client_headless_server.cpp
  connected_client_with_a_surface.cpp
  declarative_placement_window_manage_policy.cpp
  executable_path.cpp
  headless_in_process_server.cpp
  headless_nested_server_runner.cpp
  headless_test.cpp
  interprocess_client_server_test.cpp
  main.cpp
  placement_applying_shell.cpp
  process.cpp
  server_runner.cpp
  socket_detect_server.cpp
  stub_client_platform_factory.cpp
  stub_server_platform_factory.cpp
  stubbed_server_configuration.cpp
  testing_client_options.cpp
  testing_server_options.cpp
  temporary_environment_value.cpp
  using_stub_client_platform.cpp
<<<<<<< HEAD
  stub_client_platform_factory.cpp
  stub_server_platform_factory.cpp
  udev_environment.cpp
  declarative_placement_strategy.cpp
  fake_input_server_configuration.cpp
  any_surface.cpp
  headless_nested_server_runner.cpp
  placement_applying_shell.cpp
)

list(APPEND TEST_FRAMEWORK_SRCS
  socket_detect_server.cpp
=======
>>>>>>> d76de26d
)

# Umockdev uses glib, which uses the deprecated "register" storage qualifier
set(CMAKE_CXX_FLAGS "${CMAKE_CXX_FLAGS} -Dregister=")

add_library(mir-protected-test-framework OBJECT

  fake_input_server_configuration.cpp
  input_testing_server_options.cpp
  testing_process_manager.cpp
  udev_environment.cpp
)


add_library(mir-test-framework-static STATIC
  $<TARGET_OBJECTS:mir-public-test-framework>
  $<TARGET_OBJECTS:mir-protected-test-framework>
)

add_dependencies(mir-test-framework-static GMock)

uses_android_input(mir-protected-test-framework)

target_link_libraries(mir-test-framework-static

  ${Boost_LIBRARIES}
  ${GTEST_BOTH_LIBRARIES}
  ${GMOCK_LIBRARY}
  ${GMOCK_MAIN_LIBRARY}
  ${UMOCKDEV_LIBRARIES}
  ${CMAKE_THREAD_LIBS_INIT} # Link in pthread.
)

set(symbol_map ${CMAKE_CURRENT_SOURCE_DIR}/symbols-client.map)

add_library(
  mirclientplatformstub MODULE

  stub_client_platform_module.cpp
)

target_link_libraries(
  mirclientplatformstub

  mir-test-framework-static
  ${UMOCKDEV_LDFLAGS} ${UMOCKDEV_LIBRARIES}
)

set_target_properties(
  mirclientplatformstub PROPERTIES;
  LIBRARY_OUTPUT_DIRECTORY ${CMAKE_LIBRARY_OUTPUT_DIRECTORY}/client-modules
  OUTPUT_NAME dummy
  PREFIX ""
  LINK_FLAGS "-Wl,--version-script,${symbol_map}"
)

add_library(
  mirplatforminputstub MODULE
  
  stub_input.cpp
  fake_input_device_impl.cpp
  stub_input_platform.cpp
  )

target_link_libraries(mirplatforminputstub
  mirclient
)

set_target_properties(
  mirplatforminputstub PROPERTIES
  LIBRARY_OUTPUT_DIRECTORY ${CMAKE_LIBRARY_OUTPUT_DIRECTORY}/server-modules
  OUTPUT_NAME input-stub
  PREFIX ""
  LINK_FLAGS "-Wl,--version-script,${MIR_INPUT_PLATFORM_VERSION_SCRIPT}"
)

install(TARGETS mirplatforminputstub LIBRARY DESTINATION ${MIR_SERVER_PLATFORM_PATH})

set(server_symbol_map ${CMAKE_CURRENT_SOURCE_DIR}/symbols-server.map)
add_library(
  mirplatformgraphicsstub MODULE

  platform_graphics_dummy.cpp
  stubbed_graphics_platform.cpp
)

target_link_libraries(
  mirplatformgraphicsstub

  PRIVATE
  mir-test-static
  mir-test-framework-static
  mir-test-doubles-static
  PUBLIC
  ${UMOCKDEV_LDFLAGS} ${UMOCKDEV_LIBRARIES}
)

set_target_properties(
  mirplatformgraphicsstub PROPERTIES;
  LIBRARY_OUTPUT_DIRECTORY ${CMAKE_LIBRARY_OUTPUT_DIRECTORY}/server-modules
  OUTPUT_NAME graphics-dummy
  PREFIX ""
  LINK_FLAGS "-Wl,--version-script,${server_symbol_map}"
)

add_custom_command(TARGET mir-test-framework-static POST_BUILD
  COMMAND ${CMAKE_COMMAND} -E copy_directory
  ${CMAKE_CURRENT_SOURCE_DIR}/udev_recordings ${CMAKE_RUNTIME_OUTPUT_DIRECTORY}/udev_recordings
  COMMENT "Copying umockdev recordings to build dir..."
)
add_custom_command(TARGET mir-test-framework-static POST_BUILD
  COMMAND ${CMAKE_COMMAND} -E copy_directory
  ${CMAKE_CURRENT_SOURCE_DIR}/testing-cursor-theme ${CMAKE_RUNTIME_OUTPUT_DIRECTORY}/testing-cursor-theme
  COMMENT "Copying testing cursor themes to build dir..."
)

string (REPLACE " -Wl,--no-undefined" " " CMAKE_SHARED_LINKER_FLAGS ${CMAKE_SHARED_LINKER_FLAGS})

install(TARGETS mirplatformgraphicsstub LIBRARY DESTINATION ${MIR_SERVER_PLATFORM_PATH})

install(TARGETS mirclientplatformstub LIBRARY DESTINATION ${MIR_CLIENT_PLATFORM_PATH})<|MERGE_RESOLUTION|>--- conflicted
+++ resolved
@@ -42,21 +42,6 @@
   testing_server_options.cpp
   temporary_environment_value.cpp
   using_stub_client_platform.cpp
-<<<<<<< HEAD
-  stub_client_platform_factory.cpp
-  stub_server_platform_factory.cpp
-  udev_environment.cpp
-  declarative_placement_strategy.cpp
-  fake_input_server_configuration.cpp
-  any_surface.cpp
-  headless_nested_server_runner.cpp
-  placement_applying_shell.cpp
-)
-
-list(APPEND TEST_FRAMEWORK_SRCS
-  socket_detect_server.cpp
-=======
->>>>>>> d76de26d
 )
 
 # Umockdev uses glib, which uses the deprecated "register" storage qualifier
