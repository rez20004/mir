--- conflicted
+++ resolved
@@ -30,12 +30,9 @@
 #include <mutex>
 #include <thread>
 
-<<<<<<< HEAD
+namespace mir { class SharedLibrary; }
 namespace mir { namespace graphics { class Display; }}
-=======
-namespace mir { class SharedLibrary; }
 namespace mir { namespace geometry { class Rectangle; }}
->>>>>>> 1e09d60f
 
 namespace mir_test_framework
 {
@@ -67,12 +64,10 @@
     /// \return a connection string for a client to connect to the server
     auto connection(mir::Fd fd) -> std::string;
 
-<<<<<<< HEAD
     void preset_display(std::shared_ptr<mir::graphics::Display> const& display);
-=======
+
     /// Override initial display layout
     void initial_display_layout(std::vector<mir::geometry::Rectangle> const& display_rects);
->>>>>>> 1e09d60f
 
     mir::Server server;
 
