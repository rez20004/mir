--- conflicted
+++ resolved
@@ -101,7 +101,6 @@
     void emit_input_event(MirEvent const&, mir::geometry::Rectangle const&) override
     {
     }
-<<<<<<< HEAD
     std::unique_ptr<graphics::nested::HostStream> create_stream(graphics::BufferProperties const&)
     {
         struct NullStream : graphics::nested::HostStream
@@ -119,7 +118,6 @@
         void set_event_handler(mir_surface_event_callback, void*) override {}
     };
     std::shared_ptr<graphics::nested::HostSurface> const surface;
-=======
     
     std::shared_ptr<MirBuffer> create_buffer(graphics::BufferProperties const&)
     {
@@ -135,7 +133,6 @@
     {
         return MirGraphicsRegion{ 0, 0, 0, mir_pixel_format_invalid, nullptr } ;
     }
->>>>>>> 5916f4dd
 };
 
 
