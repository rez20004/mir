Source: mir
Section: x11
Priority: optional
Maintainer: Ubuntu Developers <ubuntu-devel-discuss@lists.ubuntu.com>
XSBC-Original-Maintainer: Thomas Voß <thomas.voss@canonical.com>
Build-Depends: cmake,
               cmake-data,
               pkg-config,
               debhelper (>= 9),
               doxygen,
               xsltproc,
               graphviz,
# We rely on C++11 features, and to prevent from ABI breaks
# in libstdc++ causing us issues, we explicitly select a G++
# version.
               g++-4.9,
               libboost-dev,
               libboost-date-time-dev,
               libboost-program-options-dev,
               libboost-system-dev,
               libboost-iostreams-dev,
               libboost-filesystem-dev,
               protobuf-compiler,
               libdrm-dev,
               libegl1-mesa-dev,
               libgles2-mesa-dev,
               libgbm-dev,
               libglm-dev,
               libprotobuf-dev,
               pkg-config,
               android-headers (>=4.4.2) [i386 amd64 armhf],
               libhardware-dev [i386 amd64 armhf],
               libandroid-properties-dev [i386 amd64 armhf],
               libgoogle-glog-dev,
               liblttng-ust-dev,
               libxkbcommon-dev,
               libumockdev-dev (>= 0.6),
               umockdev,
               libudev-dev,
               google-mock (>= 1.6.0+svn437),
               valgrind [!arm64],
Standards-Version: 3.9.4
Homepage: https://launchpad.net/mir
# If you aren't a member of ~mir-team but need to upload packaging changes,
# just go ahead. ~mir-team will notice and sync up the code again.
Vcs-Bzr: https://code.launchpad.net/~mir-team/mir/trunk

Package: libmirserver27
Section: libs
Architecture: i386 amd64 armhf arm64
Multi-Arch: same
Pre-Depends: ${misc:Pre-Depends}
Depends: ${misc:Depends},
         ${shlibs:Depends},
         libmirplatform4driver-mesa | libmirplatform4driver-android,
Description: Display server for Ubuntu - server library
 Mir is a display server running on linux systems, with a focus on efficiency,
 robust operation and a well-defined driver model.
 .
 Contains the shared library needed by server applications for Mir.

Package: libmirplatform4
Section: libs
Architecture: i386 amd64 armhf arm64
Multi-Arch: same
Pre-Depends: ${misc:Pre-Depends}
Depends: ${misc:Depends},
         ${shlibs:Depends},
Description: Display server for Ubuntu - platform library
 Mir is a display server running on linux systems, with a focus on efficiency,
 robust operation and a well-defined driver model.
 .
 Contains the shared libraries required for the Mir server to interact with
 the underlying hardware platform.

Package: libmircommon-dev
Section: libdevel
Architecture: i386 amd64 armhf arm64
Multi-Arch: same
Pre-Depends: ${misc:Pre-Depends}
Depends: libmircommon2 (= ${binary:Version}), 
         libprotobuf-dev (>= 2.4.1),
         ${misc:Depends},
Breaks: mircommon-dev (<< 0.6)
Replaces: mircommon-dev (<< 0.6)
Description: Display server for Ubuntu - development headers
 Mir is a display server running on linux systems, with a focus on efficiency,
 robust operation and a well-defined driver model.
 .
 Contains header files required for server and/or client development.

Package: libmirplatform-dev
Section: libdevel
Architecture: i386 amd64 armhf arm64
Multi-Arch: same
Pre-Depends: ${misc:Pre-Depends}
Depends: libmirplatform4 (= ${binary:Version}), 
         libmircommon-dev,
         libboost-program-options-dev,
         ${misc:Depends},
Breaks: libmirplatform (<< 0.6)
Replaces: libmirplatform (<< 0.6)
Description: Display server for Ubuntu - development headers
 Mir is a display server running on linux systems, with a focus on efficiency,
 robust operation and a well-defined driver model.
 .
 Contains header files required for hardware/driver support development.

Package: libmirserver-dev
Section: libdevel
Architecture: i386 amd64 armhf arm64
Multi-Arch: same
Pre-Depends: ${misc:Pre-Depends}
Depends: libmirserver27 (= ${binary:Version}),
         libmirplatform-dev (= ${binary:Version}),
         libmircommon-dev (= ${binary:Version}),
         libglm-dev,
         ${misc:Depends},
Description: Display server for Ubuntu - development headers
 Mir is a display server running on linux systems, with a focus on efficiency,
 robust operation and a well-defined driver model.
 .
 Contains header files required to build Mir servers.

Package: libmirclient8
Section: libs
Architecture: i386 amd64 armhf arm64
Multi-Arch: same
Pre-Depends: ${misc:Pre-Depends}
Depends: ${misc:Depends},
         ${shlibs:Depends},
         libmirclient8driver-mesa | libmirclient8driver-android,
Description: Display server for Ubuntu - client library
 Mir is a display server running on linux systems, with a focus on efficiency,
 robust operation and a well-defined driver model.
 .
 Contains the shared library needed by client applications for Mir.

Package: libmirclient-dev
Section: libdevel
Architecture: i386 amd64 armhf arm64
Multi-Arch: same
Pre-Depends: ${misc:Pre-Depends}
Depends: libmirclient8 (= ${binary:Version}),
         libmircommon-dev (= ${binary:Version}),
         libprotobuf-dev (>= 2.4.1),
         ${misc:Depends},
Description: Display server for Ubuntu - development headers
 Mir is a display server running on linux systems, with a focus on efficiency,
 robust operation and a well-defined driver model.
 .
 Contains header files required to develop against Mir.

<<<<<<< HEAD
Package: libmirclient-debug-extension1
Section: libs
Architecture: i386 amd64 armhf arm64
Multi-Arch: same
Pre-Depends: ${misc:Pre-Depends}
Depends: ${misc:Depends},
         ${shlibs:Depends},
Description: Display server for Ubuntu - optional client debug interfaces
 Mir is a display server running on linux systems, with a focus on efficiency,
 robust operation and a well-defined driver model.
 .
 This package contains both a shared library containing the client side of
 various optional debugging interfaces and the development headers required
 to use them.
 .
 This is primarily useful for developing Mir servers, low-level client
 toolkits, or for automated testing in constrained environments.
 .
 Not all Mir servers have the capability to service these APIs; end-user
 applications SHOULD NOT depend on this library.

Package: libmirclient-debug-extension-dev
Section: libdevel
Architecture: i386 amd64 armhf arm64
Multi-Arch: same
Pre-Depends: ${misc:Pre-Depends}
Depends: libmirclient-debug-extension1 (= ${binary:Version})
	 ${misc:Depends},
         ${shlibs:Depends},
Description: Display server for Ubuntu - client debug interface headers
 Mir is a display server running on linux systems, with a focus on efficiency,
 robust operation and a well-defined driver model.
 .
 This package contains both a shared library containing the client side of
 various optional debugging interfaces and the development headers required
 to use them.
 .
 This is primarily useful for developing Mir servers, low-level client
 toolkits, or for automated testing in constrained environments.
 .
 Not all Mir servers have the capability to service these APIs; end-user
 applications SHOULD NOT depend on this library.
 .
 This package contains the development headers required to develop against
 the debug extensions.

=======
Package: mir-demos
Architecture: i386 amd64 armhf arm64
Depends: ${misc:Depends},
         ${shlibs:Depends},
Description: Display server for Ubuntu - demonstration programs
 Mir is a display server running on linux systems, with a focus on efficiency,
 robust operation and a well-defined driver model.
 .
 Contains demo applications (with source) that use the Mir display server

Package: mir-utils
Architecture: i386 amd64 armhf arm64
Depends: ${misc:Depends},
         ${shlibs:Depends},
Description: Display server for Ubuntu - utility programs
 Mir is a display server running on linux systems, with a focus on efficiency,
 robust operation and a well-defined driver model.
 .
 Contains utility programs for probing and controling a Mir server.

Package: mir-doc
Section: doc
Architecture: all
Depends: ${misc:Depends},
Description: API documentation for mir
 This package installs the mir API documentation.

Package: mir-test-tools
Architecture: i386 amd64 armhf arm64
Multi-Arch: same
Pre-Depends: ${misc:Pre-Depends}
Depends: ${misc:Depends},
         ${shlibs:Depends},
Recommends: mir-demos,
Description: Display Server for Ubuntu - stress tests and other test tools
 Mir is a display server running on linux systems, with a focus on efficiency,
 robust operation and a well-defined driver model.
 .
 Contains a tool for stress testing the Mir display server

Package: libmircommon2
Section: libs
Architecture: i386 amd64 armhf arm64
Multi-Arch: same
Pre-Depends: ${misc:Pre-Depends}
Depends: ${misc:Depends},
         ${shlibs:Depends},
Description: Display server for Ubuntu - shared library
 Mir is a display server running on linux systems, with a focus on efficiency,
 robust operation and a well-defined driver model.
 .
 Contains the shared libraries required for the Mir server and client.

# Longer-term these drivers should move out-of-tree
>>>>>>> 7f992ad3
Package: libmirclient8driver-mesa
Section: libs
Architecture: i386 amd64 armhf arm64
Multi-Arch: same
Pre-Depends: ${misc:Pre-Depends}
Depends: ${misc:Depends},
         ${shlibs:Depends}
Description: Display server for Ubuntu - client platform library for Mesa
 Mir is a display server running on linux systems, with a focus on efficiency,
 robust operation and a well-defined driver model.
 .
 Contains the shared libraries required for the Mir clients to interact with
 the underlying hardware platform using the Mesa drivers.

Package: libmirclient8driver-android
Section: libs
Architecture: i386 amd64 armhf
Multi-Arch: same
Pre-Depends: ${misc:Pre-Depends}
Depends: ${misc:Depends},
         ${shlibs:Depends}
Description: Display server for Ubuntu - client platform library for Android
 Mir is a display server running on linux systems, with a focus on efficiency,
 robust operation and a well-defined driver model.
 .
 Contains the shared libraries required for the Mir clients to interact with
 the underlying hardware platform using the Android drivers.

Package: libmirplatform4driver-mesa
Section: libs
Architecture: i386 amd64 armhf arm64
Multi-Arch: same
Pre-Depends: ${misc:Pre-Depends}
Depends: ${misc:Depends},
         ${shlibs:Depends},
Description: Display server for Ubuntu - platform library for Mesa
 Mir is a display server running on linux systems, with a focus on efficiency,
 robust operation and a well-defined driver model.
 .
 Contains the shared libraries required for the Mir server to interact with
 the hardware platform using the Mesa drivers.

Package: libmirplatform4driver-android
Section: libs
Architecture: i386 amd64 armhf
Multi-Arch: same
Pre-Depends: ${misc:Pre-Depends}
Depends: ${misc:Depends},
         ${shlibs:Depends},
Description: Display server for Ubuntu - platform library for Android
 Mir is a display server running on linux systems, with a focus on efficiency,
 robust operation and a well-defined driver model.
 .
 Contains the shared libraries required for the Mir server to interact with
 the hardware platform using the Android drivers.

Package: mir-graphics-drivers-desktop
Section: libs
Architecture: any
Multi-Arch: same
Pre-Depends: ${misc:Pre-Depends}
Depends: ${misc:Depends},
	 libmirplatform3driver-mesa,
	 libmirclient8driver-mesa
Description: Display server for Ubuntu - desktop driver metapackage
 Mir is a display server running on linux systems, with a focus on efficiency,
 robust operation and a well-defined driver model.
 .
 This package depends on a full set of graphics drivers for traditional desktop
 systems.

Package: mir-graphics-drivers-android
Section: libs
Architecture: any
Multi-Arch: same
Pre-Depends: ${misc:Pre-Depends}
Depends: ${misc:Depends},
	 libmirplatform4driver-android,
	 libmirclient8driver-android
Description: Display server for Ubuntu - android driver metapackage
 Mir is a display server running on linux systems, with a focus on efficiency,
 robust operation and a well-defined driver model.
 .
 This package depends on a full set of graphics drivers for running Mir on top
 of an existing Android driver stack.<|MERGE_RESOLUTION|>--- conflicted
+++ resolved
@@ -151,7 +151,6 @@
  .
  Contains header files required to develop against Mir.
 
-<<<<<<< HEAD
 Package: libmirclient-debug-extension1
 Section: libs
 Architecture: i386 amd64 armhf arm64
@@ -198,7 +197,6 @@
  This package contains the development headers required to develop against
  the debug extensions.
 
-=======
 Package: mir-demos
 Architecture: i386 amd64 armhf arm64
 Depends: ${misc:Depends},
@@ -253,7 +251,6 @@
  Contains the shared libraries required for the Mir server and client.
 
 # Longer-term these drivers should move out-of-tree
->>>>>>> 7f992ad3
 Package: libmirclient8driver-mesa
 Section: libs
 Architecture: i386 amd64 armhf arm64
