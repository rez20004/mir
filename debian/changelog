mir (1.0.0-0ubuntu1) UNRELEASED; urgency=medium

  * New upstream release 1.0.0(https://launchpad.net/mir/+milestone/1.0.0)
    - ABI summary:
      . mirclient ABI unchanged at 9
      . miral ABI introduced at 2
      . mirserver ABI bumped to 45
      . mircommon ABI unchanged at 7
      . mirplatform ABI unchanged at 61
      . mirprotobuf ABI unchanged at 3
      . mirplatformgraphics ABI unchanged at 13
      . mirclientplatform ABI unchanged at 5
      . mirinputplatform ABI unchanged at 7
      . mircore ABI unchanged at 1
    - Enhancements:
      . Update licences to (L)GPL3 or (L)GPL2.
      . Initial support for Wayland clients
      . [mir_demo_client_display_config] add orientation changing
      . RPC: Don't require the server ACK client's buffer-release requests.
      . Added libmirclientcpp to Mir source package
      . Added libmiral to Mir source package
      . Various small improvements to miral-shell example
      . [libmiral, miral-shell] handle display reconfiguration better and allow
        shells to customize maximized placements.
      . Enable CommandLineOptions to be processed before server initialization
    - Bugs fixed:
      . Fix handling of invalid display configuration. (LP: #1643446)
      . Move full responsibility for buffer IPC into frontend. (LP: #1395421)
      . Don't destroy an IPC "closure" object when it may yet be used
        (LP: #1672960)
      . [mesa-kms] Respect display orientation when painting cursor.
        (LP: #1610078)
      . Respect cursor hotspot when hosted on Mir. (LP: #1705284)
      . mcl::BufferVault: Fix lock inversion.
      . Handle mir_event_type_close_window in examples (LP: #1706004),
        (LP: #1705439)
      . Drop BufferStream::suitable_for_cursor()
      . Only notify resize events for valid surfaces (LP: #1643446)
      . Don't leak DRM fds in platform-eglstream probe.
      . Remove obsolete & broken example code. (LP: #1663130)
      . Move buffer-release IPC to a dedicated IPC thread. (LP: #1395421)
      . [NestedServerWithTwoDisplays] Look for the last of a series of
        synthetic events to ensure that the queue is drained before the test
        exits. (LP: #1709666)
      . floating window manager allows resizing maximized windows (LP: #1704776)
      . [miral-shell] doesn't work with breeze X cursor theme (LP: #1699084)
      . [miral-shell] Don't allow splashscreen to be occluded (LP: #1705973)
      . [miral-shell] Update maximized windows on display changes (LP: #1705695)
      . Make racy DragAndDrop test reliable. (LP: #1704780)
<<<<<<< HEAD
      . [miral-kiosk] Apply fullscreen logic when hidden windows are restored.
        (LP: #1717910)
=======
      . [libmiral] Define default window settings in one place and clamp the
        actual values to avoid ldiv0. (LP: #1717061)
>>>>>>> 6177348c

 -- Alan Griffiths <alan.griffiths@canonical.com>  Thu, 10 Aug 2017 11:54:30 +0000

mir (0.27.0-0ubuntu1) UNRELEASED; urgency=medium

  * New upstream release 0.27.0 (https://launchpad.net/mir/+milestone/0.27.0)
    - ABI summary:
      . mirclient ABI unchanged at 9
      . mirserver ABI bumped to 44
      . mircommon ABI unchanged at 7
      . mirplatform ABI bumped to 61
      . mirprotobuf ABI unchanged at 3
      . mirplatformgraphics ABI bumped to 13
      . mirclientplatform ABI unchanged at 5
      . mirinputplatform ABI bumped to 7
      . mircore ABI unchanged at 1
    - Enhancements:
      . Mostly groundwork required to support major enhancements coming in
        future Mir versions.
      . Removed android-input and eliminated the entire "3rd_party/" subtree.
        Now the Mir source tree contains original code only.
      . Added mir_prompt_session_new_fds_for_prompt_providers_sync API.
      . mirout: Added load and save options for keeping display configs
        on disk.
      . mirout: Added "--" support for applying configuration changes under
        Unity8.
      . Fixed failure of DRM hardware cursor {hide(); show(image);}
      . Added server option: "--cursor software" (MIR_SERVER_CURSOR=software)
      . Added letterboxing/black bars support to the GL renderer in preparation
        for generic output cloning.
      . Added client API for getting the logical size of an output.
      . Migrated MirCookie to use SHA-256.
      . Ensure RealKMSOutputConfiguration stays in sync with actual hardware
        state.
      . Added support for drag-and-drop.
      . Lots of other client API enhancements.
      . Minor clean-ups, optimizations and dead code removal.
      . Added support for building on Ubuntu 17.10 artful.
      . Update example code to use undeprecated API.
      . mesa-kms: Support hardware cursors in hybrid setups.
      . Rework and publish the graphics platform APIs
    - Bugs fixed:
      . [enhancement] Make able to get version information from client /
        server APIs (LP: #1195540)
      . Touch screen coordinates don't rotate with the screen (LP: #1349660)
      . Subpixel order not included in Mir display information (LP: #1393578)
      . [enhancement] Missing client API for relative surface movement (e.g.
        dragging client-decorated windows) (LP: #1420334) . Mir does not reset
        key states when paused or resumed (modifiers get stuck after VT
        switching) (LP: #1536279)
      . NBS never uses mc::MultiMonitorMode::single_monitor_fast, even when
        only a single monitor is plugged in (LP: #1561418)
      . Inconsistent behaviour of Num Lock (LP: #1588237)
      . A scaled (not panned or clipped) mirror/clone mode is desired
        (LP: #1639226)
      . Rotating an output left or right without restarting the
        compositor distorts the image (LP: #1643488)
      . support display scaling slider in unity8 (LP: #1645372)
      . [ FAILED ] NestedInputWithMouse.mouse_pointer_coordinates_in_nested_
        server_are_accumulated (LP: #1646375)
      . [ FAILED ] NestedInputWithMouse.mouse_pointer_position_is_in_sync_with_
        host_server (LP: #1646558)
      . abi_check doesn't check mircore (LP: #1649354)
      . [testsfail] PromptSessionClientAPI.client_pid_is_associated_with_
        session hangs and times out (LP: #1655929)
      . EDID does not change when hotplugging a monitor (LP: #1660017)
      . [regression] Mir 0.26.0 - spinner loading animation, minimize, maximize
        too fast (LP: #1661072)
      . [regression] Unity8 stutters constantly (like half frame rate) using
        Mir 0.26.0 (LP: #1661128)
      . [regression] mir_demo_server refuses to quit on Ctrl+Alt+Backspace or
        Ctrl+C in its terminal (deadlock in DefaultInputDeviceHub::add_device)
        (LP: #1661151)
      . [regression] mirout crashes when connecting to unity8 or any nested
        server: [libprotobuf FATAL
        /usr/include/google/protobuf/repeated_field.h:1408] CHECK failed:
        (index) < (current_size_): (LP: #1661163)
      . [ FAILED ] DefaultInputManagerTest.forwards_pause_continue_state_
        changes_to_platform (LP: #1661187)
      . [regression] Segfault on detect_fd_leaks during acceptance tests (in
        DisplayConfiguration/{DisplayFormatSetting,DisplaySubpixelSetting})
        (LP: #1661498)
      . [regression] Nested server segfaults or rapidly logs exceptions when a
        fullscreen client starts [in mir_presentation_chain_set_dropping_mode
        ... std::exception::what: Operation not permitted] (LP: #1661508)
      . [regression] Windowed clients of nested servers are all black
        (LP: #1661521)
      . mir_window_request_persistent_id_sync seg faults when called twice
        (LP: #1661704)
      . mir_acceptance_tests now takes 10 seconds longer (in r4002 compared to
        r4001) (LP: #1662044)
      . Mir graphics platform ABI broke in series 0.26 but sonames never
        changed (LP: #1662455)
      . libmirclient-dev missing build depndency on libmircore-dev
        (LP: #1662942)
      . [regression] mirscreencast hangs during screencast creation
        (LP: #1662997)
      . [regression] Software clients of nested servers with size >=480x480
        are all black in Mir 0.25.0 and later (or stretched and distorted under
        Unity8) (LP: #1663062)
      . mir_window_spec_set_cursor_name() doesn't trigger
        mir::scene::SurfaceObserver::cursor_image_set_to (LP: #1663197)
      . android complaint during mirscreencast of nested server (LP: #1664562)
      . qtubuntu sends wrong text as part of QKeyEvent (LP: #1664610)
      . Mir server crashed with SIGSEGV in
        mir::compositor::TemporaryBuffer::size() called from
        mir::gl::tessellate_renderable_into_rectangle() (LP: #1664760)
      . mirout reports logical size of a rotated display incorrectly
        (LP: #1665271)
      . Nested servers (Unity8) periodically stutter (half frame rate) with
        Mir 0.26.1 (LP: #1666372)
      . If the only surface in a session cannot take focus the server crashes
        (LP: #1667645)
      . [regression] OSK input shaping no longer works correctly (LP: #1669444)
      . GTK window functions `Always on Top, Move and Resize' don't work in
        Mir/Unity8 (LP: #1669524)
      . [regression] mir_proving_server mode hotkeys (Ctrl+Alt+=/-) cause the
        server to segfault (LP: #1669752)
      . Test takes minutes to complete: MediatingDisplayChangerTest.confirmed_
        configuration_doesnt_revert_after_timeout (LP: #1671033)
      . [ FAILED ] PosixRWMutex.prefer_writer_nonrecursive_prevents_writer_
        starvation (Timeout waiting to acquire write lock) (LP: #1671037)
      . [regression] Mixing screen rotation with mode changes makes the image
        squished (LP: #1672269)
      . unity-system-compositor crashed with SIGSEGV in
        libinput_device_config_accel_is_available() from
        libinput_device_config_accel_set_speed() from
        mir::input::evdev::LibInputDevice::apply_settings() (LP: #1672955)
      . Presentation chains should support various Vulkan presentation modes
        (LP: #1673533)
      . Need an extension for GBM buffers to replace
        mir_buffer_get_buffer_package() (LP: #1673534)
      . cross-compile-chroot.sh (to zesty) fails to build [cannot find -ludev]
        due to libudev.so being in a different directory to where libudev.pc
        searches for it (LP: #1674201)
      . Please transition to Boost 1.62 (LP: #1675138)
      . [regression] Mir is assigning the first output ID = 0 (==
        mir_display_output_id_invalid) (LP: #1675331)
      . Mir sending key repeat events continually to nested shell after VT
        switch (causes Unity8 lockup for a while) (LP: #1675357)
      . mirout commands don't work when followed by -- (LP: #1676320)
      . mir_demo_standalone_render_overlays fails to link (LP: #1677239)
      . [regression] doxygen processing for capnproto/protobuf broken
        (LP: #1679248)
      . mir_window_spec_set_cursor_render_surface does not work (LP: #1679836)
      . [regression] Some fullscreen apps render nothing until the window has
        been resized (LP: #1686620)
      . Correct eglsquare example: Don't paint from the window event handler.
        (LP: #1695221)

 -- Daniel van Vugt <daniel.van.vugt@canonical.com>  Mon, 03 Apr 2017 11:28:15 +0800

mir (0.26.3+17.10.20170526.3-0ubuntu1) artful; urgency=medium

  [ Daniel van Vugt ]
  * New upstream release 0.26.3 (https://launchpad.net/mir/+milestone/0.26.3)
    - Enhancements:
      . Make deprecations optional (and default to off for builds on 16.04 LTS)
      . Added support for building on Ubuntu 17.10 artful.
    - Bugs fixed:
      . Mir needs to be updated to 0.26 in 16.04LTS (LP: #1685186)
      . unity-system-compositor crashed with SIGSEGV in
        libinput_device_config_accel_is_available() from
        libinput_device_config_accel_set_speed() from
        mir::input::evdev::LibInputDevice::apply_settings() (LP: #1672955)
      . Please transition to Boost 1.62 (LP: #1675138)
      . Mir sending key repeat events continually to nested shell after VT
        switch (causes Unity8 lockup for a while) (LP: #1675357)
      . mir_demo_standalone_render_overlays fails to link (LP: #1677239)

 -- Alan Griffiths <alan.griffiths@canonical.com>  Fri, 26 May 2017 16:57:20 +0000

mir (0.26.2+17.04.20170322.1-0ubuntu2) zesty; urgency=medium

  [ Mattia Rizzolo ]
  * Patch the code to use unversioned runtime boost libraries (LP: #1675138).

 -- Gianfranco Costamagna <locutusofborg@debian.org>  Fri, 24 Mar 2017 22:58:36 +0100

mir (0.26.2+17.04.20170322.1-0ubuntu1) zesty; urgency=medium

  [ Daniel van Vugt ]
  * New upstream release 0.26.2 (https://launchpad.net/mir/+milestone/0.26.2)
    - Bugs fixed:
      . EDID does not change when hotplugging a monitor (LP: #1660017)
      . [regression] mirout crashes when connecting to unity8 or any nested
        server: [libprotobuf FATAL /usr/include/google/protobuf/repeated_field.
        h:1408] CHECK failed: (index) < (current_size_) (LP: #1661163)
      . Mir server crashed with SIGSEGV in
        mir::compositor::TemporaryBuffer::size() called from
        mir::gl::tessellate_renderable_into_rectangle() (LP: #1664760)
      . Nested servers (Unity8) periodically stutter (half frame rate) with
        Mir 0.26.1 (LP: #1666372)
      . Don't dereference the end iterator in ms::ApplicationSession::
        surface_after() (LP: #1667645)
      . [regression] OSK input shaping no longer works correctly (LP: #1669444)
      . Setting MirWindowSpec parameters always causes window's input_region
        to be reset (LP: #1670876)
      . Subpixel order not included in Mir display information (LP: #1393578)
      . Presentation chains should support various swap interval modes
        (LP: #1673533)
      . Need an extension for GBM buffers to replace
        mir_buffer_get_buffer_package() (LP: #1673534)
      . Seg fault on detect_fd_leaks (LP: #1661498)

 -- Cemil Azizoglu <cemil.azizoglu@canonical.com>  Wed, 22 Mar 2017 04:54:19 +0000

mir (0.26.1+17.04.20170209.1-0ubuntu1) zesty; urgency=medium

  * New upstream release 0.26.1 (https://launchpad.net/mir/+milestone/0.26.1)
    - ABI summary:
      . mirclient ABI unchanged at 9
      . mirserver ABI unchanged at 43
      . mircommon ABI unchanged at 7
      . mirplatform ABI bumped to 15
      . mirprotobuf ABI unchanged at 3
      . mirplatformgraphics ABI bumped to 12
      . mirclientplatform ABI unchanged at 5
      . mirinputplatform ABI unchanged at 6
      . mircore ABI unchanged at 1
    - Enhancements:
      . Support for MirBuffer API that allows for better management of
        hardware/software buffers.
      . Support for MirPresentationChain API that allows better control
        over {de}queueing of individual buffers {from}to the server.
      . Interim support for MirRenderSurface API that provides a unit of
        renderable for lower level content such as MirBufferStreams and
        MirPresentationChains, etc.. MirRenderSurface API is marked
        deprecated as it (and the relevant entry points) will be renamed to
        MirSurface before general availability. It will initially be used for
        revamping support for EGL drivers.
      . Synchronous version of mir_prompt_session_new_fds_for_prompt_providers()
        API (mir_prompt_session_new_fds_for_prompt_providers_sync()) added for
        convenience.
      . Better name for MirPersistentId-->MirWindowId. MirPersistentId has now
        been deprecated.
    - Bugs fixed:
      . [regression] Unity8 stutters constantly (like half frame rate).
        (LP: #1661128)
      . mir 0.26 - spinner loading animation, minimize, maximize too fast.
        (LP: #1661072)
      . [regression] Nested server segfaults or rapidly logs exceptions when a
        fullscreen client starts [in mir_presentation_chain_set_dropping_mode
        ... std::exception::what: Operation not permitted] (LP: #1661508)
      . mir_window_request_persistent_id_sync seg faults when called twice.
        (LP: #1661704)
      . [regression] Windowed clients of nested servers are all black.
        (LP: #1661521)
      . Mir graphics platform ABI broke in series 0.26 but sonames never
        changed (LP: #1662455)
      . Fixes for 0.26 changelog.
      . [regression] mirscreencast hangs during screencast creation. (LP: #1662997)
      . libmirclient-dev missing build dependency on libmircore-dev. (LP: #1662942)
      . mir_window_spec_set_cursor_name() doesn't trigger
        mir::scene::SurfaceObserver::cursor_image_set_to. (LP: #1663197)
      . [regression] Software clients of nested servers are all black in Mir 0.25.0
        and later. (LP: #1663062)

 -- Cemil Azizoglu <cemil.azizoglu@canonical.com>  Thu, 09 Feb 2017 21:46:32 +0000

mir (0.26.0+17.04.20170126.3-0ubuntu1) zesty; urgency=medium

  * New upstream release 0.26.0 (https://launchpad.net/mir/+milestone/0.26.0)
    - ABI summary:
      . mirclient ABI unchanged at 9
      . mirserver ABI bumped to 43
      . mircommon ABI unchanged at 7
      . mirplatform ABI unchanged at 14
      . mirprotobuf ABI unchanged at 3
      . mirplatformgraphics ABI unchanged at 11
      . mirclientplatform ABI unchanged at 5
      . mirinputplatform ABI unchanged at 6
      . mircore ABI unchanged at 1
    - Enhancements:
      . New and improved client APIs: MirInputConfig, MirWindow, DisplayConfig,
        MirScreencastSpec.
      . Support for setting the input configuration.
      . Introduced an extension mechanism for platform-specific APIs.
      . Support for screencasting to a specific MirBuffer.
      . Added DisplayConfigurationController::base_configuration() so
        downstreams can get the base configuration (weirdly they can already
        set it).
      . X11 platform: Allow adjustable scale parameter.
      . Added monitor EDID support to both the client API and server-side.
      . mirout: Now shows scaling factor, subpixel arrangement, form factor and
        EDID.
      . mirout: Can now change the monitor configuration as well as report it.
      . Replace the mir::Server-overridable Reports with Observers.
      . Deprecate legacy toolkit APIs that will be removed in Mir 1.0
      . Introduced client-side vsync which dramatically reduces latency
        from the client to the screen, by up to 44ms.
      . Removed all input resampling logic. We now expect toolkits to do their
        own, if at all. This reduces input lag by up to 16.9ms, or 8.4ms on
        average.
    - Bugs fixed:
      . [performance] Restore support for better-than-triple buffering by
        default. (LP: #1240909)
      . Frame rate is artificially low on Diamondville Intel Atom systems due
        to aggressive power management (LP: #1388490)
      . [testsfail] failure in CI in
        AndroidInputReceiverSetup.slow_raw_input_doesnt_cause_frameskipping
        (LP: #1394369)
      . [trusted prompt sessions] Can't open two prompt sessions at the same
        time (LP: #1494197)
      . Changing scale, formFactor or DPI in display configuration causes
        renderer teardown/recreate unnecessarily (LP: #1556142)
      . [testsfail] ApplicationNotRespondingDetection.failure_to_pong_is_
        noticed (LP: #1570327)
      . CI failure in TestClientInput.receives_one_touch_event_per_frame
        (LP: #1570698)
      . Mir-on-X mouse input is jerky/stuttery compared to Mir-on-KMS
        (LP: #1576600)
      . [regression] Two fingers in mir_proving_server now resizes/moves app
        windows (two finger apps unusable) (LP: #1586311)
      . Pointer/cursor input lag in unity8 session (LP: #1591328)
      . PointerConfinement.test_we_update_our_confined_region_on_a_resize
        (LP: #1606418)
      . [ FAILED ] ClientLatency.throttled_input_rate_yields_lower_latency
        (LP: #1624188)
      . Valgrind failure on mir_acceptance_tests - leak on incoming buffer in
        Requests::free_buffer(int) (LP: #1628794)
      . Add support for returning monitor EDIDs (LP: #1634868)
      . When pointer motion crosses window borders SurfaceInputDispatcher
        injected events increase accumulated relative motion (LP: #1639749)
      . [ FAILED ] ClientLatency.dropping_latency_is_limited_to_one (AKA
        dropping_latency_is_closer_to_zero_than_one) (LP: #1640366)
      . Server::override_the_coordinate_translator() cannot be effectively used
        downstream (LP: #1641166)
      . [regression] FTBFS when cross compiling to yakkety from zesty:
        test_client_extensions.cpp: error: ‘Ne’ was not declared in this scope
        (LP: #1642473)
      . [regression] mir_proving_server crashes with std::exception::what:
        add_options() must be called before the_options() (LP: #1642504)
      . [ FAILED ] NestedServer.nested_platform_connects_and_disconnects
        (LP: #1643432)
      . googletest 1.8.0-2 (on zesty) breaks existing builds [add_library
        cannot create target "gmock" ...] (LP: #1644062)
      . [regression] Those mir_demo_client_* which default to fullscreen now
        ignore the size parameter (-s WIDTHxHEIGHT) (LP: #1644075)
      . Shell doesn't know when base display config has changed (LP: #1644189)
      . miral::ActiveOutputsMonitor (and therefore miral-shell --window-manager
        tiling) are broken by lp:mir (LP: #1645284)
      . mir_proving_server's four finger swipe to switch apps leaks touch
        events to the clients (LP: #1646700)
      . [regression] Cross compiling from zesty to yakkety fails with *** No
        rule to make target 'gmock/libs/googlemock/gtest/libgtest.a' (LP:
        #1646704)
      . [ FAILED ] ThreadedDispatcherDeathTest.destroying_dispatcher_from_a_
        callback_is_an_error (LP: #1647573)
      . [regression] eglapps now all have window title "default" (LP: #1647575)
      . Package mirtest-dev is missing a dependency on mir-renderer-gl-dev
        (LP: #1651391)
      . EDID data is missing in nested servers (LP: #1651633)
      . [regression] Latency for fullscreen interval 0 clients (e.g. games and
        benchmarks) increased with the introduction of nested passthrough
        (LP: #1651638)
      . Race between MirConnection::released() and
        MirConnection::~MirConnection() causes deadlocks, possible crashes and
        memory corruption (LP: #1653658)
      . DisplayConfigurationTest.configure_session_removed_display failure
        (LP: #1653789)
      . [regression] Development headers reference unknown header
        "mir_toolkit/mir_input_device_types.h" so some clients can't build at
        all any more (LP: #1654023)
      . [regression] mir_acceptance_tests' death tests leave behind core files
        (LP: #1654478)
      . Setting the event handler after the surface has been created does
        nothing (LP: #1654612)
      . [ FAILED ] RaiseSurfaces.key_event_with_cookie (LP: #1655293)
      . Black screen with Raspberry Pi 3 VC4 Mesa driver (LP: #1656164)
      . i386 FTBFS:
        src/platforms/eglstream-kms/server/kms_display_configuration.cpp:88:47:
        error: narrowing conversion of ‘..._drmModeConnector::connector_id’
        from ‘uint32_t {aka unsigned int}’ to ‘EGLAttrib {aka int}’ inside { }
        [-Werror=narrowing] (LP: #1656633)
      . android: overlays no longer are activated (LP: #1657755)
      . Mir FTBFS with MIR_USE_PRECOMPILED_HEADERS=OFF: error: ISO C++11
        requires at least one argument for the "..." in a variadic macro
        [-Werror] (LP: #1658604)
      . [regression] Mir cross-compile to vivid/armhf FTBFS with:
        mock_input_device_hub.h:33:18: error: ‘add_observer’ is not a type
        (LP: #1658605)
      . Caught exception at Mir/EGL driver boundary (in setSwapInterval) in
        clients and tests (LP: #1659298)
      . Support display scaling slider in unity8 (LP: #1645372)

 -- Cemil Azizoglu <cemil.azizoglu@canonical.com>  Thu, 26 Jan 2017 23:29:33 +0000

mir (0.25.0+17.04.20161203-0ubuntu1) zesty; urgency=medium

  * New upstream release 0.25.0 (https://launchpad.net/mir/+milestone/0.25.0)
    - ABI summary:
      . mirclient ABI unchanged at 9
      . mirserver ABI bumped to 42
      . mircommon ABI bumped to 7
      . mirplatform ABI bumped to 14
      . mirprotobuf ABI unchanged at 3
      . mirplatformgraphics ABI bumped to 11
      . mirclientplatform ABI unchanged at 5
      . mirinputplatform ABI bumped to 6
      . mircore ABI added, at version 1
    - Enhancements:
      . Added pointer confinement support
      . Identify Raspberry Pi output types correctly
      . Added dead key and compose key support
      . Added gamma support for KMS hardware
      . Added yakkety and zesty gcc-6 support
      . Added surface passthrough support for fullscreen clients of nested
        servers
      . Introduced a new library `libmircore'
      . Began migrating from Protobuf to Cap'n Proto starting with events
      . Began support for VirtualBox (servers now start instead of crashing
        but full support for GL clients is still missing)
      . Began support for high precision frame timing, implemented for the
        KMS, Android and X11 backends so far
      . Added --display-report support for the X11 backend
      . Improved reliability of `mirvanity' latency test tool
      . Moved to using the CSS cursor naming scheme internally, although
        the old symbolic indentifiers remain unchanged and still work
      . Added refresh rate to MirSurfaceOutputEvent
      . Many improvements to automated test quality and coverage
      . Smoother desktop zoom using mir_proving_server (Super + two fingers)
    - Bugs fixed:
      . FTBFS On Zesty: invalid use of
        'struct native_handle' (LP: #1638774)
      . libmirclient-debug-extension-dev install debug/surface.h
        twice (LP: #1639153)
      . Mir crashes on virtual box drmModeCrtcSetGamma
        Function not implemented (LP: #1638220)
      . Flickering in mir_demo_client_multistream (LP: #1635273)
      . Camera apps (camera & vanity) never exit (LP: #1635010)
      . Clients cannot connect when MIR_SOCKET="" (LP: #1634508)
      . mirtest-dev packaging fails to sepcify boost depends (LP: #1633537)
      . cursor.h is unclear about mir_diagonal_resize_* (LP: #1626924)
      . Inconsistent underscores in cursor names (LP: #1632617)
      . [regression] Accidental libmircommon.so.6 break (LP: #1617865)
      . [regression] mir demo server fails to start with mx4 (LP: #1615703)
      . [regression] Trust prompt now shown when starting camera (LP: #1612256)
      . [regression] make abi-check fails to build (LP: #1626866)
      . Nested servers prevent overlays or fullscreen bypass (LP: #1262116)
      . Failed to get PRIME fd from gbm bo (LP: #1607812)
      . Mir-on-X is difficult to use on 1366x768 laptop (LP: #1590959)
      . Remove useless message 'Surface 0 DPI' in demos (LP: #1559831)
      . Mir fails to cross-build with newer sbuild (LP: #1628507)
      . Infinite loop in AbstractShell::focus_next_session (LP: #1625401)
      . Destroying a presentation chain doesn't trigger ownership
        notification to client (LP: #1626503)
      . Keyboard layout not applied on the shell (LP: #1626435)
      . Warning, No syntax specified for the proto file (LP: #1624971)
      . display-report=log reports vsync on non-existent output number
        (LP: #1621352)
      . libmirserver-dev missing uuid-dev depends (LP: #1617435)
      . debian/control missing epoxy (LP: #1617256)
      . Downstreams need to disable clang diagnostic "-Wreturn-type-clinkage"
        to build against public headers (LP: #1615587)
      . mirtest-dev: mock_display_configuration.h uses mg namespace without
        using it (LP: #1614983)
      . FTBFS using clang (LP: #1609612)
      . mesa-kms doesn't fall back to using software cursor if hardware
        cursor is unavailable (LP: #1610054)
      . StubGraphicsPlatform::create_display() leaves a dubious state
        (LP: #1611337)
      . Mir build/tests fail with gcc-6 and LTO (LP: #1610215)
      . Cross compiling on xenial fails (LP: #1609329)
      . Building with -DMIR_PLATFORM=anroid fails (LP: #1609916)
      . unity-system-compositor crashes on start-up with "Mir fatal error:
        Failed to schedule page flip" (LP: #1584894)
      . mir_connection_create_spec_for_tooltip doesn't meet requirements
        (LP: #1603922)
      . Updating surface size/location needs to update the pointer confinement
        (LP: #1604673)
      . ServerConfigurationOption is not ptest safe (LP: #1607351)
      . HWC's vsync_signal_on is never called when using HWC 1.0 (LP: #1613373)
      . mir_connection_create_spec_for_tooltip does not set aux_rect
        (LP: #1632335)
      . VMware virtual connector recognized by Mir as "unknown" (LP: #1248072)
      . Fix code to match the documentation of CoordinateTranslator - vis "It is
        acceptable ...[to] throw a std::runtime_error" (LP: #1641166)
      . Test timeout MesaDisplayConfigurationTests.* (LP: #1613352)
      . Tests fail when built against lp:mir (LP: #1621917)
      . CI failure MultiThreadedCompositor (LP: #1595940)
      . CI failure in DisplayConfiguration (LP: #1563210)
      . CI failure  NestedServer.given_client_set_display_configuration*
        (LP: #1617036)
      . CI failure on krillin in NestedServer.* testes (LP: #1628828)
      . CI failure: PosixRWMutex hangs (LP: #1633920)
      . googletest 1.8.0-2 (on zesty) breaks existing builds [add_library
        cannot create target "gmock" ...] (LP: #1644062)

 -- Brandon Schaefer <brandon.schaefer@canonical.com>  Sat, 03 Dec 2016 12:42:33 +0000

mir (0.24.1+16.10.20160928-0ubuntu1) yakkety; urgency=medium

  * New upstream release 0.24.1 (https://launchpad.net/mir/+milestone/0.24.1)
    - ABI summary:
      . All ABI numbers remain unchanged.
      . mircommon ABI at 6, but now including a symbol misplaced in 0.24.0
    - Bugs fixed:
      . mirserver ignored further keymap configuration changes after a keyboard 
        is configured (LP: #1626435)
      . fix for libmircommon.so.6 ABI break: version stanza of
        mir::dispatch::ReadableFd* moved to newer version (LP: #1617865)
      . clang builds fail (again) (LP: #1609612)
      . Valgrind errors in NesterServer.* cause subsequent tests
        (ServerDisconnect, ServerStartup, UnresponsiveClient) to fail
        (LP: #1612012)
      . Break potentially infinite loop in search for next session to focus
        (LP: #1625401)

 -- Andreas Pokorny <andreas.pokorny@canonical.com>  Wed, 28 Sep 2016 12:09:49 +0000

mir (0.24.0+16.10.20160815.3-0ubuntu1) yakkety; urgency=medium

  * New upstream release 0.24.0 (https://launchpad.net/mir/+milestone/0.24.0)
    - ABI summary:
      . mirclient ABI unchanged at 9
      . mirserver ABI bumped to 41
      . mircommon ABI unchanged at 6
      . mirplatform ABI bumped to 12
      . mirprotobuf ABI unchanged at 3
      . mirplatformgraphics ABI bumped to 10
      . mirclientplatform ABI unchanged at 5
      . mirinputplatform ABI unchanged at 5
    - Enhancements:
      . Added a new tool 'mirvanity' which can use a high speed video camera
        to measure client-to-screen latency.
      . Added (build-time) support for desktop full OpenGL servers (disabled
        by default in favor of GLESv2).
      . Introduced new buffer semantics (NBS) and enabled it by default.
      . Avoided using libmirserver in mir_demo_standalone_render_overlays,
        making bringup traces less cluttered.
      . Removed TilingWindowManager from example servers.
      . Added two new mir_*_performance_test tools that are run as part of
        'mir_performance_tests'.
      . Added pointer confinement to the client API.
      . Added new platform supporting software EGLStreams.
      . Added an input platform that the nested server can use.
      . Allow configuration of the application_not_responding_detector
      . Handle server-side keymapping using XKBMapper.
      . Remove the offscreen display.
      . Add callback option to notify shells that the server is about to stop.
      . Add logging for ANativeWindow events on Android.
    - Bugs fixed:
      . usage of std:call_once in mirclient causes TLS collisions with some
        android devices (LP: #1599867)
      . AltGr not working on external keyboards (LP: #1565236)
      . [regression] unity8 fails to start when built with 0.24 series (lp:mir)
        (LP: #1597717)
      . CI failure in MirSurfaceVisibilityEvent.exposed_received_when_surface_
        raised_over_occluding_surface [called twice - over-saturated and active]
        (LP: #1556045)
      . package-built mir_demo_server does not start on device (LP: #1577357)
      . During surface creation, first stream in spec becomes default stream.
        (LP: #1577967)
      . mouse is getting stuck on a phantom edge (LP: #1580774)
      . [testsfail] in MirSurfaceVisibilityEvent.exposed_received_when_surface_
        raised_over_occluding_surface [never called] (LP: #1581385)
      . [enhancement] Add support for full OpenGL compositing (LP: #1420581)
      . [testsfail] ServerSignal.terminate_handler_is_called_for_SIGINT|SIGTERM
        (LP: #1570353)
      . [testsfail] ClientLatency.triple_buffered_client_has_less_than_two_
        frames_latency (LP: #1576690)
      . [testsfail] NestedServer.when_monitor_plugged_in_client_is_notified_of_
        new_display_configuration (LP: #1576760)
      . mir server crashed in what(): drmModeMoveCursor failed (returned -13)
        (LP: #1579630)
      . mirtest-dev is hard to use as the objects used are compiled with LTO
        (LP: #1583536)
      . [testsfail] ClientLogging.reports_performance [Value of: lag]
        (LP: #1583970)
      . [ FAILED ] ClientLogging.reports_performance (Value of: nbuffers)
        (LP: #1584603)
      . [ FAILED ] ClientLogging.reports_performance (Value of: render)
        (LP: #1584605)
      . ClientCredsTestFixture.session_authorizer_receives_pid_of_connecting_
        clients failure (LP: #1587604)
      . Mir on X11 ignores mir::graphics::GLConfig depth & stencil buffer size
        (LP: #1589632)
      . Need to support pointer confinement (LP: #1590099)
      . [tests] given_nested_server_set_base_display_configuration_when_
        monitor_plugged_in_configuration_is_reset fails (LP: #1591354)
      . CI failure in DemoInProcessServerWithStubClientPlatform.surface_
        creation_does_not_leak_fds (LP: #1598802)
      . Screen is squashed/distorted when rotated in Mir-on-X11 (LP: #1577262)
      . --display-report=log shows some invalid uninitialized EGL attribute
        values (LP: #1582066)
      . mir_demo_client_eglplasma falls back to software rendering on i915
        (Intel Atoms), which explains why it's so slow (LP: #1583532)
      . [regression] x11 platform only draws to a small part of the x11 window
        (LP: #1598267)
      . mir ftbfs in yakkety builders (LP: #1600343)
      . Autolanding keeps failing: mock_egl.h:89:7: error: type 'struct
        MockEGL' violates one definition rule [-Werror=odr] (LP: #1603303)
      . [regression] The Super/Windows key doesn't work any more (LP: #1602966)
      . mir_acceptance_tests.bin: double free or corruption (fasttop)
        (LP: #1603114)
      . ftbfs in linking libmir-test-assist.a in xenial+overlay and
        yakkety+overlay (LP: #1601810)
      . [testsfail] failure in NestedInput.on_input_device_state_nested_*
        (LP: #1602646)  
      . mirtest-dev provides an incorrect .pc file (LP: #1603080)
      . mir_test_framework::server_platform_path(), 
        mir_test_framework::server_platform() don't support use in a downstream
        test built against mir-test-assist (LP: #1603091)
      . Servers based on Mir need a hook to execute code when the server is
        closing (LP: #1593655)
      . Android graphics platform doesn't get packaged for arm64 (LP: #157866)
      . memory leaks in unit tests on android (LP: #1253486)
      . Physical "screen" size reported by the X11 backend is same as pixel
        count, fixing dpi to 25.4 (LP: #1596051)
      . Mir build and test failures with gcc-6 and LTO (LP: #1610215)
      . [regression] Trust prompt not shown when starting camera (LP: #1612256)
 
 -- Kevin DuBois <kevin.dubois@canonical.com>  Mon, 15 Aug 2016 16:29:03 +0000

mir (0.23.5+16.10.20160729-0ubuntu2) yakkety; urgency=medium

  * No-change rebuild for boost soname change.

 -- Matthias Klose <doko@ubuntu.com>  Thu, 04 Aug 2016 08:25:48 +0000

mir (0.23.5+16.10.20160729-0ubuntu1) yakkety; urgency=medium

  * New upstream release 0.23.5 (https://launchpad.net/mir/+milestone/0.23.5)
    - ABI summary:
      . No ABI changes in any libraries.
    - Enhancements:
      . Enable new buffer semantics (NBS) by default.
    - Bugs fixed:
      . Mir fails to build in: COMPOSITOR_TRACE_CALL (LP: #1584601)
      . [testsfail] Process.* (memory leak in libhybris generated when probing
        android platforms) (LP: #1602199)
      . unity8/libmirclient gives up and terminates prematurely with
        "std::exception::what: disconnected: no new buffers" via
        ExchangeSemantics::submit() (LP: #1506358)

 -- Kevin DuBois <kdub432@gmail.com>  Fri, 29 Jul 2016 11:31:02 +0000

mir (0.23.4+16.10.20160719.1-0ubuntu1) yakkety; urgency=medium

  * New upstream release 0.23.4 (https://launchpad.net/mir/+milestone/0.23.4)
    - ABI summary:
      . No ABI changes in any libraries. Bugfix release only.
    - Bugs fixed:
      . Android graphics platform doesn't get packaged for arm64 (LP: #1579866)

 -- Cemil Azizoglu <cemil.azizoglu@canonical.com>  Tue, 19 Jul 2016 17:49:47 +0000

mir (0.23.3+16.10.20160707.1-0ubuntu1) yakkety; urgency=medium

  * New upstream release 0.23.3 (https://launchpad.net/mir/+milestone/0.23.3)
    - ABI summary:
      . No ABI changes in any libraries. Bugfix release only.
    - Bugs fixed:
      . usage of std:call_once in mirclient causes TLS collisions with some
        android devices (LP: #1599867)

 -- Alberto Aguirre <alberto.aguirre@canonical.com>  Thu, 07 Jul 2016 17:07:38 +0000

mir (0.23.2+16.10.20160624-0ubuntu1) yakkety; urgency=medium

  * New upstream release 0.23.2 (https://launchpad.net/mir/+milestone/0.23.2)
    - ABI summary:
      . No ABI changes in any libraries. Bugfix release only.
    - Bugs fixed:
      . Refine Android display format selection LP: #1584657

 -- Cemil Azizoglu <cemil.azizoglu@canonical.com>  Fri, 24 Jun 2016 19:56:05 +0000

mir (0.23.1+16.10.20160610.1-0ubuntu1) yakkety; urgency=medium

  [ Kevin DuBois ]
  * New upstream release 0.23.1 (https://launchpad.net/mir/+milestone/0.23.1)
    - ABI summary:
      . No ABI changes in any libraries. Bugfix release only.
    - Bugs fixed:
      . Turn off NBS as workaround to LP: #1590765
 
  [ Daniel van Vugt, Kevin DuBois ]
  * Mir 0.23.1 bugfix release. Fix flickering issue seen with onscreen
    keyboard (LP: 1590765)

 -- Kevin DuBois <kdub432@gmail.com>  Fri, 10 Jun 2016 22:40:55 +0000

mir (0.23.0+16.10.20160602.1-0ubuntu1) yakkety; urgency=medium

  [ Kevin DuBois ]
  * New upstream release 0.23.0 (https://launchpad.net/mir/+milestone/0.23.0)
    - ABI summary:
      . mirclient ABI unchanged at 9
      . mirserver ABI bumped to 40
      . mircommon ABI bumped at 6
      . mirplatform ABI unchanged at 11
      . mirprotobuf ABI unchanged at 3
      . mirplatformgraphics ABI unchanged at 9
      . mirclientplatform ABI unchanged at 5
      . mirinputplatform ABI unchanged at 5
    - Enhancements:
      . Enable internal usage of more flexible graphics buffer submission,
        precursing client API additions. 
    - Bug fixes:
      . Potential NBS performance loss after resize (LP: #1579076)
      . Performance loss with NBS and overlays on (LP: #1578159)
      . Mir crashes with useless backtrace when mg::Platform methods throw
        (LP: #1553549)
      . Virtual output is not removed when screencast client disappears
        (LP: #1573572)
      . Can't VT switch from mir_demo_server (any more) (LP: #1576260)
      . mir_demo_server(_minimal): Window movement/resizing stops responding
        when the cursor leaves the surface, and can lead to windows 1px wide
        and unrecoverable. (LP: #1447886)
      . Virtual display output configuration is set to LVDS (LP: #1573782)
      . Mir-on-X11 doesn't pass Alt+primary button drag to Mir (LP: #1575765)
      . Mir-on-X11 breaks mir_proving_server resize logic (LP: #1575192)
      . Resizing can crash mir_demo_server (LP: #1575211) 
      . [regression] Cursor stops at phantom edge on M10 and N7 (LP: #1580774)
      . [regression] MIR_CLIENT_PERF_REPORT is showing bogus render times and
        buffer lag (LP: #1581368)
      . Test failures in ClientLogging.reports_performance due to the above
        fix. (LP: #1583970, LP: #1584603, LP: #1584605)
      . Do not throw when creating some objects under HWC 1.5 (LP: #1583086)
      . Correct black frame issue under Xmir (LP: #1584784)

  [ Tarmac, Kevin DuBois <kevin.dubois@canonical.com>, Daniel van Vugt <daniel.van.vugt@canonical.com>, Andreas Pokorny <andreas.pokorny@canonical.com>, Alberto Aguirre ]
  * 0.23.0 Mir release

 -- Kevin DuBois <kdub432@gmail.com>  Thu, 02 Jun 2016 13:18:03 +0000

mir (0.22.1+16.04.20160516.2-0ubuntu1) xenial; urgency=medium

  [ Andreas Pokorny ]
  * New upstream release 0.22.1 (https://launchpad.net/mir/+milestone/0.22.1)
    - ABI summary:
      . No ABI changes in any libraries. Bugfix release only.
    - Bugs fixed:
      . [regression] Cursor stops at phantom edge on M10 and N7 (LP: 1580774)

  [ CI Train Bot ]
  * No-change rebuild.

 -- Michał Sawicz <michal.sawicz@canonical.com>  Mon, 16 May 2016 15:36:50 +0000

mir (0.22.0+16.04.20160422.2-0ubuntu1) xenial; urgency=medium

  [ Alberto Aguirre ]
  * New upstream release 0.22.0 (https://launchpad.net/mir/+milestone/0.22.0)
    - ABI summary: Only servers need rebuilding
      . mirclient ABI unchanged at 9
      . mirserver ABI bumped to 39
      . mircommon ABI unchanged at 5
      . mirplatform ABI unchanged at 11
      . mirprotobuf ABI unchanged at 3
      . mirplatformgraphics ABI bumped to 9
      . mirclientplatform ABI unchanged at 5
      . mirinputplatform ABI unchanged at 5
    - Enhancements:
      . New screencast creation API which allows a client to specify
        number of capture buffers and mirroring mode
      . HWC 1.5 support for android based platforms
    - Bug fixes:
      . [regression] Black screen: Mir hangs and then crashes on startup/login
        due to reading from /dev/random (LP: #1536662)
      . CI test failures on xenial amd64 due to valgrind errors following system
        upgrade to ld-2.23 (LP: #1560415)
      . [regression] failure in CI on ThreadedDispatcherSignalTest.keeps_
        dispatching_after_signal_interruption under Valgrind (LP: #1499229)
      . [regression] Cursor mostly does not move at all in response to slow 
        mouse movement, but then sometimes jumps (LP: #1528109)
      . Sometimes devices don't suspend - display turns back on immediately
        (LP: #1549701)
      . CI failure in NestedServer.display_orientation_changes_are_forwarded_to_
        host (LP: #1555074)
      . NBS fullscreen overlay benchmark performance is much lower than 
        BufferQueue (LP: #1557962)
      . server crashes when shutting down in smoke tests (LP: #1560900)
      . [regression] [OTA-10] Spread animation stutters badly with only a few
        apps opened (LP: #1563287)
      . nested mir_demo_server crashes on startup (LP: #1570362)
      . mir_acceptance_tests & mir_unit_tests dump core files (even when 
        everything passes) (LP: #1342092)
      . [regression] Tests fail with: std::exception::what: Failed to read from
        device: /dev/random after: 30 seconds (LP: #1541188)
      . [testsfail] ClientLatency.throttled_input_rate_yields_lower_latency
        (LP: #1554572)
      . NBS causes sudden loss of performance after un-fullscreening a swap 
        interval zero client (LP: #1557442)
      . surface creation with non-default buffer streams is ignored by server
        (LP: #1563278)
      . [regression] mir_integration_tests take significantly longer (27x
        longer) when running with ctest (LP: #1568966)
      . CI failure in TestClientInput.receives_one_touch_event_per_frame 
        (LP: #1570698)
      . Racy shutdown in mir_demo_client_scroll causes SEGFAULT (LP: #1560943)
      . mir_demo_client_target does not quit after SIGTERM/SIGINT (LP: #1562340)
      . ClientLogging.reports_performance fails under moderate load, is badly
        named (LP: #1563148)
      . nested mir_demo_server crashes on mouse move when --print-input-events
        active (LP: #1570357)
      . Virtual output is not removed when screencast client disappears
        (LP: #1573572)
      . Virtual display output configuration is set to LVDS (LP: #1573782)

  [ CI Train Bot ]
  * No-change rebuild.

 -- Alberto Aguirre <alberto.aguirre@canonical.com>  Fri, 22 Apr 2016 22:38:16 +0000

mir (0.21.0+16.04.20160330-0ubuntu1) xenial; urgency=medium

  [ Alberto Aguirre ]
  * New upstream release 0.21.0 (https://launchpad.net/mir/+milestone/0.21.0)
    - ABI summary:
      . mirclient ABI unchanged at 9
      . mirserver ABI unchanged at 38
      . mircommon ABI unchanged at 5
      . mirplatform ABI unchanged at 11
      . mirprotobuf ABI unchanged at 3
      . mirplatformgraphics ABI unchaged at 8
      . mirclientplatform ABI bumped to 5
      . mirinputplatform ABI unchanged at 5
    - Enhancements:
      . New display enumeration API
      . Added Android diagnostic tests to assist during porting to
        new devices
      . Added mir_demo_client_camera: a Video4Linux2 client
    - Bugs fixed:
      . Sometimes devices don't suspend - display turns back on
        immediately (LP: #1549701)
      . Mir crashed with exception 'failed to add sync point to command
        buffer' (LP: #1554635)
      . Mouse cursor is unusably slow in Unity 8 with a 1000Hz mouse
        (LP: #1539009)
      . Packaged mir_unit_tests binary is not suitable for general use
        (LP: #1547015)
      . [regression] Mir stops receiving input after a pause/resume
        cycle (LP: #1548989)
      . NBS (--nbuffers=0) causes software clients to crash with
        std::exception::what: Failed to mmap buffer 13, "Permission denied")
        (LP: #1550432)
      . Fullscreen clients freeze when using NBS with multiple monitors
        (LP: #1551536)
      . [ FAILED ] DisplayConfigurationTest.output_position_is_independent_of_
        orientation (LP: #1552065)
      . The server-side use of MIR_SOCKET is confusing (LP: #1290345)
      . [regression] FTBFS with -DMIR_LINK_TIME_OPTIMIZATION=on
        -Duse_debflags=on (LP: #1350343)
      . Mir On X (mesa-x11) keeps receiving mouse movement events even
        when not focused (LP: #1528110)
      . x11 platform: mouse cursor moves strange (LP: #1546324)
      . Cross compiling to wily/vivid doesn't work (LP: #1549152)
      . Rendering stutters when a new client establishes a connection
        (LP: #1549359)
      . 'mir_demo_server --test-client' crashes (SIGSEGV) when client
        dies (LP: #1555620)
      . [testfail] CI failure: TestClientInput.client_input_config_request_
        receives_all_attached_devices (LP: #1555708)
      . [regression] Mir FTBFS when MIR_ENABLE_TESTS=no (LP: #1556080)
      . Mir-on-X11 doesn't exit (until it gets an event) (LP: #1556210)
      . InputPlatformProbe.x11_platform_found_and_used_when_display_connection_
        works breaks with old input drivers present (LP: #1543049)
      . [regression] MIR_CLIENT_PERF_REPORT is missing window/surface
        names (LP: #1546933)
      . Installed binaries fail to run with mir_demo_server --test-client XXXX
        (LP: #1556160)
      . mir_demo_server --test-client [mir_demo_client_scroll|
        mir_demo_client_flicker] fails (LP: #1556205)
      . The contents of debian/mir-demos.examples are out of date and useless
        (LP: #1557446)

  [ CI Train Bot ]
  * No-change rebuild.

 -- Alberto Aguirre <alberto.aguirre@canonical.com>  Wed, 30 Mar 2016 00:23:20 +0000

mir (0.20.3+16.04.20160322-0ubuntu1) xenial; urgency=medium

  [ Alberto Aguirre ]
  * New upstream release 0.20.3 (https://launchpad.net/mir/+milestone/0.20.3)
    - ABI summary:
      . No ABI changes in any libraries. Bugfix release only.
    - Bug fixed:
      . Mir crashed with exception 'failed to add sync point to command
        buffer' (LP: #1554635)

  [ CI Train Bot ]
  * No-change rebuild.

 -- Alberto Aguirre <alberto.aguirre@canonical.com>  Tue, 22 Mar 2016 15:42:36 +0000

mir (0.20.2+16.04.20160307-0ubuntu1) xenial; urgency=medium

  [ Andreas Pokorny ]
  * New upstream release 0.20.2 (https://launchpad.net/mir/+milestone/0.20.2)
    - ABI summary:
      . No ABI changes in any libraries. Bugfix release only.
    - Bug fixed:
      . On removal of USB and BT devices key repeat events of pressed keys
        are sent indefinitely. (LP:#1550050)

  [ CI Train Bot ]
  * No-change rebuild.

 -- Andreas Pokorny <andreas.pokorny@canonical.com>  Mon, 07 Mar 2016 17:18:40 +0000

mir (0.20.1+16.04.20160225.1-0ubuntu1) xenial; urgency=medium

  [ Kevin DuBois ]
  * New upstream release 0.20.1 (https://launchpad.net/mir/+milestone/0.20.1)
    - ABI summary:
      . No ABI changes in any libraries. Bugfix release only.
    - Bugs fixed:
      . On arale; top panel drop down menu is semi-transparent and items are
        unreadable. Accommodate system image device name change for arale
        device that broke android quirk detection (LP: #1549226)
      . Crash when side mouse buttons are pressed (LP: #1544878)

  [ CI Train Bot ]
  * No-change rebuild.

 -- Kevin DuBois <kevin.dubois@canonical.com>  Thu, 25 Feb 2016 12:03:41 +0000

mir (0.20.0+16.04.20160219-0ubuntu1) xenial; urgency=medium

  [ Alan Griffiths ]
  * New upstream release 0.20.0 (https://launchpad.net/mir/+milestone/0.20.0)
    - ABI summary: Only servers need rebuilding;
      . mirclient ABI unchanged at 9
      . mirserver ABI bumped to 38
      . mircommon ABI unchanged at 5
      . mirplatform ABI unchanged at 11
      . mirprotobuf ABI unchanged at 3
      . mirplatformgraphics ABI bumped to 8
      . mirclientplatform ABI unchanged at 4
      . mirinputplatform ABI unchanged at 5
    - Enhancements:
      . Allow screencasting to create a virtual output (for Miracast)
      . Separate the protocol version number from the client API version macros.
        They're not meant to be related concepts.
      . Add UBSanitizer to the list of build types.
      . logging: Human readable timestamps in DumbConsoleLogger.
      . examples: AdorningDisplayBufferCompositor::composite() no long ignores
        output boundaries and occlusions.
      . examples: Add -a <app name> option to eglapps.
      . common, client: a more flexible way to probe modules: once we've found
        a good current platform we don't even try to load an older one.
      . Fix build and test run with CMAKE_BUILD_TYPE=ThreadSanitizer (missing
        locks).
      . Add MIR_USE_LD_GOLD build option.
    - Bug fixes:
      . unity-system-compositor crashed with std::runtime_error in
        mir::compositor::CompositingFunctor::wait_until_started() from
        usc::MirScreen::set_screen_power_mode (mir_power_mode_on)
        (LP: #1528384)
      . Phone not usable while a call comes in - followed by "restart"
        (LP: #1532607)
      . ui freezes when simultaneously moving mouse & plug/unplug hdmi
        (LP: #1538632)
      . Mir fails to build on xenial today: android_graphic_buffer_allocator.h
        fatal error: hardware/hardware.h: No such file or directory
        (LP: #1539338)
      . [mali] egl_demo_client_flicker has graphics corruption on android
        (LP: #1517205)
      . [testsfail] Intermittent failure in
        TestClientCursorAPI.cursor_passed_through_nested_server (LP: #1525003)
      . [android] External monitor slows rendering (LP: #1532202)
      . Display::create_gl_context may create context with incorrect attributes
        (LP: #1539268)
      . unity-system-compositor locked up in __libc_do_syscall() (LP: #1543594)
      . NestedServer.client_sees_set_scaling_factor intermittent failure
        (LP: #1537798)
      . [android] External monitor slows rendering - part 2 (LP: #1535894)
      . scene: make sure not to set the swapinterval to 0 when an independent
        stream is created. The default should be 1 (like the stream created as
        part of surface creation).
      . Track the displays plugged state to avoid reporting configurations in
        case they are unplugged (LP #1531503). [Cherrypicked from 0.21]
      . mouse pointer support on emulator is broken (LP: #1517597).
        [Cherrypicked from 0.21]
      . move an android-only test that ended up in tests/unit-tests/graphics.
        (LP: #1546676) [Cherrypicked from 0.21]

  [ CI Train Bot ]
  * No-change rebuild.

 -- Alan Griffiths <ci-train-bot@canonical.com>  Fri, 19 Feb 2016 10:40:59 +0000

mir (0.19.3+16.04.20160212-0ubuntu1) xenial; urgency=medium

  [ Kevin DuBois ]
  * New upstream release 0.19.3 (https://launchpad.net/mir/+milestone/0.19.3)
    - ABI summary:
      . no abi changes in any libraries. bugfix release only
    - Bugs fixed:
      . Workaround for broken hwc implementations that dont allow querying
        display information during hotplug (LP: #1531503)

  [ CI Train Bot ]
  * No-change rebuild.

 -- kevin gunn <kevin.gunn@canonical.com>  Fri, 12 Feb 2016 18:50:06 +0000

mir (0.19.2+16.04.20160210-0ubuntu1) xenial; urgency=medium

  [ Alberto Aguirre ]
  * New upstream release 0.19.2 (https://launchpad.net/mir/+milestone/0.19.2)
    - Bugs fixed:
      . Lock ordering issues causing deadlocks between input and display
        configuration (LP: #1538632, LP: #1543594, LP: #1532607)
      . Workaound for a g++ 4.9 bug where std::uncaught_exception() 
        unexpectedly returns true

  [ CI Train Bot ]
  * No-change rebuild.

 -- Alberto Aguirre <alberto.aguirre@canonical.com>  Wed, 10 Feb 2016 00:57:06 +0000

mir (0.19.1+16.04.20160204-0ubuntu1) xenial; urgency=medium

  [ Kevin Gunn ]
  * New upstream release 0.19.1 (https://launchpad.net/mir/+milestone/0.19.1)
    - Improved reporting to assist in critical debug
    - Improved on the fix for LP: #1527449 and LP: #1526658 in order to
      avoid Unity8 crashing on upgraded xenial desktops.

  [ CI Train Bot ]
  * No-change rebuild.

 -- kevin gunn <kevin.gunn@canonical.com>  Thu, 04 Feb 2016 21:13:57 +0000

mir (0.19.0+16.04.20160128-0ubuntu1) xenial; urgency=medium

  [ Brandon Schaefer ]
  * New upstream release 0.19.0 (https://launchpad.net/mir/+milestone/0.19.0)
    - ABI summary:
      . mirclient ABI unchanged at 9
      . mirserver ABI bumped to 37
      . mircommon ABI unchanged at 5
      . mirplatform ABI unchanged at 11
      . mirprotobuf ABI unchanged at 3
      . mirplatformgraphics ABI bumped to 7
      . mirclientplatform ABI bumped to 4
      . mirinputplatform ABI bumped to 5
      . mircookie ABI bumped to 2
    - Enhancements:
      . Improve compositor start logging
      . Mir cookie support added for copy paste use
    - Bugs fixed:
      . [regression] Mir servers crash on mouse input -
        std::exception::what: Client input channel write blocked : 11,
        "Resource temporarily unavailable" (LP: #1528438)
      . [regression] pinch to zoom not working reliably (LP: #1531517)
      . Passing DisplayConfiguration scale property from nested server to host
        appears to not work (LP: #1535780)
      . [enhancement] Support copy-paste between X and Mir (LP: #1471998)
      . Various TSan reports when running test suite on a mir tsan enabled
        build (LP: #1523647)
      . [testsfail] Intermittent failure in
        TestClientInput.clients_receive_relative_pointer_events (LP: #1523872)
      . Buffer leak during repeated mirscreencasts causes server to be killed
        (LP: #1523900)
      . Mir clients (including Unity8 itself) crash in XGetXCBConnection() if
        multiple versions of mir-client-platform-mesa are installed.
        (LP: #1526658)
      . Cursor displayed incorrectly (looks like incorrect stride)
        (LP: #1526779)
      . [regression] Mir servers just segfault just after "Selected driver:"
        instead of reporting exceptions (LP: #1528135)
      . Setting a surface keymap crashes in xkbcommon:
        xkb_keymap_new_from_names() (LP: #1530946)
      . [enhancement] Implement support for QWindow::visibility set to
        Automatic (LP: #1535397)
      . ProgramOption::parse_file() reports problems to cerr (LP: #1190165)
      . Dynamic double buffering fails to detect inertial dash scrolling as
        slow; and stutters instead of scaling up to triple buffers.
        (LP: #1476201)
      . CI Failures: ClientLatency.throttled_input_rate_yields_lower_latency
        (LP: #1509291)
      . [regression] Nested servers can select wrong platform (LP: #1515558)
      . "there seems to be missing RTTI information when linking with UBSan
        enabled" (LP: #1521930)
      . Mir threadsanitizer build fails with GCC (LP: #1522581)
      . After "make install" mir_demo_server cannot find shared object file in
        /usr/local/lib (LP: #1522836)
      . [testfail] Intermittent failure in TestClientInput.clients_receive_
        pointer_within_coordinate_system_of_window (LP: #1523965)
      . [regression] [ FAILED ]
        ClientSurfaceEvents.surface_receives_output_event_on_creation
        (LP: #1524161)
      . [ FAILED ] TestClientInput.scene_obscure_motion_events_by_stacking
        (LP: #1524230)
      . There's something racy in ServerDisconnect.is_detected_by_client
        (LP: #1526248)
      . Mir clients leak all driver modules including the unused ones, keeping
        them resident (LP: #1527449)
      . [regression] Mir servers choose graphics-dummy (or no driver at all)
        over mesa-kms on a desktop (LP: #1528082)
      . Function 'mir_event_get_close_surface_event' is never used
        (LP: #1447690)
      . mir::input::Surface::consume(MirEvent const& event) should not take a
        reference to an opaque type (LP: #1450797)
      . lintian: E: mir-doc: privacy-breach-logo
        usr/share/doc/mir-doc/html/cppguide/index.html
        (http://www.google.com/favicon.ico) (LP: #1483471)
      . lintian: W: mir-doc: embedded-javascript-library
        usr/share/doc/mir-doc/html/jquery.js please use libjs-jquery
        (LP: #1483472)
      . lintian: E: mir-test-tools:
        arch-dependent-file-not-in-arch-specific-directory (LP: #1483475)
      . incorrect reporting in mf::SessionMediator::release_buffer_stream()
        (LP: #1499777)
      . [testsfail] Segmentation fault SystemCompositorWindowManager.
        if_a_surface_posts_client_gets_focus (LP: #1522356)

  [ CI Train Bot ]
  * No-change rebuild.

 -- Brandon Schaefer <ci-train-bot@canonical.com>  Thu, 28 Jan 2016 12:19:47 +0000

mir (0.18.1+16.04.20160115-0ubuntu1) xenial; urgency=medium

  [ Andreas Pokorny ]
  * New upstream release 0.18.1 (https://launchpad.net/mir/+milestone/0.18.1)
    - No ABI changes. Bug fix release only.
    - Bug fixed:
      . [regression] pinch to zoom not working reliably (LP: #1531517)
    

  [ CI Train Bot ]
  * No-change rebuild.

 -- kevin gunn <kevin.gunn@canonical.com>  Fri, 15 Jan 2016 11:45:05 +0000

mir (0.18.0+16.04.20151216.1-0ubuntu1) xenial; urgency=medium

  [ Kevin DuBois ]
  * New upstream release 0.18.0 (https://launchpad.net/mir/+milestone/0.18.0)
    - ABI summary: Only servers need rebuilding;
      . mirclient abi unchanged at 9
      . mirserver abi bumped to 36
      . mircommon abi unchanged at 5
      . mirplatform abi unchanged at 11
      . mirprotobuf abi unchanged at 3
      . mirplatformgraphics abi bumped to 7
      . mirclientplatform abi unchanged at 3
      . mirinputplatform abi added. current version is 4
    - Enhancements:
      . Use libinput by default, and remove the android input stack
      . Add x11 input probing
      . Add alternative buffer swapping mechanism internally, available with
        --nbuffers 0
      . Automatic searching and selection of input platforms
      . Better support for themed cursors
      . Add demo client that uses multiple buffer streams in one surface
      . Improve fingerpaint demo to use touch pressure
      . Allow for configuring cursor acceleration, scroll speed and left or
        right handed mice
      . Allow for setting a base display configuration via client api
      . Various nested server multimonitor fixes and stability improvements
      . Remove DepthId from the SurfaceStack
    - Bug fixes:
      . Unit test failures in Display.* on Android (LP: #1519276)
      . Build failure due to missing dependency of client rpc code on mir
        protobuf (LP: #1518372)
      . Test failure in
        NestedServer.display_configuration_reset_when_application_exits
        (LP: #1517990)
      . CI test failures in various NesterServer tests (LP: #1517781)
      . FTBFS with -DMIR_PLATFORM=android (LP: #1517532)
      . Nesting Mir servers with assorted display configs causes lockup
        (LP: #1516670)
      . [testsfail] RaiseSurfaces.motion_events_dont_prevent_raise
        (LP: #1515931)
      . CI test failures in GLMark2Test (LP: #1515660)
      . Shells that inject user input events need to agree with the system
        compositor on the clock to use (LP: #1515515)
      . mircookie-dev is missing nettle-dev dependency (LP: #1514391)
      . Segmentation fault on server shutdown with mesa-kms (LP: #1513901)
      . mircookie requires nettle but libmircookie-dev doesn't depend on it
        (LP: #1513792)
      . libmircookie1 package does not list libnettle as dependency
        (LP: #1513225)
      . display configuration not reset when application exits (LP: #1511798)
      . unplugging external monitor causes nested server to throttle client
        (LP: #1511723)
      . 1/2 screen on external monitor (LP: #1511538)
      . unity-system-compositor crash, no interaction on windowed mode
        (LP: #1511095)
      . [regression] arm64/powerpc cross compile doesn't build any more
        (LP: #1510778)
      . mir_connection_get_egl_pixel_format() crashes if libEGL is loaded
        RTLD_LAZY (LP: #1510218)
      . [multimonitor] nested server surface positioning incorrect
        (LP: #1506846)
      . unity-system-compositor fails to build against lp:mir r3027
        (LP: #1506537)
      . [regression] Resampled touch events are slightly less regular than they
        used to be (LP: #1506331)
      . [testsfail] Segmentation fault mir_demo_server --test-client
        /usr/bin/mir_demo_client_basic (LP: #1506137)
      . [regression] Can't move/resize windows any more using Alt+left/middle
        buttons (LP: #1505114)
      . CI failure on some 32-bit targets in
        ServerSignal.terminate_handler_is_called_for_SIGTERM and others
        (LP: #1504579)
      . multibufferstreams use surface size instead of stream size
        (LP: #1503317)
      . CI segfault in mir-mediumtests-runner-mako in client tests
        (LP: #1502896)
      . CI segfault in mir-mediumtests-runner-mako after AndroidHardwareSanity
        tests (LP: #1502782)
      . compositing never stops when external monitor is connected
        (LP: #1499039)
      . mir_demo_server crashes with ERROR: Dynamic exception type:
        std::out_of_range - std::exception::what: map::at when an Xmir rootless
        app is closed by its File menu. (LP: #1497128)
      . Nested servers don't apply their display configuration at startup
        (LP: #1492269)
      . mir fails to open the right mouse device in kvm/qemu (LP: #1489522)
      . nexus4 & nexus7 hotplug survival (LP: #1488863)
      . Android uses mir_display_output_invalid_id (0) as an output id value
        (LP: #1463873)
      . DemoRenderer: GL_BLEND is really always enabled even when not required
        (also causes RGBX discolouration in mir_proving_server) (LP: #1423462)
      . Severe graphical corruption (mostly horizontal streaks/lines) running
        software clients (including Xmir) on android (LP: #1406725)
      . [enhancement] Ubuntu needs a way to set mouse scrolling speed
        (LP: #124440)
      . input-evdev: always send all active contacts.
      . fix backwards frame jumps on the FB context on some devices
        (LP: #1270245)
      . fix race in test (NestedServer suite) (LP: #1514884)
      . fix signal callbacks in buffer stream creation (LP: #1519998 and
        LP: #1519999)
      . allow client to retrieve error messages when stream creation fails
        (LP: #1520005)
      . [regression] Ctrl/Alt modifiers not handled correctly (LP: #1521225)
      . snappy packaging fixes
      . CI test failures due to memory errors during GLibMainLoop shutdown
        (LP: #1520217)
      . fix UBSan build (LP: #1521808)
      . SessionMediator::exchange_buffer can create references to null pointers
        (LP: #1522093)
      . After exiting Mir (by Ctrl+Alt+BkSp) VT switching by Ctrl+Alt+Fn is
        broken (LP: #1521651)
      . notify when cursor images are removed (LP: #1521795)
      . fix arm64, powerpc, ppc64el builds (LP: #1522122)
      . fix locking in ms::SurfaceStack (LP: #1522105)
      . [regression] Mouse wheel events are now unusably over-sensitive and
        backwards (LP: #1522673)
      . Cross compiling Mir from a xenial host fails (dpkg-checkbuilddeps:
        error: Unmet build dependencies: ...) (LP: #1523801)

  [ CI Train Bot ]
  * No-change rebuild.

 -- Kevin DuBois <kevin.dubois@canonical.com>  Wed, 16 Dec 2015 18:24:40 +0000

mir (0.17.1+16.04.20151105.1-0ubuntu1) xenial; urgency=medium

  [ Alberto Aguirre ]
  * New upstream release 0.17.1 (https://launchpad.net/mir/+milestone/0.17.1)
    - No ABI changes. Bug fix release only.
    - Bugs fixed:
      . compositing never stops when external monitor is connected
        (LP: #1499039)
      . half screen on external monitor (LP: #1511538)
      . Nested servers don't apply their display configuration at startup
        (LP: #1492269)
      . libmircookie1 package does not list libnettle as dependency
        (LP: #1513225)
      . unity-system-compositor crash, no interaction on windowed mode
        (LP: #1511095)
      . mir_connection_get_egl_pixel_format() crashes (LP: #1510218)
      . [regression] mir-client-platform-mesa-dev pkg-config file dropped
        (LP: #1509005)

  [ CI Train Bot ]
  * New rebuild forced.

 -- Alberto Aguirre <alberto.aguirre@canonical.com>  Thu, 05 Nov 2015 21:54:17 +0000

mir (0.17.0+15.10.20151008.2-0ubuntu1) wily; urgency=medium

  [ Alexandros Frantzis ]
  * New upstream release 0.17.0 (https://launchpad.net/mir/+milestone/0.17.0)
    - ABI summary: Only servers and graphics drivers need rebuilding;
      . Mirclient ABI unchanged at 9
      . Mirserver ABI bumped to 35
      . Mircommon ABI unchanged at 5
      . Mirplatform ABI bumped to 11
      . Mirprotobuf ABI bumped to 3
      . Mirplatformgraphics ABI bumped to 6
      . Mirclientplatform ABI unchanged at 3
    - Enhancements:
      . Introduce libmircookie, a simple mechanism for a group of cooperating
        processes to hand out and verify difficult-to-forge timestamps to
        untrusted 3rd parties.
      . More refactorings to support renderers other than GL.
      . Add MirBlob to the client API - a tool for serializing and
        deserializing data.
      . Introduce a libinput based input platform, not yet used by default.
      . Provide a mechanism for the shell to send events on surface
        construction.
      . Provide mir::shell::DisplayConfigurationController allowing shells
        to correctly change the display configuration, notifying clients
        as appropriate.
      . New DSO versioning guide.
      . Send events pertaining to the output a surface is currently on (dpi,
        form factor, scale) to clients.
    - Bug fixes:
      . [enhancement] XMir specific documentation should live in its own
        subsection (LP: #1200114)
      . Nested servers need cursor support (LP: #1289072)
      . Mir cursor is missing/invisible until the client sets it multiple
        times (LP: #1308133)
      . [regression] Fullscreen software surfaces (like Xmir -sw) can crash
        the Mir server (LP: #1493721)
      . [usc] Mir gives up and shuts down due to input with multimonitor qtmir
        (std::exception::what: Failure sending input event) (LP: #1496069)
      . Mouse cursor disappears upon entering the surface area of a nested
        client (LP: #1496849)
      . [android] input is not dispatched when attaching an external monitor
        (LP: #1498045)
      . [android] input coordinates are scaled incorrectly when an external
        display is connected (LP: #1498540)
      . [android] std::exception::what: error during hwc set() when unplugging
        external monitor (LP: #1498550)
      . tests do not compile without precompiled headers (LP: #1498829)
      . [android] std::exception::what: Failed to monitor fd: Operation not
        permitted when unplugging external display in a nested configuration
        (LP: #1499042)
      . Mir suddenly no longer builds since 'mesa (11.0.0-1ubuntu1) wily':
        /usr/include/EGL/eglplatform.h:100:35: fatal error:
        android/native_window.h: No such file or directory (LP: #1499134)
      . [android] various crashes when unplugging external display on a
        nested configuration (LP: #1501927)
      . Cursor becomes visible by itself when an external monitor is connected
        (LP: #1502200)
      . mesa FTBFS due to missing Requires in mirclient (LP: #1503450)

  [ CI Train Bot ]
  * New rebuild forced.

 -- Alexandros Frantzis <alexandros.frantzis@canonical.com>  Thu, 08 Oct 2015 16:12:19 +0000

mir (0.16.1+15.10.20150930.1-0ubuntu1) wily; urgency=medium

  [ Daniel van Vugt ]
  * New upstream release 0.16.1 (https://launchpad.net/mir/+milestone/0.16.1)
    - No ABI changes. Bug fix release only.
    - Bugs fixed:
      . Mir suddenly no longer builds since 'mesa (11.0.0-1ubuntu1) wily':
        /usr/include/EGL/eglplatform.h:100:35: fatal error:
        android/native_window.h: No such file or directory (LP: #1499134)

  [ CI Train Bot ]
  * New rebuild forced.

 -- Alexandros Frantzis <alexandros.frantzis@canonical.com>  Wed, 30 Sep 2015 14:38:36 +0000

mir (0.16.0+15.10.20150921.1-0ubuntu1) wily; urgency=medium

  [ Daniel van Vugt ]
  * New upstream release 0.16.0 (https://launchpad.net/mir/+milestone/0.16.0)
    - ABI summary: Only servers and graphics drivers need rebuilding;
      . Mirclient ABI unchanged at 9
      . Mirserver ABI bumped to 34
      . Mircommon ABI unchanged at 5
      . Mirplatform ABI bumped to 10
      . Mirprotobuf ABI bumped to 2
      . Mirplatformgraphics ABI bumped to 5
      . Mirclientplatform ABI unchanged at 3
    - Enhancements:
      . Significantly shortened buffer holding time for system compositors
        should yield higher/smoother frame rates.
      . Progress on new buffer semantics work.
      . Mir-on-x platform refinements, including support for guest platform,
        key combinations, rotation, display window size.
      . Enhanced cross-compilation, including multi-distro, and multi-arch
        support.
      . Added message auth code to make_event functions. Older implementations
        are now marked as deprecated.
      . Added EventBuilder for input platforms to use to construct events.
      . Improved logging.
      . Added protobuf versioning support.
      . Support for the NATIVE_WINDOW_CONSUMER_USAGE_BITS query.
      . Added utilities to detect the capabilities of an input device.
      . Initial refactoring to support renderers other than GL.
      . Optimized ANR logic to decide less frequent wakeups.
      . Allow clients to set their surface event handler up front.
      . Added ability to provide for setting a scale on BufferStream.
    - Bug fixes:
      . [regression] ubuntu-emulator fails to start Mir demos (LP: #1486535)
      . Overlayed framedropping clients freeze on mako (LP: #1391261)
      . [regression] Screen flickering and error messages on Android overlay
        surfaces: <ERROR> MirBufferStream: Error processing incoming buffer
        error registering graphics buffer for client use (LP: #1441553)
      . [silo0] exception thrown in cursor management code around monitor
        removals/additions (LP: #1483779)
      . mirclient.pc lists protobuf in Requires.private (LP: #1483876)
      . Overlays don't rotate when mga::DisplayBuffer is rotated (LP: #1485070)
      . cross-compile-chroot.sh fails on wily since the archive transition to
        GCC 5 (LP: #1486823)
      . [ FAILED ] ExchangeBufferTest.server_can_send_buffer
        (tests/integration-tests/test_exchange_buffer.cpp:441: Failure)
        (LP: #1487967)
      . Client fails to work with multiple client platform versions installed
        (LP: #1488500)
      . CI test failure in ClientLatency.triple_buffered_client_uses_all_buffers
        (LP: #1491876)
      . Intermittent CI failure in 
        DisplayConfigurationTest.changing_focus_from_client_with_config_to_client_without_config_configures_display
        (LP: #1494663)
      . acceptance test ClientLatency.double_buffered_client_uses_all_buffers
        does not measure latency accurately (reports low latency when we know
        it's higher) (LP: #1447947)
      . make ptest returns 0 when tests fail (LP: #1454250)
      . [regression] Mir is holding buffers much longer than it used to
        (LP: #1480164)
      . Acceptance test fails under debuild: 
        ClientCredsTestFixture.session_authorizer_receives_pid_of_connecting_clients
        (LP: #1483097)
      . dpkg-shlibdeps: warning: 
        debian/mir-platform-graphics-mesa-x4/usr/lib/x86_64-linux-gnu/mir/server-platform/server-mesa-x11.so.4
        contains an unresolvable reference to symbol
        _ZN3mir6events10make_eventElNSt6chrono8durationIlSt5ratioILl1ELl1000000000EEEE17MirKeyboardActionjij:
        (LP: #1483469)
      . [regression] surface remains invisible when changing from state
        minimized/hidden to any other (LP: #1483909)
      . android external monitor doesn't respect overlay disable option
        (LP: #1484638)
      . [regression] Clients hang without explanation when connecting to older
        servers since r2730 (LP: #1486496)
      . [regression] Intermittent test failure
        BufferQueue/WithThreeOrMoreBuffers.queue_size_scales_with_client_performance
        (LP: #1487197)
      . client api minor version was not updated in mir 0.15 (LP: #1488542)
      . On Wily/mesa-kms starting a server with a "test client" crashes the
        server (LP: #1489806)
      . The MirDisplayConfiguration returned on the client can be incorrect
        (LP: #1491937)
      . The MirDisplayConfiguration returned on the client can be incorrect
         - part 2 (LP: #1493741)
      . sbuild cross compile broken (LP: #1493895)
      . Segmentation fault in MesaBufferIntegration.* (LP: #1495459)
      . lintian says: W: mirtest-dev: extended-description-line-too-long
        (LP: #1483470)
      . SYSYEM_SUPPORTS_O_TMPFILE - typo (LP: #1483797)
      . sbuild cross compile encounters difficulties with our python dependency
        (LP: #1494317)
      . touchpad produces mouse events with zeroed relative_x and relative_y axes
        (LP: #1496814)

  [ CI Train Bot ]
  * New rebuild forced.

 -- Cemil Azizoglu <cemil.azizoglu@canonical.com>  Mon, 21 Sep 2015 16:03:27 +0000

mir (0.15.1+15.10.20150903-0ubuntu1) wily; urgency=medium

  [ Kevin Gunn ]
  * released-rebuild-for-vivid-overlay

 -- CI Train Bot <ci-train-bot@canonical.com>  Thu, 03 Sep 2015 18:50:01 +0000

mir (0.15.1+15.10.20150825-0ubuntu1) wily; urgency=medium

  [ Alberto Aguirre ]
  * New upstream release 0.15.1 (https://launchpad.net/mir/+milestone/0.15.1)
    - Bug fixes:
      . Client API minor version was not updated (LP: #1488542)
      . [regression] ubuntu-emulator fails to start Mir demos (LP: #1486535)

  [ CI Train Bot ]
  * No-change rebuild.

 -- CI Train Bot <ci-train-bot@canonical.com>  Tue, 25 Aug 2015 16:02:43 +0000

mir (0.15.0+15.10.20150818-0ubuntu1) wily; urgency=medium

  [ Daniel van Vugt ]
  * New upstream release 0.15.0 (https://launchpad.net/mir/+milestone/0.15.0)
    - ABI summary: Only servers and graphics drivers need rebuilding;
      . Mirclient ABI unchanged at 9
      . Mirserver ABI bumped to 33
      . Mircommon ABI unchanged at 5
      . Mirplatform ABI bumped to 9
    - Enhancements:
      . Add support for Mir-on-X11.
      . Latency reduction optimizations (around ~15ms reduction in total):
        Reduced input event resampling latency by 5ms. Reduced output latency
        (in system compositors) by around 10ms with the introduction of
        "predictive bypass". And we're not finished; future Mir releases
        should reduce latency further.
      . Introduced a python3-based Mir performance framework.
      . Lots of preparation for an architectural overhaul of buffer swapping,
        required in the least to support future optimizations like nested
        bypass.
      . Added a new cursor: crosshair
      . Added support for 15/16-bit client pixel formats ("high colour").
      . Added a new client function to make picking the right pixel format
        for a given EGLConfig super simple: mir_connection_get_egl_pixel_format
      . Added application-not-responding detection
      . Added client API for specifying input region shape.
      . Fixed the remaining threading flaws identified by ThreadSanitizer and
        turned it on permanently for all continuous integration in future.
      . Added support for relative pointer motion events (e.g. for gaming).
    - Bug fixes:
      . Fix focus issues breaking autopilot tests entering text (LP: #1468029)
      . Fix mir tests failure on armhf with GCC5 (LP: #1478213)
      . mir_buffer_stream_swap_buffers_sync can hang constraints (LP: #1479899)
      . Loading libmirclient.so twice leads to a segfault in libmirprotobuf.so 
        (LP: #1391976)
      . Visible corruption in SDL apps (LP: #1460149)
      . MultiThreadedCompositor::destroy_compositing_threads hangs/deadlocks on
        shutdown or display reconfiguration  (LP: #1471909)
      . ctest/"make test" reports 100% tests pass even when some fail. 
        (LP: #1472911)
      . Mir server crashed - GLib-CRITICAL **: g_source_get_context: assertion
       'source->context != NULL || !SOURCE_DESTROYED (source)' failed
        (LP: #1473869)
      . USC crash on multimonitor unplug [std::exception::what: error during
        hwc prepare()] (LP: #1474891)
      . [regression] Input focus delay after switching app back into focus
        (LP: #1480654)
      . GLibMainLoopTest.propagates_exception_from_server_action fails with 
        GCC 5 in armhf (LP: #1482274)
      . [enhancement] Mir lacks relative mouse support (LP: #1276322)
      . ShmBuffer ignores pixel_format (LP: #1424909)
      . Fullscreen bypassed clients stutter with double buffers when other
        clients are running (LP: #1447896)
      . [regression] Demo servers crash on start-up if MIR_ENABLE_TESTS=OFF
        (LP: #1439078)
      . [regression] The software cursor has a rectangular shadow around it
        in mir_proving_server (LP: #1447911)
      . TestClientCursorAPI.cursor_passed_through_nested_server fails 
        intermittently (LP: #1462088)
      . [enhancement] Add support for high colour (15/16-bit colour) clients
        (LP: #1469673)
      . android-input logs are not flushed as soon as they happen (LP #1470204)
      . Android: rotated display config not applied when an external monitor
        is hot-plugged (LP: #1471858)
      . [regression] Clients are blocked in swap buffers when the screen turns
        off (LP: #1475120)
      . [regression] Some Mir EGL demos don't get bypassed any more in
        fullscreen (LP: #1480755)
      . [regression] Multi-finger gestures are often not detected as finished
        (LP: #1481570)
      . Connection error when no client-platform (drivers) installed is
        confusing (LP: #1473268)
      . Compositor report shows overlays ("bypass") is never used by
        mir_proving_server on Android, even for fullscreen surfaces
        (LP: #1474231)

 -- CI Train Bot <ci-train-bot@canonical.com>  Tue, 18 Aug 2015 21:42:12 +0000

mir (0.14.0+15.10.20150723.1-0ubuntu1) wily; urgency=medium

  [ Andreas Pokorny ]
  * Fix missing ABI renaming in Mirplatform
  * Bump Mirserver platform graphics to 3
  * Fix mirprotobuf ABI break
  * Fix g++-5.0 compilation (LP: #1475994)

  [ CI Train Bot ]
  * New rebuild forced.

 -- CI Train Bot <ci-train-bot@canonical.com>  Thu, 23 Jul 2015 16:33:09 +0000

mir (0.14.0+15.10.20150715-0ubuntu1) wily; urgency=medium

  [ Andreas Pokorny ]
  * New upstream release 0.14.0 (https://launchpad.net/mir/+milestone/0.14.0)
    - ABI summary: All clients and all servers need building;
      . Mirclient ABI bumped to 9
      . Mirserver ABI bumped to 32
      . Mircommon ABI bumped to 5
      . Mirplatform ABI bumped to 8
    - Enhancements:
      . mir_demo_server: tweaks, features and improvements 
      . More MirEvent-2.0 related changes and unifications
      . New SurfaceInputDispatcher to replace the android InputDispatcher
      . New Threaded dispatcher for Dispatchable added
      . Rework of the relationship of surfaces and buffer streams to allow
        attaching multiple buffer streams to a surface.
      . Preparation work for new buffer semantics
      . fd leaks in tests eliminated and leak check activated for unit and
        integration tests
      . Further TSAN reported issues removed
      . Preparation work for mir-on-x: splitting of mesa platform in common
        and KMS parts
      . Further rework of input stack focused on test infrastructure
      . Persistent id request for surfaces added
      . Integration-tests cleaning: switch tests to in-process server
      . A first end-to-end input test added in privileged-tests
      . "mesa" platform renamed to "mesa-kms" (LP: #1381330)
      . [enhancement] Mir servers should allow client connections only after
        server start-up has finished  (LP: #1451844)
      . build-dependency on g++-4.9 dropped (LP: #1452320)
    - Bug fixes:
      . Crash because uncaught exception in mir::events::add_touch 
        (LP: #1437357)
      . [vegetahd] android buffer allocator does consider hwc alignment
        constraints  (LP: #1461314)
      . [regression] Touch input does not work at all any more  (LP: #1464174)
      . Mir emits a mir_motion_action_hover_exit event before of a 
        mir_motion_action_pointer_down  (LP: #1419048)
      . [testsfail] NestedInput.nested_event_filter_receives_keyboard_from_host
        failure in CI  (LP: #1462033)
      . [testsfail] InputEvents.reach_nested_client in CI  (LP: #1463315)
      . [regression] titlebar in "canonical" example WM + KeyRepeatDispatcher
        causes deadlock  (LP: #1464690)
      . CI failure in
        TestClientInput.clients_receive_many_button_events_inside_window
        (LP: #1465231)
      . mir-client-platform-mesa-dev package dependency is incorrect
        (LP: #1465642)
      . Repeat input events keep being emitted even when user switches to
        different VT  (LP: #1465669)
      . libmirprotobuf's ABI can be broken when modifying protobuf message
        definitions  (LP: #1465883)
      . Spurious Failure in ClientLibrary.highly_threaded_client
        (LP: #1466492)
      . failure in CI in BufferStreamArrangement.arrangements_are_applied
        (LP: #1466594)
      . [arale] software buffers have flickering line artefacts  (LP: #1418035)
      . can't load app purchase UI without a U1 account  (LP: #1450377)
      . [arale] Software cursor appears slightly corrupt on arale (black
        spots in place of white)  (LP: #1451309)
      . [regression] Dragging windows by the titlebar is incredibly slow
        and laggy  (LP: #1454128)
      . [regression] Opacity controls (Alt+mousewheel) don't work any more
        (LP: #1454518)
      . [regression] No API for creating freestyle surfaces  (LP: #1457987)
      . [vivid-overlay] input-stub.so fails to load on i386  (LP: #1458689)
      . client API version has wrong version  (LP: #1461312)
      . abi-dump-base make target is broken  (LP: #1461697)
      . Stopping input in a nested server stops VT switching  (LP: #1465585)
      . Pointer events are not mapped to correct output by nested Mir
        (LP: #1465692)
      . Loading libmirclient.so twice leads to a segfault in libmirprotobuf.so
        (LP: #1391976)

 -- CI Train Bot <ci-train-bot@canonical.com>  Wed, 15 Jul 2015 12:05:19 +0000

mir (0.13.3+15.10.20150617-0ubuntu1) wily; urgency=medium

  [ Alberto Aguirre ]
  * New upstream release 0.13.3 (https://launchpad.net/mir/+milestone/0.13.3)
    - Bug fixes:
      . mir-client-platform-mesa-dev package dep is incorrect (LP: #1465642)
      . Avoid allocating mir protobuf message objects on stack (LP: #1465883)

 -- CI Train Bot <ci-train-bot@canonical.com>  Wed, 17 Jun 2015 20:02:15 +0000

mir (0.13.2+15.10.20150605-0ubuntu1) wily; urgency=medium

  [ Alberto Aguirre ]
  * New upstream release 0.13.2 (https://launchpad.net/mir/+milestone/0.13.2)
    - Bug fixes:
      . Wrong client API version (LP: #1461312)
      . Add quirk to force buffer width alignment on some devices (LP: #1461314)

  [ CI Train Bot ]
  * New rebuild forced.

 -- CI Train Bot <ci-train-bot@canonical.com>  Fri, 05 Jun 2015 17:51:40 +0000

mir (0.13.1+15.10.20150520.1-0ubuntu1) wily; urgency=medium

  * Bump upstream version number to add test binaries to orig tarball.
  * Do minimal porting required to prepare for building on ppc/ppc64el.
  * Disable testsuite on powerpc until big-endian porting is complete.

 -- Adam Conrad <adconrad@ubuntu.com>  Wed, 03 Jun 2015 16:27:46 -0600

mir (0.13.1+15.04.20150520-0ubuntu1) vivid; urgency=medium

  [ Cemil Azizoglu ]
  * New upstream release 0.13.1 (https://launchpad.net/mir/+milestone/0.13.1)
    - ABI summary: No ABI break. Servers and clients do not need rebuilding.
      . Mirclient ABI unchanged at 8
      . Mircommon ABI unchanged at 4
      . Mirplatform ABI unchanged at 7
      . Mirserver ABI unchanged at 31
    - Bug fixes:
      . Can't load app purchase UI without a U1 account (LP: #1450377)
      . Crash because uncaught exception in mir::events::add_touch (LP: #1437357)

 -- CI Train Bot <ci-train-bot@canonical.com>  Wed, 20 May 2015 21:20:15 +0000

mir (0.13.0+15.04.20150512-0ubuntu1) vivid; urgency=medium

  [ Alan Griffiths ]
  * New upstream release 0.13.0 (https://launchpad.net/mir/+milestone/0.13.0)
    - Very large release as the previous 0.12 series contained only minimal
      bug fixes...
    - Enhancements:
      . New demo clients for input testing: mir_demo_client_eglsquare and
        mir_demo_client_target.
      . Demo clients: mir_demo_client_tooltip, mir_demo_client_animated_cursor
      . mir_demo_client_fingerpaint now processes input asynchronously to
        drawing for a more fluid experience.
      . New, default window manager in mir_demo_server
      . mir_demo_server option (--arw-file) to make socket filename globally rw
      . mir_demo_server demonstrates use of config file
      . Added support to mir_proving_server for rendering window title strings
      . Demo servers (mir_proving_server, mir_demo_server): Introduce support
        for Alt+` switching of windows in multi-window clients.
      . Added client API support for constructing input method surfaces.
      . Introduce "buffer streams" properly. This is a generalization of the
        most basic functionality of a surface.
      . Log useful OpenGL information on server start-up.
      . Add support for HWC 1.4
      . Add display and fencing information to the layers in the HWC report
      . Add a report_vsync method to display report
      . Support for second display when running on "android" driver stack
      . Server buffering strategy is configurable by --nbuffers=N
        (or environment MIR_SERVER_NBUFFERS=N)
      . Explicit support for configuring window management in libmirserver.
      . Remove surface configurator & placement strategy configuration points
      . Added experimental environment variable MIR_CLIENT_INPUT_RATE=Hz for
        tweaking the input resampling rate a client experiences (0 = off).
        Also raised the default input rate from 55Hz to 59Hz for visibly
        smoother touch scrolling.
      . Added keymap setting support for surfaces.
      . Improved automated testing of latency.
      . Replaced and rewrote automated ABI checking.
      . New client APIs for basic window management; setting window titles,
        self-resizing, size constraints and changing type.
      . Introduced dynamically loadable input platforms.
      . Work towards libinput integration
      . Added proof-of-concept support for Snappy packaging for Ubuntu Core.
      . Drop support for C++11. Now C++14 is required to build Mir.
      . Deprecated MirEventDelegate. Now you just pass the two fields as
        parameters directly to mir_surface_set_event_handler().
      . Legacy functions for creating surfaces marked deprecated
      . Minor redesign of the new input event API introduced in 0.10/11,
        so that identifiers are shorter and less convoluted.
      . Drop libmirclient dependency on client-platform drivers
      . Drop libmirserver dependency on client-platform drivers
      . Use the ABI version in platform library names and packages
      . Rework to reduce "abstraction leaks" in the graphics platform
      . Add thread sanitizer build option
      . Update KVM Instructions
      . Update CMAKE to use CMAKE_*_OUTPUT_DIRECTORY
    - ABI summary: Servers need rebuilding, but clients do not;
      . Mirclient ABI unchanged at 8
      . Mircommon ABI bumped to 4
      . Mirplatform ABI bumped to 7
      . Mirserver ABI bumped to 31
    - Bug fixes:
      . vivid fails to build Mir as of 2015-03-22: error: #warning "_BSD_SOURCE
        and _SVID_SOURCE are deprecated, use _DEFAULT_SOURCE" [-Werror=cpp]
        (LP: #1435127)
      . [regression] Mir servers freeze on startup (mouse and keyboard not
        responsive) (LP: #1444061)
      . [enhancement] Add support for video/HDMI output on Android
        (LP: #1296538)
      . [enhancement] Set custom cursors (LP: #1380463)
      . [regression] mali, powervr locks up with around the introduction or
        removal of a third overlay (LP: #1413211)
      . [regression] Client functions residing in libmircommon (LP: #1415321)
      . USC - mouse cursor on AMD graphics is drawing incorrectly (LP: #1417581)
      . [testsfail] SurfaceSwapBuffers.does_not_block_when_surface_is_not_composited
        fails in CI (LP: #1418002)
      . Compositing is triggered continously and needlessly when there are
        occluded surfaces with available buffers (LP: #1418081)
      . mir_demo_server doesn't emit hover_exit events (LP: #1418569)
      . SessionMediator locks mutexes in one thread and unlocks them in another
        (LP: #1427976)
      . ProtobufResponder::send_response_result race (LP: #1428402)
      . Some protobuf Closure objects can access dead objects (LP: #1433330)
      . valgrind on armhf fails with with many errors (LP: #1435186)
      . [regression] QtMir and USC can't build with lp:mir -
        fatal error: mir/events/event_builders.h (LP: #1436212)
      . [regression] mir_acceptance_tests.TestClientInput is hanging
        (LP: #1436644)
      . [regression] libmirclient crashes when calling
        mir_surface_set_event_handler() twice [InputTransport.cpp:110:
        android::InputChannel::InputChannel(const String8&, int): Assertion
        `false && "\"result != 0\""' failed.] (LP: #1438160)
      . [regression] Surfaces can't overlap screen edges any more (LP: #1438660)
      . losing touches in arale when home button is pressed (LP: #1439285)
      . [krillin] mirscreencast only creates a still picture, not a playable
        movie (LP: #1439549)
      . [regression] Unity8 doesn't detect input sent from USC with latest mir
        development code (LP: #1439719)
      . Intermittent CI failures in tests expecting created surfaces to have
        specific size (LP: #1440088)
      . [regression] [testsfail] failure in CI on
        SimpleDispatchThreadTest.keeps_dispatching_after_signal_interruption
        (LP: #1441620)
      . [android] Screencasting causes other clients to stop rendering
        (LP: #1441759)
      . Intermittent CI failures in
        MultiThreadedCompositor.does_not_block_in_start_when_compositor_thread_fails
        (LP: #1442020)
      . Flickering showing stale buffers on Krillin (LP: #1444047)
      . Acceptance tests link with static versions of client library and server
        components (LP: #1445473)
      . [regression] mir_acceptance_tests:
        TestClientCursorAPI.cursor_passed_through_nested_server is crashing most
        of the time (LP: #1447430)
      . [regression] Clients log verbose info on startup:
        "Loader: Loading module: ..." (LP: #1414883)
      . [enhancement] Missing client function for surface resizing
        (LP: #1420573)
      . [regression] [multimonitor] Clients (sometimes) run at double frame rate
        if overlapping two monitors. (LP: #1420678)
      . [enhancement] Need a client API to specify resize limitations
        (LP: #1421591)
      . [enhancement] Add surface morph client API (LP: #1422522)
      . The process for updating packaging for ABI changes is cumbersome and
        error-prone (LP: #1427207)
      . [regression] mir_acceptance_tests.NestedServer failure in clang CI
        (LP: #1430000)
      . DisplayConfigurationOutput.physical_size_mm is undefined/zero
        (LP: #1430315)
      . Dragging objects in a nested server or a client stutters slightly
        (LP: #1436192)
      . [regression] mir_proving_server: Super+N/Super+C does nothing now
        (LP: #1437166)
      . [regression] "Playground" event filters get registered twice
        (LP: #1437174)
      . [regression] <WARNING> Platform Probing: Failed to probe module.
        (LP: #1438536)
      . [regression] Move/resizing in mir_proving_server freezes if the cursor
        is outside the window (LP: #1438621)
      . [testsfail] CI failure in ClientLibraryErrorsDeathTest.
        creating_surface_synchronosly_on_malconstructed_connection_is_fatal
        (LP: #1438702)
      . Exceptions thrown due to EGL failures don't include EGL error codes
        (LP: #1444938)
      . Can't switch between sibling windows of multi-window apps (LP: #1445538)
      . [regression] specifying -DMIR_PLATFORM to one platform causes cmake
        failure (LP: #1447729)
      . mir_demo_server(_minimal): Can't move surfaces to overlap screen edges
        (LP: #1447882)
      . [regression] mir_demo_standalone_render_surfaces fails to start on
        krillin (LP: #1449198)
      . [regression] MIR_CLIENT_PERF_REPORT=log now shows "0" for the surface
        name (LP: #1415305)
      . Nested display leaks its EGLContext (LP: #1418910)
      . SimpleDispatchThreadTest.doesnt_call_dispatch_after_first_false_return
        fails when run repeatedly (LP: #1440005)
      . Surfaces are not properly released in CustomWindowManagement.
        state_change_requests_are_associated_with_correct_surface
        (LP: #1445418)
      . android reports that the gpu can only support 1 simultaneous output
        (LP: #1446304)
      . Support dynamic mouse cursor icons (LP: #1447839)

 -- CI Train Bot <ci-train-bot@canonical.com>  Tue, 12 May 2015 13:12:55 +0000

mir (0.12.1+15.04.20150324-0ubuntu1) vivid; urgency=medium

  [ Alexandros Frantzis ]
  * New upstream release 0.12.1 (https://launchpad.net/mir/+milestone/0.12.1)
    - Bug fixes:
      . [regression] mali, powervr locks up with around the introduction or
        removal of a third overlay (LP: #1413211)
      . USC - mouse cursor on AMD graphics is drawing incorrectly
        (LP: #1417581)
      . mir_demo_server doesn't emit hover_exit events (LP: #1418569)
      . SessionMediator locks mutexes in one thread and unlocks them in
        another (LP: #1427976)
      . ProtobufResponder::send_response_result race (LP: #1428402)
      . Some protobuf Closure objects can access dead objects (LP: #1433330)
      . DisplayConfigurationOutput.physical_size_mm is undefined/zero
        (LP: #1430315)
      . vivid fails to build Mir as of 2015-03-22: error: #warning
        "_BSD_SOURCE and _SVID_SOURCE are deprecated, use _DEFAULT_SOURCE"
        [-Werror=cpp] (LP: #1435127)
      . valgrind on armhf fails with with many errors (LP: #1435186)

 -- CI Train Bot <ci-train-bot@canonical.com>  Tue, 24 Mar 2015 16:09:54 +0000

mir (0.12.0+15.04.20150228-0ubuntu1) vivid; urgency=medium

  [ Alberto Aguirre ]
  * New upstream release 0.12.0 (https://launchpad.net/mir/+milestone/0.12.0)
    - Packaging changes:
      . Client platform packages now include the Mir client platform ABI 
        number. Thusly, mir-client-platform-(mesa|android) is replaced by 
        mir-client-platform-(mesa|android)2
      . Server graphics platform packages now include the Mir graphics
        platform ABI number. Thusly, mir-platform-graphics-(mesa|android)
        is replaced by mir-platform-graphics-(mesa|android)1
    - ABI summary: Servers need rebuilding, but clients do not;
      . Mirclient ABI unchanged at 8
      . Mircommon ABI unchanged at 3
      . Mirplatform ABI unchanged at 6
      . Mirserver ABI bumped to 30
    - Bug fixes:
      . [regression] Platform libraries and packages are not versioned thus
        are not installable in parallel (LP: #1423591)
      . [regression] Deadlock in TimeoutFrameDroppingPolicy logic (LP: #1421255)
 
  [ CI Train Bot ]
  * New rebuild forced.

 -- CI Train Bot <ci-train-bot@canonical.com>  Sat, 28 Feb 2015 10:30:53 +0000

mir (0.11.0+15.04.20150209.1-0ubuntu1) vivid; urgency=medium

  [ Daniel van Vugt ]
  * New upstream release 0.11.0 (https://launchpad.net/mir/+milestone/0.11.0)
    - Packaging changes:
      . Due to changes in the Mir driver model the client platforms are no
        longer versioned by soname. Thusly libmirplatform5driver-(mesa|android) is
        replaced by mir-client-platform-(mesa-android). A new package
        mir-client-platform-mesa-dev is introduced containing headers
        previously in mirplatform-dev.
    - Enhancements:
      . Lots more major plumbing in the Android code, on the path to
        supporting external displays.
      . Add support for clang 3.6.
      . Major redesign of server classes in mir::shell,scene and friends
        (still in progress).
      . Added client API for creating dialogs and tooltips.
      . Added new surface states: mir_surface_state_hidden and
        mir_surface_state_horizmaximized.
      . Performance: Use optimally efficient fragment shading when possible.
      . Performance: (Desktop) Composite using double buffering instead of
        triple to reduce visible lag.
      . mir_proving_server: Can now resize windows from any edge or corner
        using the existing Alt+middlebuttondrag.
      . mir_proving_server: Added some demo custom shaders (negative and
        high contrast modes: Super+N/C).
      . mir_proving_server: Can now close clients politely via Alt+F4.
      . Added MirPointerInputEvent (part of the new input API, the old
        MirMotionEvent is still supported also for now).
    - ABI summary: Servers need rebuilding, but clients do not;
      . Mirclient ABI unchanged at 8
      . Mircommon ABI unchanged at 3
      . Mirplatform ABI bumped to 6
      . Mirserver ABI bumped to 29
    - Bug fixes:
      . [regression] mir_demo_server exits immediately with boost
        bad_any_cast exception (LP: #1414630)
      . need way to position menus and tooltips (relative positioning to
        parent) (LP: #1324101)
      . GLibMainLoopTest failure seen in CI (LP: #1413748)
      . Clang builds fail in CI (LP: #1416317)
      . segfault in mir::compositor::GLProgramFamily::Shader::init()
        (LP: #1416482)
      . GLRenderer: The default fragment shader is sub-optimal for alpha=1.0
        (LP: #1350674)
      . mesa::DisplayBuffer::post_update is triple buffered - more laggy than
        it needs to be (LP: #1350725)
      . Cannot connect to nested server when started from a differen vt
        (LP: #1379266)
      . [testfail] AsioMainLoopAlarmTest fails in CI (LP: #1392256)
      . Compositor report inconsistently reports frame time during bypass,
        and render time otherwise (LP: #1408906)
      . [regression] mir_demo_client_fingerpaint doesn't paint anything any
        more (with the mouse) (LP: #1413139)
      . Hardware cursor is always slightly ahead of the composited image
        (LP: #1274408)
      . integration tests are outputting (too many) DisplayServer log
        messages (LP: #1408231)
      . [regression] deploy-and-test.sh doesn't work any more (unless you
        have umockdev installed already) (LP: #1413479)
      . Color Inverse on display. Toggle Negative Image (LP: #1400580)
      . mir-ubuntu-vivid-armhf-ci fails consistently (LP: #1407863)
      . Double-buffered surfaces may lag or freeze if event driven and not
        constantly redrawing (LP: #1395581)
      . Pointer motion and crossing events are missing (LP: #1417650)

 -- Ubuntu daily release <ps-jenkins@lists.canonical.com>  Mon, 09 Feb 2015 21:27:35 +0000

mir (0.10.0+15.04.20150107.2-0ubuntu1) vivid; urgency=medium

  [ Daniel van Vugt ]
  * New upstream release 0.10.0 (https://launchpad.net/mir/+milestone/0.10.0)
    - Enhancements:
      . Added support for Android HWC 1.3 devices.
      . Plumbing/preparation to support external displays on Android devices.
      . Reduced build dependencies.
      . Client API: Added version macros.
      . Began work on automatic driver probing, to intelligently choose the
        best driver for you.
      . Demo shell (mir_proving_server): Added desktop zoom feature using
        Super + mouse wheel.
      . Demo renamed: mir_demo_server_shell -> mir_proving_server
      . Other demo servers merged into -> mir_demo_server
      . Wider support for display buffer pixel formats in the mesa driver, for
        wider hardware support.
      . Performance: On mesa/desktop at least; only hold compositor buffers
        for the duration of the render, instead of the duration of the frame.
        Following this change the compositor report can now finally report
        render time instead of frame time.
      . Mir now starts reliably when a TV is connected by HDMI, and up to
        4K resolution (2160p) is known to work.
      . Plenty more enhancements logged in the bugs list below.
    - ABI summary: Servers need rebuilding, but clients do not;
      . Mirclient ABI unchanged at 8
      . Mircommon ABI unchanged at 3
      . Mirplatform ABI bumped to 5 
      . Mirserver ABI bumped to 28
    - Bug fixes:
      . [regression] Mir servers (since 0.9) randomly crash in malloc due to
        heap corruption (LP: #1401488)
      . USC - mouse cursor on AMD graphics is drawing incorrectly
        (LP: #1391975)
      . Mir fails to start when a TV is connected by HDMI
        [std::exception::what: Invalid or inconsistent display configuration]
        (LP: #1395405)
      . Input/event driven clients may freeze indefinitely (LP: #1396006)
      . Mir server crashes with "std::exception::what: Failed to get front
        buffer object" when trying to fullscreen a surface (LP: #1398296)
      . Switching windows with a Trusted Prompt Session active loses the
        trusted prompt session (LP: #1355173)
      . CI test failure in multiple tests (LP: #1401364)
      . dh_install: usr/bin/mir_demo_server exists in debian/tmp but is not
        installed to anywhere (LP: #1401365)
      . [regression] demo-shell: Instead of moving surfaces they now fly
        off-screen (LP: #1403702)
      . [regression] Binaries are no longer runnable on other machines (or in
        other directories) (LP: #1406073)
      . [i865] unity-system-compositor fails to start: Failed to choose ARGB
        EGL config (LP: #1212753)
      . Mir's compositor holds buffers (blocking clients) for the duration of
        the frame, even when not necessary. (LP: #1264934)
      . Screen goes blank (black) briefly during display config changes which
        don't affect the display mode (LP: #1274359)
      . [enhancement] There should be a quit signal sent to sessions instead
        of killing them directly (LP: #1304257)
      . MirMotionEvent.action needs stronger typing (to MirMotionAction etc)
        (LP: #1311699)
      . CompositorReport as used by DefaultDisplayBufferCompositor can't
        measure render time (LP: #1350716)
      . Full screen (bypassed) surfaces (e.g. GLMark2Test) are missing frames
        and appear to freeze or judder with swap interval 0 (LP: #1379685)
      . Trusted prompts need to be part of the lifecycle (LP: #1384950)
      . [testfail] BasicThreadPool.recycles_threads in CI (LP: #1391488)
      . acceptance_tests are too chatty (LP: #1394221)
      . mir_connection_create_surface callback is sometimes called twice on
        error (LP: #1394873)
      . File descriptor leaks in tests using UsingStubClientPlatform
        (LP: #1395762)
      . DisplayLayout resizes a surface to 1x1 if you ask it to fullscreen a
        surface that's partially offscreen (LP: #1398294)
      . Surfaces can consume input events before they're visible.
        (LP: #1400218)
      . dpkg-shlibdeps: Lots of warnings about libmirplatformstub.so
        (LP: #1401373)
      . Leaks in death tests can cause subsequent tests in the same process to
        fail (LP: #1402160)
      . [regression] lintian: E: mir-demos: binary-or-shlib-defines-rpath ...
        (LP: #1406098)
      . [regression] Mir utils can't run from the build tree any more
        (LP: #1407557)
      . fd reception code is not exeception-safe when unexpected numbers of
        fds are received (LP: #1394362)
      . Mir reports vertical refresh rates slightly inaccurately (LP: #1407558)
      . [Enhancement] Add an API to lock surface orientation (LP: #1382209)
      . Bootloop with system language Turkish on the Nexus 4 (LP: #1398984)
      . Remove the implicit assumption that there every surface can be mapped
        to an input handle. (LP: #1216727)
      . When revealing hidden surfaces wait for them to become exposed before
        sending events which we expect them to receive (LP: #1407783)

  [ Ubuntu daily release ]
  * New rebuild forced

 -- Ubuntu daily release <ps-jenkins@lists.canonical.com>  Wed, 07 Jan 2015 23:50:16 +0000

mir (0.9.0+15.04.20141125-0ubuntu1) vivid; urgency=medium

  [ Alberto Aguirre ]
  * New upstream release 0.9.0 (https://launchpad.net/mir/+milestone/0.9.0)
    - Enhancements:
      . New simpler API to configure and run a mir server.
      . The event loop is now based on GLib's main loop library instead of
        Boost.Asio.
      . For Android platforms, the server now sends buffer fence fds to its
        clients instead of potentially stalling the compositor thread waiting
        for them to be signalled.
      . New client debug interface to translate from surface to screen
        coordinates.
    - ABI summary: Servers need rebuilding, but clients do not;
      . Mirclient ABI unchanged at 8
      . Mircommon ABI bumped to 3
      . Mirplatform ABI bumped to 4
      . Mirserver ABI bumped to 27
    - Bug fixes:
      . Add a debug interface to translate from surface to screen coordinates
        (LP: #1346633)
      . Ensure a buffer requested by a surface is not delivered 
        after the surface is deleted (LP: #1376324)
      . Overlays are not displayed onscreen in some positions (LP: #1378326)
      . Server aborts when an exception is thrown from the main thread
        (LP: #1378740)
      . Fix race causing lost alarm notifications (LP: #1381925)
      . Avoid lifecycle notifications racing with connection release
        (LP: #1386646)
      . Improve error checking and reporting for the client library
       (LP: #1390388)
      . Mir demo-shell now detects power button using proper Linux scan codes
       (LP: #1303817)
      . A prompt session with an invalid application pid should be an error
        (LP: #1377968)
      . When XDG_RUNTIME_DIR is defined but pointing to a non-existing 
        directory use "/tmp" (LP: #1304873)
      . [regression] demo-shell bypass is not used on fullscreen surfaces if 
        there are windowed surfaces behind (LP: #1378706)
      . Mir upgrade through dist-upgrade installs incorrect platform
        (LP: #1378995)
      . Fix Mir progressbar example using internal glibc defines(LP: #239272)
      . Stop the default_lifecycle_event_handler raising SIGHUP while 
        disconnecting (LP: #1386185)
      . [regression] Mir fails to build with MIR_ENABLE_TESTS=OFF (LP: #1388539)
      . [regression] mir_demo_server_basic does not start (LP: #1391923)

  [ Ubuntu daily release ]
  * New rebuild forced

 -- Ubuntu daily release <ps-jenkins@lists.canonical.com>  Tue, 25 Nov 2014 17:49:24 +0000

mir (0.8.0+14.10.20141010-0ubuntu2) vivid; urgency=medium

  * No change rebuild to get debug symbols on all architectures.

 -- Brian Murray <brian@ubuntu.com>  Wed, 19 Nov 2014 11:33:10 -0800

mir (0.8.0+14.10.20141010-0ubuntu1) utopic; urgency=medium

  [ Daniel van Vugt ]
  * New upstream release 0.8.0 (https://launchpad.net/mir/+milestone/0.8.0)
    - Enhancements:
      . Less sensitivity to ABI breaks - many headers unused by external
        projects are now hidden and not installed by -dev packaes. If you
        require any headers that are missing, just ask.
      . Touchspots: --enable-touchspots to servers; visually shows touch
        locations (warning: This affects performance LP: #1373692).
      . Client performance reporting: Any Mir client can now get accurate
        performance information (frame rate, render time, buffer lag etc)
        logged to stdout. Just set env MIR_CLIENT_PERF_REPORT=log
      . Further improved touch responsiveness, with less lag and smoother
        scrolling (so long as you don't enable touchspots).
      . Slightly faster builds using precompiled headers.
      . Turn hardware overlays on by default. When in use, this halves the
        CPU usage of a Mir server. Already enabled in unity-system-compositor.
      . More scripting to detect ABI breaks.
      . Improved src/ tree consistency (renamed "src/shared" to "src/common").
      . Improved fatal signal design: Changed from SIGTERM to SIGHUP delivered
        to clients on unexpected server disconnection.
      . Improved library/package design to allow concurrent installations
        of different Mir versions without conflicts.
      . Fd reception code is now common to client and server.
    - ABI summary: Servers need rebuilding, but clients do not;
      . Mirclient ABI unchanged at 8
      . Mircommon ABI bumped to 2
      . Mirplatform ABI bumped to 3
      . Mirserver ABI bumped to 26
    - API changes between Mir 0.7 and 0.8:
      . Lots of headers removed from the public SDK! We have only hidden
        headers not known to be used by any known projects. Please let us
        know if anything is missing - https://bugs.launchpad.net/mir/+filebug
      . graphics::Platform - interface changed significantly.
      . Lots of server API changes to support touchspots.
      . File descriptors now passed as type Fd instead of int32_t.
    - Bug fixes:
      . [regression] Mir deb packages with versioned names cannot be installed
        simultaneously any more (LP: #1293944)
      . A frozen client can hang the whole server (LP: #1350207)
      . QtMir FTBFS: fatal error: mir/input/input_channel.h: No such file or
        directory (LP: #1365934)
      . [regression] platform-api fails to build against Mir 0.8 (LP: #1368354)
      . Mir FTBFS with gcc 4.9.1-14 (utopic update):
        auto_unblock_thread.h:44:46: error: no matching function for call to
        ‘std::thread::thread(<brace-enclosed initializer list>)’ (LP: #1369389)
      . [regression] Compositing is jerky and stutters during touch events
        (LP: #1372850)
      . unit test fails: AndroidInputReceiverSetup.slow_raw_input_doesnt_cause_
        frameskipping (LP: #1373826)
      . intermittent hang in TestClientInput (LP: #1338612)
      . TestClientInput.scene_obscure_motion_events_by_stacking fails
        intermittently (LP: #1361757)
      . [regression] First frame is composited as black (even though the client
        has provided a non-black frame) (LP: #1362444)
      . Some mali drivers crash after repeatedly creating/destroying the mir
        compositor threads (LP: #1362841)
      . [android] SIGTERM to server with connected client causes crash
        (LP: #1364637)
      . [regression] acceptance tests fails in
        ServerDisconnect.causes_client_to_terminate_by_default (LP: #1364772)
      . [regression] symbol lookup error:
        /usr/lib/arm-linux-gnueabihf/libmirserver.so.24: undefined symbol:
        _ZTIN7android7RefBaseE (libmirserver 0.6.1 doesn't work with
        libmircommon 0.7.0) (LP: #1364890)
      . [regression] Mir FTBFS with g++-4.8 [error: ISO C++ forbids casting
        between pointer-to-function and pointer-to-object] (LP: #1366134)
      . Intermittent CI failure in DemoPrivateProtobuf.client_calls_server
        (LP: #1367353)
      . Overly strict libmirplatform* dependencies are blocking CI
        (LP: #1370866)
      . [regression] mir demo servers segfault on shutdown (LP: #1371619)
      . Nested server crashes with SIGSEGV on shutdown in eglDestroyContext()
        (LP: #1372276)
      . [regression] Moving/resizing clients in a nested server is very
        jerky/stuttery (LP: #1372300)
      . [regression] Bypass/overlays are toggling constantly (LP: #1373689)
      . [regression] Mir server uses too much CPU during touch scrolling
        (LP: #1373809)
      . Intermittent test failures in TestClientCursorAPI.* (LP: #1342567)
      . clang emits lots of warnings about lttng headers (LP: #1348472)
      . [enhancement] Draw input event location (LP: #1323522)
      . demo shell: Keep colours consistent, regardless of the physical pixel
        format of your framebuffer (LP: #1375660)
      . tests: Fix SharedLibraryProber test runs on i386. (LP: #1375829)
      . Touchspots rendered as squares on some devices (LP: #1373698)
      . The headers needed to use features shown in the acceptance tests are
        not published (LP: #1375301)
      . update-all-ABI-sha1sums.sh and install_on_android.sh are no longer
        executable. (LP: #1376547)
      . Fix arm64 package by adding arm64 to the shared library prober test.
        (LP: #1379478)

 -- Ubuntu daily release <ps-jenkins@lists.canonical.com>  Fri, 10 Oct 2014 14:01:26 +0000

mir (0.7.3+14.10.20140918.1-0ubuntu1) utopic; urgency=medium

  [ Andreas Pokorny ]
  * New upstream release 0.7.3 (https://launchpad.net/mir/+milestone/0.7.3)
    - Bug fixes
      . Fix constructor syntax errors (LP: #1369389)
      . server: Workaround for unresponsive clients causing the server to hang 
        (LP: #1350207)
      . Relax strict dependencies of graphics drivers on an exact version
        of the libmirplatform2 package. It's blocking CI. (LP: #1370866)
      . Update cmake scripts to current version of gcovr.

  [ Ubuntu daily release ]
  * New rebuild forced

 -- Ubuntu daily release <ps-jenkins@lists.canonical.com>  Thu, 18 Sep 2014 14:54:51 +0000

mir (0.7.2+14.10.20140912-0ubuntu1) utopic; urgency=medium

  [ Alexandros Frantzis ]
  * New upstream release 0.7.2 (https://launchpad.net/mir/+milestone/0.7.2)
    - Bug fixes
      . Restore support for gcc-4.8/trusty (LP: #1366134)

 -- Ubuntu daily release <ps-jenkins@lists.canonical.com>  Fri, 12 Sep 2014 09:07:49 +0000

mir (0.7.1+14.10.20140909.1-0ubuntu1) utopic; urgency=medium

  [ Alberto Aguirre ]
  * New upstream release 0.7.1 (https://launchpad.net/mir/+milestone/0.7.1)
    - Bug fixes
      . Recycle compositor threads by using a thread pool (LP: #1362841) 

 -- Ubuntu daily release <ps-jenkins@lists.canonical.com>  Tue, 09 Sep 2014 18:28:01 +0000

mir (0.7.0+14.10.20140829-0ubuntu1) utopic; urgency=medium

  [ Daniel van Vugt ]
  * New upstream release 0.7.0 (https://launchpad.net/mir/+milestone/0.7.0)
    - Enhancements:
      . Test suite: Reworked mechanism to override Mir client functions
      . Demo shell: Detect custom rendering (decorations) to make it
        compatible with overlay optimizations
      . Make sure to preserve fd resources until the end of the sending
        of the message
      . Add test cases and script for tracking changes to the new ABIs:
        libmircommon, libmirplatform
      . Symbols file for libmirplatform
      . Symbols file for libmircommon
      . Symbols file for libmirserver
      . Various improvements to the SessionMediator test
      . Various build related improvements
      . Print testcase output during package build
      . Abort test when InProcessServer startup fails
      . Link the integration and unit tests against the server objects
      . Add a document detailing the useful tests to run and the useful
        logs to collect when troubleshooting a new android chipset
      . Enable motion event resampling and prediction for a more responsive
        touch experience.
    - ABI summary: Servers need rebuilding, but clients do not
      . Mirclient ABI unchanged at 8
      . Mircommon ABI bumped to 1
      . Mirplatform ABI bumped to 2
      . Mirserver ABI bumped to 25
    - API changes between Mir 0.6 and 0.7:
      . mirserver: Deleted function - frontend::Shell::create_surface_for().
        If you have the std::shared_ptr<frontend::Session> session, you can
        just do session->create_surface(params) instead to get a SurfaceId.
      . mirplatform: class BufferID has been replaced with a typedef. Also,
        the BufferIPCPacker interface has changed slightly [pack_fd()].
    - Bug fixes:
      . Ensure we process lifecycle events before the nested server is torn
        down (LP: #1353465)
      . Fix race in InputTestingServerConfiguration (LP: #1354446)
      . Fix fd leaks in prompt session frontend code and tests (LP: #1353461)
      . Detect the additional things the demo shell draws on the renderable
        list and avoid calling the optimized post function if they are being
        drawn (LP: #1348330)
      . Client: Fix SIGTERM dispatch in our default lifecycle event handler
        (LP: #1353867)
      . DemoRenderer: Don't try to create a texture of width zero. 
        (LP: #1358210)
      . Fix CI failures (LP: #1358698)
      . Fix build failure: "variable ‘rc’ set but not used" which happens in
        release mode when NDEBUG is set (LP: #1358625)
      . Only enumerate exposed input surfaces to avoid delivering events to
        occluded surfaces (LP: #1359264)
      . Android: do not post driver cancelled buffers (LP: #1359406)
      . Client: Ensure our platform library stays loaded for as long as it is
        needed by other objects (LP: #1358191)
      . Examples: Register the DemoCompositor with the Scene to properly
        process visibility events (LP: #1359487)
      . mir_demo_client_basic: Don't assert on user errors like failing to
        connect to a Mir server (LP: #1331958)
      . Tests: Explicitly depend on GMock target to avoid build races
        (LP: #1362646)
      . Some Mir clients spin at 100% CPU if the server dies (LP: #1340120)

  [ Ubuntu daily release ]
  * New rebuild forced

 -- Ubuntu daily release <ps-jenkins@lists.canonical.com>  Fri, 29 Aug 2014 16:12:54 +0000

mir (0.6.1+14.10.20140814-0ubuntu1) utopic; urgency=medium

  [ Daniel van Vugt ]
  * New upstream release 0.6.1 (https://launchpad.net/mir/+milestone/0.6.1)
    - Bugs fixed:
      . libmircommon-dev 0.6.0+14.10.20140811-0ubuntu1 fails to
        install/upgrade, does not replace mircommon-dev
        0.5.1+14.10.20140728-0ubuntu1 (LP: #1348515)
      . Nexus 4 client lock up observed (LP: #1352883)

  [ Ubuntu daily release ]
  * New rebuild forced

 -- Ubuntu daily release <ps-jenkins@lists.canonical.com>  Thu, 14 Aug 2014 22:34:18 +0000

mir (0.6.0+14.10.20140811-0ubuntu1) utopic; urgency=medium

  [ Cemil Azizoglu ]
  * New upstream release 0.6.0 (https://launchpad.net/mir/+milestone/0.6.0)
    - mirclient ABI unchanged at 8. Clients do not need rebuilding.
    - mirserver ABI bumped to 24. Servers need rebuilding, but probably don't
      need modification:
      . Host lifecycle event listener for nested servers introduced.
      . Add query function to BasicSurface.
      . The (deprecated) function the_ipc_factory() is now removed.
      . Removed legacy support for overriding the focus controller or the
        frontend shell.
      . Added support for a common type for managing fd's.
      . Moved testdraw library to examples directory.
      . Added support for droping stale frames when a surface becomes exposed.
    - Enhancements:
      . Split underlying data transport out of MirSocketRpcChannel.
      . Introduced two new client-side functions : mir_surface_get_focus and
        mir_surface_get_visibility.
      . Added symbolic names for cursors.
      . Made "shared" code a true shared library.
      . Provide linker scripts to control symbols exported by [mesa|android]
        libmirclientplatform.
      . Correct xcursor loader test to fail properly instead of segfaulting.
      . Make mir::Fd type copy constructible.
      . Miscellaneous packaging related enhancements.
      . Miscellaneous build related enhancements.
      . Added automated test cases for detecting ABI breakage.
      . examples/fingerpaint: Enable frame dropping so it's faster and more
        responsive.
      . mirprotobuf folded into new libmircommon.
      . Don't propagate exceptions to graphics driver code.
      . Dropped unused/minimally used dependencies : boost-filesystem,
        boost-thread, boost-chrono, boost-regex.
      . platform: provide support for customizing Mir's behavior when a
        fatal_error occurs.
      . Expose an interface for touch visualization.
    - Bugs fixed:
      . Mir servers crash with SIGABRT - assertion failed at
        buffer_queue.cpp:136 - "!pending_client_notifications.empty()"
        (LP: #1335481)
      . [regression][hammerhead] Mir fails to start on Nexus 5 & 10 as it
        fails to turn vsync signal on (LP: #1345533)
      . [qtcomp] Random crash in Mir input when running AP tests: [terminate
        called after throwing an instance of '...' what(): assign: File exists]
        when constructing a mir::AsioMainLoop::FDHandler (LP: #1346952)
      . CI builds fail when trying to install libmircommon-dev (LP: #1348518)
      . [regression] Mir 0.6 GL clients crash immediately on startup (Mesa is
        trying to use X11 instead of Mir) (LP: #1350163)
      . qmlscene crashed with SIGSEGV in _M_release() on quit (LP: #1342694)
      . Clients cannot create surfaces when the screen is off (LP: #1344024)
      . The packaging of headers and libraries is confused (LP: #1347522)
      . [regression] Intermittent CI failure in
        ClientLibrary.receives_surface_dpi_value (LP: #1348095)
      . Installing mir-demos also unexpectedly installs *-dev packages
        (LP: #1297100)
      . mir_unit_tests: XCursorLoader.loads_cursors_from_testing_theme crashes
        on N4 (LP: #1342029)
      . [performance] Mir is spending at least 8% of its time in
         __android_log_print() (LP: #1343074)
      . [performance] Mir demo shell spends ~12% of its time in vector
        allocation under DemoRenderer::tessellate_*() (LP: #1349698)
      . mir_client_library_debug.h functions do not have C linkage
        (LP: #1349742)
      . mir client API is missing getters for some surface attributes
        (LP: #1336553)
      . Building Mir outputs lots of warnings about Android logging functions
        in 3rd_party/ (LP: #1348467)
      . The "shared" code should be a shared library (LP: #1341502)
      . Finish the removal of mirprotobuf library (LP: #1351133)
      . Release overlay buffers when screen is turned off (LP: #1350961)
      . mir_demo_server_shell --disable-overlays false renders incorrectly
        on android (partial fix for LP: #1348330)
      . Remember to honor MIR_ENABLE_TESTS and not emit tests if it's disabled
        (LP: #1352800)
      . Make it easier to separate command line options used by Mir from those
        used elsewhere (LP: #1351255)
      . Expose create_native_platform in libmirplatformgraphics.so
        (LP: #1353658)
      . Add versioning and pkg config to libmirplatform (LP: #1293944)
      . unity-system-compositor FTBFS against Mir: undefined reference to
        `...@MIR_CLIENT_8' (LP: #1355021)

  [ Ubuntu daily release ]
  * New rebuild forced

 -- Ubuntu daily release <ps-jenkins@lists.canonical.com>  Mon, 11 Aug 2014 19:52:06 +0000

mir (0.5.1+14.10.20140728-0ubuntu1) utopic; urgency=medium

  [ Kevin Gunn ]
  * Fixed: Crash due to racing input registration & surface removal
    (LP: #1346952)

  [ Ubuntu daily release ]
  * New rebuild forced

 -- Ubuntu daily release <ps-jenkins@lists.canonical.com>  Mon, 28 Jul 2014 02:49:50 +0000

mir (0.5.0+14.10.20140724-0ubuntu1) utopic; urgency=medium

  [ Kevin Gunn ]
  * Fixed: Crashing on assert of empty client notification queue (LP: #1335481)

 -- Ubuntu daily release <ps-jenkins@lists.canonical.com>  Thu, 24 Jul 2014 08:22:05 +0000

mir (0.5.0+14.10.20140722-0ubuntu1) utopic; urgency=medium

  [ Kevin Gunn ]
  * Fixed: [regression] Mir fails to start on Nexus 5 / Nexus 10 (LP: #1345533)

 -- Ubuntu daily release <ps-jenkins@lists.canonical.com>  Tue, 22 Jul 2014 02:17:22 +0000

mir (0.5.0+14.10.20140717-0ubuntu1) utopic; urgency=medium

  [ Daniel van Vugt ]
  * New upstream release 0.5.0 (https://launchpad.net/mir/+milestone/0.5.0)
    - mirclient ABI unchanged at 8. Clients do not need rebuilding.
    - mirserver ABI bumped to 23. Servers need rebuilding, but probably don't
      need modification:
      . DefaultServerConfiguration/Cursor API: Cursor interfaces changed, most
        notably CursorImages moved from ::mir::graphics to ::mir::input.
      . DefaultServerConfiguration: New "prompt" API.
      . DefaultServerConfiguration: "clock" member is now static.
      . SessionAuthorizer: New functions.
      . ServerConfiguration: New function added: the_prompt_connector().
    - Enhancements:
      . Add AddressSanitizer cmake build type.
      . frontend, client API, tests: add support for prompt session
        permissions and for client detecting errors.
      . server: Ensure our emergency cleanup handling infrastructure is
        signal-safe.
      . Implement and enable an xcursor based image loader for cursors.
      . Fix warnings raised by the new g++-4.9.
      . shared, scene: Introduce a generic listener collection.
      . MirMotionEvent: Define a struct typedef to allow for
        pointer_coordinates to be used individually.
    - Bugs fixed:
      . Nexus 10 leaks during overlay operations (LP: #1331769)
      . MultiThreadedCompositor deadlocks (LP: #1335311)
      . Intermittent test failure in ClientSurfaceEvents can client query 
        orientation (LP: #1335741)
      . Intermittent test failure in ClientSurfaceEvents/OrientationEvents
        (LP: #1335752)
      . Intermittent memory error in ClientSurfaceEvents on
        orientation query (LP: #1335819)
      . mir_unit_tests.EventDistributorTest.* SEGFAULT (LP: #1338902)
      . [regression] Device locks randomly on welcome screen (LP: #1339700)
      . Intermittent deadlock when switching to session with custom display
        config & closing other session (LP: #1340669)
      . Mir cursor has no hotspot setting, assumes (0, 0) (LP: #1189775)
      . clang built mir_unit_tests.ProtobufSocketCommunicatorFD crashes
        intermittently (LP: #1300653)
      . g++-4.9 binary incompatibilities with libraries built with g++-4.8
        (LP: #1329089)
      . [test regression] SurfaceLoop fails sporadically on deleting surfaces
        for a disconnecting client (LP: #1335747)
      . Intermittent test failure ServerShutdown when clients are blocked
        (LP: #1335873)
      . [regression] mir_demo_client_multiwin is displayed with obviously
        wrong colours (LP: #1339471)
      . Partially onscreen surfaces not occluded when covered by another
        surface (LP: #1340078)
      . SurfaceConfigurator::attribute_set always say "unfocused" for focus
        property changes (LP: #1336548)

 -- Ubuntu daily release <ps-jenkins@lists.canonical.com>  Thu, 17 Jul 2014 07:58:53 +0000

mir (0.4.1+14.10.20140714-0ubuntu1) utopic; urgency=medium

  [ Daniel van Vugt ]
  * Bug fix release 0.4.1 (https://launchpad.net/mir/+milestone/0.4.1) fixes:
    - [regression] Device locks randomly on welcome screen (LP: #1339700)

 -- Ubuntu daily release <ps-jenkins@lists.canonical.com>  Mon, 14 Jul 2014 13:13:37 +0000

mir (0.4.0+14.10.20140701.1-0ubuntu1) utopic; urgency=medium

  * New upstream release 0.4.0 (https://launchpad.net/mir/+milestone/0.4.0)
    - mirclient ABI bumped to 8. Clients need rebuilding.
      . Add surface attribute for visibility.
      . Add surface orientation API.
    - mirserver ABI bumped to 22. Shells need rebuilding.
      . Change compositor::Scene to expose compositor::SceneElements instead
        of graphics::Renderables.
      . Change various input and Surface classes to support the client cursor
        API.
      . Support unregistering fd handlers in the EventHandlerRegister and
        related interfaces (MainLoop).
      . server: Change mc::Scene to deal in mc::SceneElements instead of
        mg::Renderables.
      . Add visibility tracking to mc::SceneElement interface and
        implementations.
      . Move InputChannelFactory into DefaultServerConfiguration.
    - Unregister FD Handler from EventHandlerRegister.
    - Sending user input events through Surfaces.
    - Allow setting the orientation of a server surface.
    - Enable client cursor API.
    - Enable support for USB touchscreens.
    - Various test improvements.
    - Bugs fixed:
      . can't display toolbar after dismissing it (LP: #1332632)
      . [regression] demo client connection crashes the server (LP: #1334010)
      . demo server locks up in certain scenarios with --disable-overlays
        false when starting/stopping second clients (LP: #1329868)
      . MultiThreadedCompositor deadlocks (LP: #1335311)
      . Intermittent memory error in
        ClientSurfaceEvents.client_can_query_current_orientation (LP: #1335819)
      . Intermittent hang & fail in mir_acceptance_tests.TestClientCursorAPI.*
        (LP: #1332011)
      . MirClientSurfaceTests tests leak fds and eventually hang when ran
        repeatedly (LP: #1333673)
      . [testfail] Intermittent "Invalid read" in MirSurfaceSwapBuffersTest.
        swap_buffers_does_not_block_when_surface_is_not_composited
        (LP: #1334287)
      . android: support alpha blending during hwc overlay (LP: #1329879)

 -- Ubuntu daily release <ps-jenkins@lists.canonical.com>  Tue, 01 Jul 2014 15:54:36 +0000

mir (0.3.0+14.10.20140618.1-0ubuntu1) utopic; urgency=medium

  [ Cemil Azizoglu ]
  * New upstream release 0.3.0 (https://launchpad.net/mir/+milestone/0.3.0)
    - mirclient ABI unchanged, still at 7. Clients do not need rebuilding.
    - mirserver ABI bumped to 21. Shells need rebuilding.
      . Divide swap_client_buffers into separate functions.
      . Allow buffer swapping even when compositor is turned off or blocked.
        (LP: #1308843, 1308844)
      . Wire the cursor client API through the session mediator to the surface
        observer.
      . Generate destination alpha for alpha enabled display buffers.
      . Named threads.
      . Support for prompt sessions :
        https://wiki.ubuntu.com/Security/TrustStoreAndSessions.

    - mirscreencast screenshots now produce images with correct color instead
      of transparency.
    - Rename bind_to_texture->gl_bind_to_texture.
    - Refinements in test infrastructure.
    - Phablet: allow disabling the overlays via a command line switch.
    - Unify the DisplayBuffer interface's optimization functions
      behind post_renderables_if_optimizable.
    - Clean up the DisplayDevice interface so that it doesn't require the
      functions are called in any particular order.
    - Phablet:  graphics: android: preserve buffer ownership for onscreen
      overlay layers until the subsequent display posting.
    - Allow the platform to register emergency cleanup handlers in order to
      restore the graphics system to a sane state when the server fails
      abruptly.

    - Bugs fixed:
       . Mirscreencast outputs translucency instead of shadows, producing
         incorrect images. (LP: #1301210)
       . JSON formatting. (LP: #1324902)
       . Fix input_area_contains to work properly in global coordinates even
         when input_rectangles is updated. (LP: #1261647)
       . Allow a moment for clients to acquire a buffer. (LP: #1317370)
       . Generate correct alpha by changing blending equation to assume
         pre-multiplied alpha sources. (LP: #1318852)
       . Rework the recomposition messaging so that the DisplayBufferCompositor
         is no longer involved. (LP: #1319907)
  [ Ubuntu daily release ]
  * New rebuild forced

 -- Ubuntu daily release <ps-jenkins@lists.canonical.com>  Wed, 18 Jun 2014 17:51:53 +0000

mir (0.2.0+14.10.20140605-0ubuntu1) utopic; urgency=medium

  [ Daniel van Vugt ]
  * New upstream release 0.2.0 (https://launchpad.net/mir/+milestone/0.2.0)
    - mirclient ABI unchanged, still at 7. Clients do not need rebuilding.
    - mirserver ABI bumped to 20. Shells need rebuilding.
      . Cursor::set_image() parameters changed.
      . Display::the_cursor() renamed to Display::create_hardware_cursor()
      . Platform::create_display() requires a new parameter; gl_program_factory
      . Renderable::buffer() no longer accepts any parameter at all. Multi-
        monitor frame sync is guaranteed in other ways now.
      . Scene::generate_renderable_list() renamed to renderable_list_for(id)
        where id is an opaque compositor ID of your choosing.
      . Scene::set_change_callback() replaced by the more generic:
        add_observer() and remove_observer() functions.
      . Added default implementation for SceneObserver.  
      . SessionCreator renamed to ConnectionCreator.
      . ConnectedSessions renamed to Connections.
      . ProtobufSessionCreator renamed to ProtobufConnectionCreator.
      . SessionAuthorizer: pid_t parameters replaced by SessionCredentials.
      . Massive architectural changes to Input-everything.
      . Surface no longer implements Renderable, but emits one via
        compositor_snapshot().
      . Pass the full renderable list to Renderer::render().
      . Graceful handling of exceptions thrown from server threads.
      . Clarify size position interfaces in the Surface classes.
      . Plumbing for trusted sessions.
      . Allow posting and managing custom main-loop actions.
      . Timer extension.
      . Identify client process when client connects to Mir not when socket
        connects.
      . Use the ServerActionQueue for display config.
      . Recomposition signal moved to the MultiThreadedCompositor.
      . Make timer service replaceable.
      . Clarify assumptions about how many buffers a client can fill without
        blocking.
      . Introduce EmergencyCleanup interface.
    - Demo shell enhancements:
      . You can now change graphics modes on the fly using Ctrl+Alt+(-/=).
        To reset to the preferred mode use Ctrl+Alt+0.
      . The above mode changing as well as existing screen rotation keys
        (Ctrl+Alt+arrows) are now per-display; only applied to the monitor
        the mouse pointer is on.
      . New shell controls documented.
    - A new testing category, performance test, was introduced. It currently
      runs glmark2-es2 and compares the result to a minimum threshold. 
    - MIR_VERSION_MINOR is tied to MIRSERVER_ABI in the sense that a change
      in the former now requires dependent projects that a rebuild is 
      necessary.
    - SwitchingBundle was replaced by BufferQueue.
    - Expand credentials to include uid/gid for session authorizer.
    - Bypass control is now Mesa-specific and tied to the command line options.
      So the environment variable MIR_BYPASS has changed to MIR_SERVER_BYPASS.
    - Ongoing architectural changes in the compositor/renderer logic to
      prepare for overlay support, and to reduce locking overhead.
    - Made InputDispatcher replaceable.
    - Progress made on new cursor interfaces with the end goal of client and
      toolkit control of the mouse cursor appearance. More work required.
    - Updated cross-compile docs and scripts to support the latest utopic
      devel images.
    - Replaced uses of android::sp with std::shared_ptr.
    - Client cursor API infrastructure.
    - Enabled eglSwapInternal(0).
    - Make texture caching algorithm reuseable.
    - Add a DPI surface attribute.
    - Exclude arm64 from build.
    - Bugs fixed:
      . Mir doesn't install cleanly if docs are not built. (LP: #1304271)
      . Unity-system-compositor crashed [what(): Failed to set DRM crtc].
        (LP: #1294510)
      . [regression] unity8 fails to load libmirplatformgraphics
        (undefined symbol: _ZN3mir8graphics9GLProgramD1Ev). (LP: #1317200)
      . [regression] unity8 rendering artifacts. (LP: #1317260)
      . [regression] [BufferQueue] 
        BufferQueueTest.compositor_never_owns_client_buffers occasionally
        crashes with: what(): unexpected release: buffer was not given to
        compositor. (LP: #1317801)
      . Hardcoded size for serialization buffers is neither reliable nor
        secure. (LP: #1320187)
      . [regression] [BufferQueue] mir does not composite last client given
        buffer. (LP: #1321861)
      . [regression] stale frame on seen on greeter when screen is unblanked
        and toolkit/apps are laggy/throttled. (LP: #1321886)
      . [regression] [BufferQueue] current_buffer_users vector memory usage
        grows unbounded. (LP: #1317808)
      . Intermittent test failures in 
        CustomInputDispatcherFixture.custom_input_dispatcher_receives_input.
        (LP: #1318587)
      . [regression] [BufferQueue] Race condition in 
        BufferQueue::compositor_acquire could underflow shared_ptr refcount and
        delete prematurely, crash. (LP: #1318632)
      . Overflow in 
        mir::client::rpc::MirSocketRpcChannel::receive_file_descriptors as
        reported by address sanitizer. (LP: #1320821)
      . [regression] [input] Scroll events are now always zero: 
        event.motion.pointer_coordinates[0].vscroll. (LP: #1321077)
      . CI failures in CustomInputDispatcherFixture
        .custom_input_dispatcher_gets_started_and_stopped. (LP: #1321215)
      . [regression] Mir cursor vanishes after switching VTs. (LP: #1323225)
      . Server library links against libmirserverlttng. (LP: #1323317)
      . [DRM/GBM] Killing (or crashing) Mir often leaves the screen blank and
        difficult to recover. (LP: #1189770)
      . Frame rates of GL clients are limited to 60Hz on Android, even with
        swapinterval=0. (LP: #1206400)
      . mir_surface_is_valid(NULL) crashes instead of returning false.
        (LP: #1248474)
      . [regression] tests/unit-tests/shell/test_mediating_display_changer.cpp
        is not compiled and executed. (LP: #1312832)
      . Android platform does not reset the compositionType to HWC_FRAMEBUFFER
        before prepare() on every frame. (LP: #1314399)
      . The client process is identified when the socket connects, not when the
        client connects to Mir. (LP: #1314574)
      . [regression] Clients can't acquire multiple buffers any more.
        (LP: #1315302)
      . [regression] Enabling SwitchingBundleTest 
        DISABLED_synchronous_clients_only_get_two_real_buffers now crashes with
        no usable stack trace. It used to only fail. (LP: #1315312)
      . [regression] [BufferQueue] double-buffered client freezes as no buffer
        is returned on compositor_release. (LP: #1319765)
      . Uninitialized mem in OutputBuilder.hwc_version_11_success.
        (LP: #1312867)
      . [enhancement] In the tests make it possible to get a
        DefaultConfiguration initialized from the command line (LP: #1316987)
      . ci train blocked due to missing arm64 libandroid-properties-dev.
        (LP: #1323504)
  [ Ubuntu daily release ]
  * New rebuild forced

 -- Ubuntu daily release <ps-jenkins@lists.canonical.com>  Thu, 05 Jun 2014 14:02:57 +0000

mir (0.1.9+14.10.20140430.1-0ubuntu1) utopic; urgency=medium

  [ Daniel van Vugt ]
  * New upstream release 0.1.9 (https://launchpad.net/mir/+milestone/0.1.9)
    - mirclient ABI unchanged, still at 7. Clients do not need rebuilding.
    - mirserver ABI bumped to 19. Shells need rebuilding.
    - More libmirserver class changes and reorganization, including;
      . Moving things from shell:: to scene::
      . Rewriting/refactoring surface factories.
    - Added an id() to Renderable.
    - Scene/Renderer interfaces:
      . Scene is no longer responsible for its own iteration (no for_each
        any more). Instead you should iterate over the list returned by
        Scene::generate_renderable_list().
    - Bugs fixed:
      . Stale socket issue. (LP: #1285215)
      . Qt render gets blocked on EGLSwapBuffers. (LP: #1292306)
      . Lock order violated found in helgrind (potential deadlock). 
        (LP: #1296544)
      . [regression] SwitchingBundle in framedropping mode can hang. 
        (LP: #1306464)
      . [DPMS] Display backlight turns back on almost immediately after
        being turned off. (LP: #1231857)
      . Wrong frame is seen on wake up/resume/unlock. (LP: #1233564)
      . Nested platform is not testable (LP: #1299101)
      . [regression] mir_demo_server_shell crashes on display resume. 
        (LP: #1308941)
      . Multi-threaded composition is actually mostly serialized by
        SurfaceStack::guard. (LP: #1234018)
      . Mirscreencast slows down compositing and makes it very jerky. 
        (LP: #1280938)
      . Mirscreencast can cause clients to render faster than the screen
        refresh rate. (LP: #1294361)
      . Screen turns on when a new session/surface appears. (LP: #1297876)
      . mir-doc package is >56MB in size, expands to >100MB of files. 
        (LP: #1304998)
      . [regression] Clang: 'mir::test::doubles::MockSurface::visible'
        hides overloaded virtual function [-Woverloaded-virtual]. 
        (LP: #1301135)
      . [regression] GLRenderer* unit tests have recently become noisy. 
        (LP: #1308905)
      . FocusController::set_focus_to() no longer seems to raise a session
        to the top. (LP: #1302689)

  [ Ubuntu daily release ]
  * New rebuild forced

 -- Ubuntu daily release <ps-jenkins@lists.canonical.com>  Wed, 30 Apr 2014 13:26:58 +0000

mir (0.1.8+14.04.20140411-0ubuntu1) trusty; urgency=medium

  [ Daniel van Vugt ]
  * New upstream release 0.1.8 (https://launchpad.net/mir/+milestone/0.1.8)
    - mirclient ABI unchanged, still at 7. Clients do not need rebuilding.
    - mirserver ABI bumped to 18. Shells need rebuilding.
    - Server API changes affecting shells:
      . GLRenderer::tessellate() changed syntax.
      . graphics::Platform::create_display() has a new parameter allowing you
        to customize the compositor's (E)GL configutation.
      . Renderable::buffer(unsigned long frameno) is now:
        Renderable::buffer(void const* user_id). See below.
      . Renderable::should_be_rendered_in() is replaced by a more natural:
        Renderable::visble()
      . input::Surface::name() returns by value instead of reference now,
        to ensure future thread safety.
    - Switched EventHub device enumeration and hotplug to Udev. NOTE! This
      means mir_test_* can't run natively on touch devices any more without
      some setup first:
        sudo mount -o remount,rw /
        sudo apt-get update
        sudo apt-get install -y umockdev
        umockdev-run -- bin/mir_unit_tests
    - Added logging for HWC events.
    - Continued consolidation of Surface classes toward a simpler architecture.
    - Introduced "RenderableList" as the way to sample the Scene contents,
      and started using that in the default compositor.
    - Introduced physical length units and conversion (geometry::Length) in
      preparation for arbitrary DPI rendering.
    - Added some decorations to demo-shell; shadows and basic title bars, all
      anti-aliased and high-DPI scalable.
    - Multi-monitor frame sync has been redesigned to eliminate the need for
      frame number tracking.
    - Bugs (and enhancements) resolved:
      . [enhancement] Please move input detection to libudev (LP: #1237784)
      . [enhancement] Add a clamping resize mode to GLRenderer (LP: #1259887)
      . [regression] Intermittent loss of multimonitor frame sync
        (LP: #1290306)
      . [enhancement] Make GL config options configurable (LP: #1290780)
      . memcheck-test doesn't test anything when DISABLED_GTEST_DISCOVERY is
        enabled (LP: #1291876)
      . "Error opening DRM device" is always followed by "Unknown error -(some
        negative number)" (LP: #1292384)
      . Rendering/composition gets stopped early (LP: #1293896)
      . Ubuntu Touch Settings and terminal apps are not rendering correctly on
        rotate. (LP: #1294048)
      . [regression] Apps are much slower to open (LP: #1294051)
      . Settings app opens to a blank screen unless given enough time to render
        or the app is touched (LP: #1294053)
      . TestClientInput/DemoPrivateProtobuf memory leak is causing regular CI
        test failures (LP: #1295231)
      . OSK touch events "fall through" and hit surface behind them
        (LP: #1297878)
      . [enhancement] add a test for composite of last client post
        (LP: #1298596)
      . [regression] Surfaces vanish as soon as their edges touch the edge of
        screen (LP: #1301115)
  * Cherry-picked from future release 0.1.9:
    - Bug fix: mirplatformgraphics does not have boost program options in its
      symbol table (LP: #1301040)
    - Bug fix: unity8 crashed with SIGSEGV in glDeleteTextures() from
      mir::scene::GLPixelBuffer::~GLPixelBuffer() from
      mir::scene::ThreadedSnapshotStrategy::~ThreadedSnapshotStrategy()
      (LP: #1256360)

  [ Ubuntu daily release ]
  * New rebuild forced

 -- Ubuntu daily release <ps-jenkins@lists.canonical.com>  Fri, 11 Apr 2014 21:03:54 +0000

mir (0.1.7+14.04.20140318-0ubuntu1) trusty; urgency=low

  [ Alberto Aguirre ]
  * Fix not compositing the client's last posted buffer (LP: #1294048,
    LP: #1294051, LP: #1294053, LP: #1290306) In single-display cases
    the number of ready buffers decreases after a buffer is acquired by
    the rendering operator. Determine if there will be uncomposited
    buffers before acquiring a buffer so it works for single and multi
    display use cases. (LP: #1294048, #1290306, #1294051, #1294053)

 -- Ubuntu daily release <ps-jenkins@lists.canonical.com>  Tue, 18 Mar 2014 18:38:01 +0000

mir (0.1.7+14.04.20140317.1-0ubuntu1) trusty; urgency=medium

  [ Daniel van Vugt ]
  * New upstream release 0.1.7 (https://launchpad.net/mir/+milestone/0.1.7)
    - mirserver ABI bumped to 17
    - mirclient ABI unchanged, still at 7. Clients do not need rebuilding.
    - Server API changes (AKA why doesn't my code build any more?):
      . Class "CompositingCriteria" has been removed. It's replaced by the more
        flexible "Renderable" interface. This also resulted in parameter
        changes for the Renderer and scene filtering classes.
      . The function "DisplayConfiguration::configure_output()" has been
        removed. Instead, please use the new mutable version of
        "DisplayConfiguration::for_each_output()" with which you can modify
        the output structure passed in on each iteration.
      . Exposed formerly private class "GLRenderer" and demonstrated how
        to override its behaviour in demo-shell. This area is under
        construction and may experience further major changes.
    - Added initial support for hardware (HWC) overlays to accelerate
      rendering and reduce power consumption. Not complete yet.
    - Screen rotation: Added mouse cursor rotation support, so you can now
      still control things on a rotated screen. Still missing rotation of
      the cursor bitmap itself.
    - Lots of fixes to support nested Mir servers (see below).
    - Major simplification to how surface size/position/transformation
      interact, making transformations much easier to manage and work with.
    - Bugs fixed:
      . ./cross-compile-chroot.sh: line 83: popd: build-android-arm: invalid
        argument popd: usage: popd [-n] [+N | -N] (LP: #1287600)
      . Key events sent to the wrong client (and delayed) (LP: #1213804)
      . Nested servers never receive input events (in their filters)
        (LP: #1260612)
      . Software clients crash immediately on nested servers - what(): Failed
        to mmap buffer (LP: #1261286)
      . MirMotionEvent lacks local coordinates. Reports only screen
        coordinates. (LP: #1268819)
      . Nested Mir crashes with - what():
        MesaNativePlatform::create_internal_client is not implemented yet!
        (LP: #1279092)
      . clients fail to find some libraries if mir installed via "make install"
        (LP: #1285566)
      . Nested server hangs with multimonitor and internal clients.
        (LP: #1287282)
      . [regression] Multi-monitor frame sync no longer works (not
        synchronized), and frames skip/jump/stutter (LP: #1288570)
      . Mir FTBFS: /usr/bin/ld: cannot find -lmirtestdraw (when cmake ..
        -DMIR_ENABLE_TESTS=OFF) (LP: #1283951)
      . nested Mir library calls next_buffer() during startup (LP: #1284739)
      . Building Mir produces lots of warnings from GLM headers about
        deprecated degrees values vs radians (LP: #1286010)
      . [enhancement] screencast of a single window (LP: #1288478)
      . Nexus4 + mir_demo_client_eglplasma starts to stutter after a while
        (LP: #1189753)
      . --host-socket documented default argument isn't used as default
        (LP: #1262091)

  [ Ubuntu daily release ]
  * New rebuild forced

 -- Ubuntu daily release <ps-jenkins@lists.canonical.com>  Mon, 17 Mar 2014 15:12:00 +0000

mir (0.1.6+14.04.20140310-0ubuntu1) trusty; urgency=medium

  [ Kevin Gunn ]
  * Cherry-picked from future release 0.1.7:
    - Enhancement: options: Make it easier to customize DefaultConfiguration
    - Bug fix: Don't pass a parameter to bash's popd command. It doesn't expect
      one and will return an error from cross-compile-chroot.sh. (LP: #1287600)
  * New upstream release 0.1.6 (https://launchpad.net/mir/+milestone/0.1.6)
    - mirserver ABI bumped to 16.
    - Server API changes:
      . Report classes have moved to new namespaces/components. Please
        consult the server headers.
      . General clean-ups and virtual function changes affecting the ABI
        (a rebuild is required for all shells).
    - mirclient ABI unchanged, still at 7. Clients do not need rebuilding.
    - Add new feature: Screen recording ("screencasting") as demonstrated by
      the new mir-util "mirscreencast".
    - debian: Provide platform packages managed with dpkg alternatives.
    - Add new valgrind suppressions (mostly for armhf right now)
    - tools: Add new libmirclientplatform.so to install_on_android.sh.
    - Add "mir_demo_standalone_render_overlays", which is a free-standing
      example of overlay support.
    - Proper DisplayConfiguration for the AndroidDisplay to be better 
      prepared for multi-monitor Android.
    - Commenced/continued simplifying the surface class hierarchy: BasicSurface
      has now absorbed SurfaceData.
    - Dynamically load the client platform library.
    - Bugs fixed:
      . Exceptions thrown from within compositing threads were untraceable,
        resulting in a bunch of undebuggable crash reports (LP: #1237332)
      . Ensure we close drm device file descriptors on exec. (LP: #1284081)
      . nested render_surfaces fails on N4 [std::exception::what: Failed to
        compile vertex shader:] (LP: #1284597)
      . examples: correct "fullscreen-surfaces" option. (LP: #1284554)
      . Fix mutex data race reported by helgrind in integration test:
        SwapperSwappingStress (LP: #1282886)
      . scene: Return null snapshots for sessions without surfaces 
        (LP: #1281728)
      . tests: Address some raciness in
        MesaDisplayTest.drm_device_change_event_triggers_handler. 
        (LP: #1283085)
      . tests: Suppress spurious memory errors occuring when running the
        unit tests on armhf with valgrind. (LP: #1279438)
      . Mir shows an old frame on client startup (for Mesa GL clients)
        (LP: #1281938)
      . tests: Add expectation to validate second SessionAuthorizer method
        is called wit correct parameter. (LP: #1218436)
      . Set field "current_format" when sending a display config to the
        server. (LP: #1277343)
      . Fix crash in android devices by working around a subtle threading
        bug, use a dummy thead_local array to push the gl/egl context TLS 
        into a region where the future wait code does not overwrite it. 
        (LP: #1280086)
      . compositor: calling SwitchingBundle::force_requests_to_complete()
        can be a no-op when there are no requests. (LP: #1281145)
      . tests: Don't emit an "add" uevent manually when adding a device
        (LP: #1281146)
      . config: reduce size of default RPC thread pool. (LP: #1233001)
      . Clients freeze on startup if 10 or more are already running
        (LP: #1267323)
      . Fix Nexus 10 leaking FDs in the hwc prepare/set loop. (LP: #1278658)
      . Parallelize page flipping with rendering of the next frame, fixing
        stuttering observed in multi-monitor clone mode (LP: #1213801)
      . Ubuntu trusty update "glm 0.9.5.1-1" broke Mir builds. Work around the
        change. (LP: #1285955)
      . Screencast feature by compositing to offscreen buffer (LP: #1207312)

  [ Ubuntu daily release ]
  * New rebuild forced

 -- Ubuntu daily release <ps-jenkins@lists.canonical.com>  Mon, 10 Mar 2014 19:28:46 +0000

mir (0.1.5+14.04.20140212-0ubuntu1) trusty; urgency=medium

  [ Kevin Gunn ]
  * Cherry-picked from future release 0.1.6:
    - frontend, shell: provide the client process ID in the shell::Session
      interface (LP: #1276704)
  * New upstream release 0.1.5 (https://launchpad.net/mir/+milestone/0.1.5)
    - mirclient ABI bumped to 7
    - mirserver ABI bumped to 15
    - Refactoring to support client-controled RPC.
    - Add an translucent server example (use sparingly, this will kill
      performance!)
    - Add workaround for Qualcomm Snapdragon 8960 driver bug.
    - android-input: Improve debug output
    - Screen rotation support half done (rotation of the screen works but input
      rotation not implemented yet).
    - Add groundwork for overlay support to take better advantage of mobile
      hardware features and optimize composition in future.
    - Add support for HWC 1.2 (Android 4.4)
    - Add groundwork for screencasting (screen recording).
    - Optimized surface resizing, significantly reducing event flooding for
      some input configurations like touch.
    - Bugs fixed:
      . Surfaces no longer visible at all on Nexus 10 (LP: #1271853)
      . mir nested server failure: what(): error binding buffer to texture
        (LP: #1272041)
      . Unity does not process events from evdev device created before unity is
        restarted (autopilot tests) (LP: #1238417)
      . mir_unit_tests can't run on touch images any more (missing
        libumockdev.so.0) (LP: #1271434)
      . chmod 777 /tmp/mir_socket is no longer sufficient for non-root clients
        to connect to a root server (LP: #1272143)
      . Nexus7(2013) flo framerate maxes out at 30fps (LP: #1274189)
      . libmirserver user is unable to #include
         <mir/frontend/template_protobuf_message_processor.h> (LP: #1276162)
      . libmirclient user cannot "#include <mir/client/private.h>"
        (LP: #1276565)
      . AndroidInternalClient.internal_client_creation_and_use hangs on Nexus
        10 (LP: #1270685)
      . Tests that use the InProcessServer bind the default socket file
        (LP: #1271604)
      . BasicConnector threads exit immediately (LP: #1271655)
      . Integration tests TestClientIPCRender.test_accelerated_render fails on
        Galaxy Nexus and Nexus4 (LP: #1272597)
      . Android backend unit-tests FTBS on amd64 (LP: #1276621)
      . Erroneous use of last_consumed in SwitchingBundle::compositor_acquire
        (LP: #1270964)

 -- Ubuntu daily release <ps-jenkins@lists.canonical.com>  Wed, 12 Feb 2014 18:29:29 +0000

mir (0.1.4+14.04.20140204-0ubuntu1) trusty; urgency=medium

  [ Daniel van Vugt ]
  * New upstream release 0.1.4 (https://launchpad.net/mir/+milestone/0.1.4)
    - Fixed snapshotting and flicker problems for Unity8 on various Nexus
      devices.
    - Enhanced reporting of performance information:
      . Report input latency in InputReport/InputReceiverReport.
      . Added a CompositorReport for logging compositor performance and state.
    - Added a new package "mir-utils" containing new tools:
      . mirping: Displays round-trip times between client and server
      . mirout: Displays the monitor layout/configuration details
    - Added GL texture caching to improve performance when multiple surfaces
      are visible.
    - Added opacity controls to mir_demo_server_shell
    - Mir server ABI bumped to 13. Client ABI bumped to 5.
    - Removed lots of Android headers, replaced by build-dep: android-headers
    - Added support for translucent nested servers.
    - tests: Fix unitialized values and incorrect fd closing loops
    - Fix unitialized values and incorrect fd closing loops.
    - client: Add basic MirScreencast C API.
    - config: start moving default values for config options from all the
      call sites to the setup
    - tests: Provide a helper for running clients with a stub ClientPlatform.
    - android: split out HWC layers into their own file and add a
      mga::CompositionLayer type that depends on the interface mg::Renderable.
    - client: Add basic MirOutputCapture class.
    - client: Don't create mesa ClientBuffer objects from invalid
      MirBufferPackages.
    - Optimize surface resizing to avoid doing anything if the dimensions
      are unchanged.
    - SwitchingBundle - add operator<< for debugging.
    - support hwcomposer 1.2 for android 4.4 on nexus 4 (which needs hwc1.2
      support). This patch adds hwc1.2 device construction, as well as progs
      the 'skip' layer in HWC to the buffer properties of the framebuffer.
    - demo-shell: Add simple keyboard controls to rotate outputs; Ctrl +
      Alt + <arrow-key>. Fixes: https://bugs.launchpad.net/bugs/1203215.
    - frontend: exposing internals of the RPC mechanism to enable custom
      function calls to be added.
    - Make udev wrapper into a top-level citizen
    - compositor: ignore double requests to start or stop the
      MultiThreadedCompositor.
    - Add DisplayBuffer::orientation(), to tell the Renderer if we need it
      to do screen rotation in GL (for platforms which don't implement 
      rotation natively) Fixes: https://bugs.launchpad.net/bugs/1203215.
    - graphics: add an post_update function that takes a list of renderables
      to the display buffer. This will let the display buffer take advantage
      of full-surface overlays on android.
    - android-input: Improve debug output
    - the stock qcom 8960 hwcomposer chokes on getDisplayAttributes if the
      submitted arrays are not at least size 6. patched the qcom android 4.2
      hwcomposer driver on the ubuntu touch images to work properly, but
      causes us problems with in-the wild drivers, and the new 4.4 drivers.
      Make sure we always submit a larger-than-needed array to this function.
    - frontend: refactoring to make it easier to expose the underlying RPC
      transport on the server side.
    - Don't assume pressure value is zero if not yet known
    - build: Expose options to allow building but not running tests by default.
    - Translucent Server which prefers a transparent pixel format
    - frontend: refactor ProtobufMessageProcessor to separate out generic
      response sending logic from specific message handling.
    - client: expose the part of the client RPC infrastructure needed for
      downstream to prototype their own message sending.
    - Bugs fixed:
      . unity8 display flickers and stops responding on Nexus 7 (grouper)
        (LP: #1238695)
      . Mir gets textures/buffers confused when running both scroll and flicker
        demos (LP: #1263592)
      . Some snapshots on Nexus10 upside-down (LP: #1263741)
      . mir_unit_tests is crashing with SIGSEGV in libhybris gl functions
        (LP: #1264968)
      . Some snapshots on Nexus10 have swapped red/blue channels (LP: #1265787)
      . Bypass causes some non-bypassed surfaces (on top) to be invisible
        (LP: #1266385)
      . helgrind: Possible data race - MirConnection::mutex not used
        consistently (LP: #1243575)
      . helgrind: Lock order violated (potential deadlock) in
        ConnectionSurfaceMap (LP: #1243576)
      . helgrind: Possible data race - inconsistent locking in PendingCallCache
        (LP: #1243578)
      . helgrind: Lock order violated in
        mir::client::ConnectionSurfaceMap::erase(int) (LP: #1243584)
      . [enhancement] Allow a Mir nested server to have a transparent
        background (LP: #1256702)
      . Compiling without tests fails (-DMIR_ENABLE_TESTS=NO) (LP: #1263724)
      . examples, doc: Make it clear and consistent how to use
        a non-root client with a root compositor endpoint. 
        (LP: #1272143)
      . Avoid linking to umockdev on platforms (android) which don't yet
        use it. This allows mir_unit_tests to run on touch images again
        (LP: #1271434)
      . Workaround for N4 nested server issue. This change removes
        mir_pixel_format_bgr_888 - HAL_PIXEL_FORMAT_RGB_888 from the
        list of supported pixel formats on android. (LP: #1272041)
      . Don't ask glUniformMatrix4fv to transpose your matrix. That option
        was officially deprecated between OpenGL and OpenGL|ES. And some
        drivers like the Nexus 10 don't implement it, resulting in incorrect
        transformations and even nothing on screen! (LP: #1271853)
      . Fixes: bug 1272143 (LP: #1272143)
      . fix integration test failure on the galaxy nexus that was due to
        creating two surfaces and registering the same buffer twice. Fixes:
        (LP: #1272597)
      . Implement screen rotation in GLRenderer, for platforms
        which can't do it natively in DisplayBuffer.
        (LP: #1203215)
      . Add an "orientation" field to output structures in preparation for
        screen rotation. It's not yet functionally wired to anything.
        (LP: #1203215)
      . Only use SwitchingBundle::last_consumed after it has been
        set. Otherwise SwitchingBundle::compositor_acquire could follow a bogus
        code path. (LP:#1270964)
      . tests: Override configuration to avoid creating an (unused)
        filesystem endpoint for connections when using InProcessServer. 
        (LP: #1271604)
      . frontend: ensure that BasicConnector threads don't exit
        immediately. (LP: #1271655)

  [ Ubuntu daily release ]
  * New rebuild forced

 -- Ubuntu daily release <ps-jenkins@lists.canonical.com>  Tue, 04 Feb 2014 14:49:07 +0000

mir (0.1.3+14.04.20140108-0ubuntu3) trusty; urgency=medium

  * No-change rebuild against libprotobuf8 (this time from a clean tree)

 -- Steve Langasek <steve.langasek@ubuntu.com>  Mon, 03 Feb 2014 13:46:05 -0800

mir (0.1.3+14.04.20140108-0ubuntu2) trusty; urgency=medium

  * No-change rebuild against libprotobuf8

 -- Steve Langasek <steve.langasek@ubuntu.com>  Sat, 01 Feb 2014 00:08:28 +0000

mir (0.1.3+14.04.20140108-0ubuntu1) trusty; urgency=low

  [ Daniel van Vugt ]
  * Preparing for release 0.1.3

  [ Ubuntu daily release ]
  * Automatic snapshot from revision 1170

 -- Ubuntu daily release <ps-jenkins@lists.canonical.com>  Wed, 08 Jan 2014 02:04:38 +0000

mir (0.1.2+14.04.20131128.1-0ubuntu2) trusty; urgency=low

  * No-change rebuild for ust.

 -- Mathieu Trudel-Lapierre <mathieu-tl@ubuntu.com>  Fri, 06 Dec 2013 15:03:27 -0500

mir (0.1.2+14.04.20131128.1-0ubuntu1) trusty; urgency=low

  [ Kevin Gunn ]
  * New upstream release 0.1.2
    - graphics: android: improve interface for mga::DisplayDevice so its
      just concerned with rendering and posting.
    - surfaces: rename "surfaces" component to "scene".
    - surfaces, shell: Migrate Session data model from shell to surfaces.
    - graphics: change fill_ipc_package() to use real pointers.
    - mir_client_library.h: Fix typo "do and locking" should be "do any
      locking".
    - API enumerations cleanup: Remove slightly misleading *_enum_max_
      values, and replace them with more accurate plural forms.
    - test_android_communication_package: Do not expect opened fd to be >0,
      we may have closed stdin making this a valid value (LP: #1247718).
    - Update docs about running Mir on the desktop to mention new package
      ubuntu-desktop-mir.
    - offscreen: Add a display that renders its output to offscreen buffers
    - graphics: android: fix regression for hwc1.0 devices introduced in r1228
      (LP: #1252433).
    - OffscreenPlatform provides the services that the offscreen display
      needs from the Platform.
    - graphics: android: consolidate the GLContexts classes in use.
    - Fix uninitialized variable causing random drm_auth_magic test
      failures. (LP: #1252144).
    - Add a fullyish functional Udev wrapper. This currently sits in
      graphics/gbm, but will be moved to the top-level when input device
      detection migrates.
    - Add resizing support to example code; demo-shell and clients.
    - eglapp: Clarify messages about pixel formats (LP: #1168304).
    - Adds support to the MirMotionEvent under pointer_coordinates called
      tool_type. This will allow clients to tell what type of tool is
      being used, from mouse/finger/etc. (LP: #1252498)
    - client,frontend: Report the real available surface pixel formats to
      clients. (LP: #1240833)
    - graphics: android: 1) change hwc1.1 to make use of sync fences during
      the compositor's gl renderloop. Note that we no longer wait for the
      render to complete, we pass this responsibility to the driver and the
      kernel. 2) support nexus 10. (LP: #1252173) (LP: #1203268)
    - shell: don't publish SurfacesContainer - it can be private to shell.
    - gbm: Don't mess up the VT mode on setup failure Only restore the
      previous VT mode during shutdown if it was VT_AUTO.
    - Fix a crash due to a failed eglMakeCurrent() call when in nested mode.
    - shell: unity-mir uses shell::FocusSetter - make the header public again
    - Add resize support to client surfaces (mir::client::MirSurface).
    - graphics: android: support 'old aka 2012' nexus 7 hwc (nvidia tegra3
      SoC) better. (LP: #1231917)
    - Add resize support to *ClientBuffer classes. Now always get dimensions
      from the latest buffer package.
    - android: support driver hooks for the Mali T604 (present in nexus 10)
    - Add width and height to the protocol Buffer messages, in preparation
      for resizable surfaces.
    - surfaces, shell, logging, tests: don't publish headers
      that can be private to surfaces. surfaces/basic_surface.h,
      surfaces/surface_controller.h and shell/surface_builder.h
    - examples: Restore GL framebuffer binding when destroying the render
      target
    - examples, surfaces, shell: remove render_surfaces dependency on
      BasicSurface
    - geometry: remove implementation of streaming operators from headers
      (LP: #1247820)
    - Eliminate the registration order focus sequence, folding it's
      functionality in to the session container.
    - Ensure the session mediator releases acquired buffer resources before
      attempting to acquire a new buffer on behalf of the client. This fixes
      performance regression (LP: #1249210).
    - Some cleanups to test_client_input.cpp.
    - Factor out a bunch of "ClientConfigCommon".
    - Small cleanup to session container test to increase encapsulation.
    - shell, surfaces: Another step in "fixing" the surfaces hierarchies -
      only publish interfaces and putting the data model into surfaces.
    - graphics: android: HWC1.1 use EGL to get further information about
      the framebuffer pixel format.
    - Fix FTBS using use_debflags=ON (building for android-armhf).
      (LP: #1248014)
    - Add a client input receiver report.
    - doc: doxygen 1.8.4 complains about an obsolete config so ran "doxygen
      u Doxyfile.in".
    - Implement resize() for the server-side Surface classes.
    - android: clean up mga::DisplayBuffer and mga::DisplayBufferFactory
    - Add resize() support to BufferStream, in preparation for resizable
      surfaces.
    - Merge metadata changes from the newly reconstructed lp:mir
    - tests: Deduplicate mg::GraphicBufferAllocator stubs.
    - examples: Remove spurious use of mir/shell/surface.h.
    - frontend: remove ClientTrackingSurface from the Surface class
      hierarchy
    - Bumping ABI on server to libmirserver11.
    - Don't mention "Renderable". That interface hasn't existed for quite
      some time now.
    - android-input: Assign more unique touch ids

  [ Ubuntu daily release ]
  * Automatic snapshot from revision 1167

 -- Ubuntu daily release <ps-jenkins@lists.canonical.com>  Thu, 28 Nov 2013 10:05:20 +0000

mir (0.1.1+14.04.20131120-0ubuntu1) trusty; urgency=low

  [ Daniel van Vugt ]
  * New upstream release 0.1.1
    - Add unit tests for V/H scroll events.
    - surfaces: avoid publishing some internal headers, tidy up default
      configuration, integrate surfaces report.
    - client: Add mir_connection_drm_set_gbm_device()
    - graphics: avoid publishing some internal headers.
    - Fixed: unity-system-compositor FTBFS on trusty against new Mir
      (libmirserver9) (LP: #1244192)
    - compositor: avoid publishing some internal headers.
    - shell: Add set_lifecycle_state() to the Session interface.
    - frontend: avoid publishing some internal headers
    - logging: avoid publishing some internal headers.
    - Allow specifying the nested server name by passing --name= or setting
      MIR_SERVER_NAME=.
    - graphics,gbm: Inform the EGL platform about the used gbm device when
      using the native GBM platform
    - examples: Restore GL state after initializing buffers, fixing crashes 
      observed in render_surfaces (LP: #1234563)
    - Continue refactoring the mir android display classes.
    - shell: Hoist focus control functions needed by unity-mir into
      FocusController interface
    - client: Remove the timeout for detecting server crashes
    - Avoid a race condition that could lead to spurious failures of server
      shutdown tests (LP: #1245336)
    - test_client_input.cpp: Bump reception time-out in client test fixture.
      (LP: #1227683)
    - Ensure StubBufferAllocator returns buffers with the properties requested,
      and not the same old hardcoded constants.
    - Update docs and scripting for trusty.
    - compositor: Make DefaultDisplayBufferCompositorFactory private to the
      compositor component.
    - Ignore warnings clang treats as errors, about unused functions being
      generated from macros in <lttng/tracepoint.h> (LP: #1246590)
    - Add resize() support to BufferBundle. This is the first step and lowest
      level of surface resize support.
    - Clean up constants relating to SwitchingBundle.
    - Fix the armhf chroot setup script to point to the right library, so
      cross compiling can work again (LP: #1246975)
    - shell: avoid publishing some internal headers.
    - input: avoid publishing some internal headers.
  * Bump timeouts used in socket testing. It seems 100ms isn't always
    enough, which leads to spurious test failures (LP: #1252144) (LP:
    #1252144)
  * Fix uninitialized variable causing random drm_auth_magic test
    failures. (LP: #1252144). (LP: #1252144)

  [ Ubuntu daily release ]
  * Automatic snapshot from revision 1165

 -- Ubuntu daily release <ps-jenkins@lists.canonical.com>  Wed, 20 Nov 2013 07:36:15 +0000

mir (0.1.0+14.04.20131030-0ubuntu1) trusty; urgency=low

  [ Ubuntu daily release ]
  * New rebuild forced

  [ Alan Griffiths ]
  * client: Remove the timeout for detecting server crashes There are
    valid cases when the server blocks for an indeterminate amount of
    time during a client request, like when a next_buffer request blocks
    because a surface is not visible or the server is paused. In such
    cases, the timeout mechanism we used to detect server crashes caused
    the clients to fail. Furthermore, the clients seem able to detect
    server crashes without the timeout, rendering it needless anyway.
    (LP: #1245958)

  [ Ubuntu daily release ]
  * Automatic snapshot from revision 1161

 -- Ubuntu daily release <ps-jenkins@lists.canonical.com>  Wed, 30 Oct 2013 18:37:21 +0000

mir (0.1.0+14.04.20131028-0ubuntu1) trusty; urgency=low

  [ Daniel van Vugt ]
  * Bump version 0.1.0
  * Add method for testing if Rectangle::contains(Rectangle), which is
    the basis of any occlusion detection. (LP: #1227739)
  * Add support for traversing the Scene from front surface to back.
    This is required for occlusion detection at least (coming soon). .
    (LP: #1227739)
  * Optimization: Turn off blending for surfaces that are not blendable.
    On some systems this can have a noticeable performance benefit.
  * Avoid rendering surfaces that are fully hidden by other surfaces.
    This is particularly important for mobile device performance. (LP:
    #1227739) . (LP: #1227739)
  * Remove orphaned tags, which appear to have come from the Compiz
    project (!?) Add tags for the most recent releases up to 0.0.16. No
    files changed, only tags.
  * Fix significant performance issues LP: #1241369 / LP: #1241371, and
    probably more(!) Added regression test to catch such regressions and
    revert the offending commit r1049. (LP: #1241369, #1241371)

  [ Brandon Schaefer ]
  * When Scroll events come in we don't keep around the android vscroll
    hscroll data. Store it now. (LP: #1233089)

  [ Albert Astals ]
  * Fix mismatched free() / delete / delete [] reported by valgrind

  [ Alexandros Frantzis ]
  * server: Extend server status (formerly pause/resume) listener to
    report "started" events This change is needed by users of
    libmirserver, so they can properly synchronize external interactions
    with the server. (LP: #1239876)
  * graphics,examples: Don't enable more outputs than supported when
    changing the display configuration. (LP: #1217877)
  * client: Allow clients to call API functions after a connection break
    has been detected When a client tries to call an API function after
    a connection break has been detected in a previous API call, the
    client blocks in the new call. This happens because in
    MirSocketRpcChannel::notify_disconnected() the pending RPC calls are
    not forced to complete, since the channel has already been marked as
    'disconnected' by the failure in the previous call. Note that if the
    break is first detected while calling an API function, then that
    call doesn't block, since this is the first time we call
    MirSocketRpcChannel::notify_disconnected() and the pending RPC calls
    are forced to complete. This commit solves this problem by always
    forcing requests to complete when a communication failure occurs,
    even if a disconnection has already been handled. This is preferred
    over the alternative of manually calling the completion callback in
    a try-catch block when calling an RPC method because of: 1.
    Correctness: In case the communication problem first occurs in that
    call, the callback will be called twice, once by
    notify_disconnected() and once manually. 2. Consistency: The
    callback is called from one place regardless of whether the
    communication problem is first detected during that call or not.
    (LP: #1201436)
  * graphics: Improve signature of native platform initialization method
    Use an interface to provide the functionality needed by native
    platforms.

  [ Eleni Maria Stea ]
  * Test GBMBufferAllocatorTest.bypass_disables_via_environment
    overrides the MIR_BYPASS env variable, causing other tests that use
    the MIR_BYPASS to fail when we run the unit-tests with --
    gtest_repeat=N, N>1. Set back the MIR_BYPASS env. var. (LP:
    #1238000)

  [ Kevin DuBois ]
  * fix: lp 1239577 TestClientIPCRender (an android-only gfx driver
    test) was hanging due to changes in signal handling. refactor the
    test, changing the cross-process sync mechanism so it doesn't use
    sigcont. (LP: #1239577)
  * graphics: android: eliminate one of the two DisplayBuffers. both
    hwc/gpu displays use the same displaybuffer now. .

  [ Daniel d'Andrada ]
  * Add InputReader performance test.

  [ Alan Griffiths ]
  * logging: correct component tag in connector report.
  * client: fix hang(s) in client API when server dies. (LP: #1227743)
  * Fix failing acceptance-test:
    ServerShutdown/OnSignal.removes_endpoint_on_signal (LP: #1237710)
    Avoid fatal_signal_cleanup getting caught in a loop restoring itself
    and then re-entering itself. This could happen in some permutations
    of acceptance-tests where run_mir is entered with
    fatal_signal_cleanup already set up from previous tests' server
    instances. (LP: #1237710)
  * CMake: remove creation of link to non-existent file.
  * shared: some utility functions to provide some consistent ways to
    use RAII and application of these functions to some code that has
    had RAII related discussions recently.
  * config: separate out the configuration options from the
    configuration builder.
  * config: ensure USC can access
    DefaultConfigurationOptions::parse_options (LP: #1244192) (LP:
    #1244192)

  [ Ubuntu daily release ]
  * Automatic snapshot from revision 1161

 -- Ubuntu daily release <ps-jenkins@lists.canonical.com>  Mon, 28 Oct 2013 02:04:31 +0000

mir (0.0.15+13.10.20131014-0ubuntu2) trusty; urgency=low

  * No change rebuild for Boost 1.54 transition.

 -- Dmitrijs Ledkovs <xnox@ubuntu.com>  Mon, 21 Oct 2013 15:06:19 +0100

mir (0.0.15+13.10.20131014-0ubuntu1) saucy; urgency=low

  [ Kevin Gunn ]
  * bump version 0.0.15

  [ Ubuntu daily release ]
  * Automatic snapshot from revision 1133

 -- Ubuntu daily release <ps-jenkins@lists.canonical.com>  Mon, 14 Oct 2013 23:55:33 +0000

mir (0.0.14+13.10.20131011-0ubuntu1) saucy; urgency=low

  [ thomas-voss ]
  * Clean up duplicate instances of the valid connections set. Remove
    the static instances from the header file. (LP: #1238312) Requested
    to be merged directly to lp:mir by didrocks, tvoss. (LP: #1238312)

  [ Ubuntu daily release ]
  * Automatic snapshot from revision 1097

 -- Ubuntu daily release <ps-jenkins@lists.canonical.com>  Fri, 11 Oct 2013 06:59:30 +0000

mir (0.0.14+13.10.20131010-0ubuntu1) saucy; urgency=low

  [ Colin Watson ]
  * Don't build-depend on valgrind on arm64 for now, as it is not yet
    ported there.

  [ Ubuntu daily release ]
  * Automatic snapshot from revision 1095

 -- Ubuntu daily release <ps-jenkins@lists.canonical.com>  Thu, 10 Oct 2013 01:17:01 +0000

mir (0.0.14+13.10.20131009.4-0ubuntu1) saucy; urgency=low

  [Kevin Gunn]
  * bump version to 0.0.14

  [ Robert Carr ]
  * Hold ms::Surface alive from msh::Surface, and remove the explicit
    throw calls. This way holding a shared_ptr to msh::Surface becomes
    safe (as long as you drop it eventually!). (LP: #1234609). (LP:
    #1234609)

  [ Alan Griffiths ]
  * client: use lock_guard as it is simpler than unique_lock. (fix for
    mallit) frontend: Remove the endpoint first when shutting down.
    Fixes bug lp#1235159. (LP: #1235159)

  [ Ubuntu daily release ]
  * Automatic snapshot from revision 1093

 -- Ubuntu daily release <ps-jenkins@lists.canonical.com>  Wed, 09 Oct 2013 21:57:59 +0000

mir (0.0.13+13.10.20131003-0ubuntu1) saucy; urgency=low

  [ Kevin Gunn ]
  * bump version to 0.0.13

  [ Daniel d'Andrada ]
  * Fix for LP#1233944 Fixes the Mir-side of bug
    https://bugs.launchpad.net/mir/+bug/1233944 Event files are first
    created with root:root permissions and only later udev rules are
    applied to it, changing its permissions to root:android-input and
    therefore making it readable by unity8-mir in short: Retry opening a
    file when its permissions change as it might be readable now. (LP:
    #1233944)

  [ Robert Carr ]
  * Fix for LP#1233944 Fixes the Mir-side of bug
    https://bugs.launchpad.net/mir/+bug/1233944 Event files are first
    created with root:root permissions and only later udev rules are
    applied to it, changing its permissions to root:android-input and
    therefore making it readable by unity8-mir in short: Retry opening a
    file when its permissions change as it might be readable now. (LP:
    #1233944)

  [ Ubuntu daily release ]
  * Automatic snapshot from revision 1089

 -- Ubuntu daily release <ps-jenkins@lists.canonical.com>  Thu, 03 Oct 2013 06:34:41 +0000

mir (0.0.12+13.10.20131001.1-0ubuntu1) saucy; urgency=low

  [ Michael Terry ]
  * merge latest dev branch.

  [ Kevin DuBois ]
  * merge latest dev branch.

  [ Daniel d'Andrada ]
  * merge latest dev branch.

  [ Ubuntu daily release ]
  * Automatic snapshot from revision 1086

 -- Ubuntu daily release <ps-jenkins@lists.canonical.com>  Tue, 01 Oct 2013 10:04:25 +0000

mir (0.0.12+13.10.20130926.1-0ubuntu1) saucy; urgency=low

  [ Robert Ancell ]
  * Bump version to 0.0.12

  [ Alexandros Frantzis ]
  * tests: Fix compiler warning about maybe-uninitialized struct member

  [ Ubuntu daily release ]
  * Automatic snapshot from revision 1084

 -- Ubuntu daily release <ps-jenkins@lists.canonical.com>  Thu, 26 Sep 2013 08:39:29 +0000

mir (0.0.11+13.10.20130924.1-0ubuntu1) saucy; urgency=low

  [ kg ]
  * bump version for ABI break (LP: #1229212)

  [ Robert Ancell ]
  * Allow an application to override the options being populated.
  * Pass the program options to parse_options().
  * Add missing include for std::cerr.
  * Report when paused and resumed via configuration. (LP: #1192843)
  * Add missing directory separator when searching for a config file to
    parse.

  [ Kevin Gunn ]
  * change test timeouts and fix fence.

  [ Alexandros Frantzis ]
  * examples: Only check key information for key events This fixes a
    memory error reported by valgrind for examples that use eglapp.
  * shell: Apply the base configuration on a hardware change only if no
    per-session configuration is active.
  * graphics: consolidated fixed for nested code and examples on android
    stack.

  [ Eleni Maria Stea ]
  * graphics: Pull in Eleni's changes to get the DRM fd to init GBM from
    the host Mir instance.

  [ Didier Roche ]
  * remove (unused in the ppa as we have libmirserver3) hack to force
    depending and building against the exact same version.

  [ Robert Carr ]
  * Add DPMS configuration API. (LP: #1193222)
  * Deduplicate mtd::NullDisplayConfig and
    mtd::NullDisplayConfiguration.
  * Fix multiple internal client surfaces on android. (LP: #1228144)
  * change test timeouts and fix fence.
  * Add DPMS API and GBM/android impls.

  [ Kevin DuBois ]
  * platform, graphics: support nested (mir-on-mir) rendering on the
    Android platform.

  [ Michael Terry ]
  * Change how Mir chooses socket locations to make it simpler for a
    nested-Mir world, by using MIR_SOCKET as the host socket if no other
    host socket is provided and passing MIR_SOCKET on to any children.
    Also, change --nested-mode to --host-socket for clarity and add --
    standalone to force standalone mode.

  [ Daniel d'Andrada ]
  * android-input housekeeping - Updated README - Removed some dead
    code.

  [ Daniel van Vugt ]
  * Add DPMS configuration API. (LP: #1193222)
  * Add a "flags" field to MirBufferPackage so that clients can find out
    if the buffer they've been given is scanout-capable. This is
    normally something a client should never need to know. However there
    are two specialized cases where it's required to fix bugs in the
    intel and radeon X drivers:   LP: #1218735, LP: #1218815 The intel
    fix (already landed) contains a hack which will be updated after
    this branch lands. (LP: #1218815, #1218735)
  * GBM: Ensure that we don't create scanout buffers if bypass is
    explicitly disabled from the environment. (LP: #1227133) . (LP:
    #1227133)

  [ Alan Griffiths ]
  * graphics: Pull in Eleni's changes to get the DRM fd to init GBM from
    the host Mir instance.
  * input: Separate the code for dispatching input from that reading it.
  * graphics: Hook up nested surfaces events to input.
  * input: Connect nested input relay to input dispatch.
  * graphics: Simplify NativeAndroidPlatform out of existence.
  * tests: Fixes to get the tests "passing" on android/arm stack. (LP:
    #1226284)
  * graphics: consolidated fixed for nested code and examples on android
    stack.
  * examples: add command-line options to examples so the Mir server
    connection can be selected.
  * change test timeouts and fix fence.
  * client: Add client side support for connecting via an existing FD.

  [ Łukasz 'sil2100' Zemczak ]
  * Revert revision 1054 ABI-change (the libmirclient3 one), which seems
    to cause a lot of problems.

  [ Ubuntu daily release ]
  * Automatic snapshot from revision 1081

 -- Ubuntu daily release <ps-jenkins@lists.canonical.com>  Tue, 24 Sep 2013 06:04:59 +0000

mir (0.0.10+13.10.20130904-0ubuntu1) saucy; urgency=low

  [ Kevin DuBois ]
  * fix lp:1220441 (a test for android display ID was not updated). (LP:
    #1220441)

  [ Ubuntu daily release ]
  * Automatic snapshot from revision 1051

 -- Ubuntu daily release <ps-jenkins@lists.canonical.com>  Wed, 04 Sep 2013 06:04:46 +0000

mir (0.0.10+13.10.20130903-0ubuntu1) saucy; urgency=low

  [ Daniel van Vugt ]
  * SwitchingBundle: Simplify and clarify guarantees that
    compositor_acquire always has a buffer to return without blocking or
    throwing an exception. The trade-off is that to enforce the
    guarantee we need to permanently reserve one buffer for compositing.
    This reduces the flexibility of SwitchingBundle a little, such that
    minimum nbuffers is now 2. This was originally requested by
    Alexandros, as the potential throw concerned him. Although, it was
    logically guaranteed to never happen for other reasons. The second
    reason for doing this is to eliminate recycling logic, which while
    safe and correct, was quite confusing. So this change further proves
    that that logic (now removed) is not to blame for frame ordering
    bugs. .

  [ Christopher James Halse Rogers ]
  * Synthesise an unfocused event on destruction of a focused window We
    probably need to rethink focus entirely, but this is an incremental
    improvement that I need.

  [ Ubuntu daily release ]
  * Automatic snapshot from revision 1049

 -- Ubuntu daily release <ps-jenkins@lists.canonical.com>  Tue, 03 Sep 2013 14:04:56 +0000

mir (0.0.10+13.10.20130902-0ubuntu1) saucy; urgency=low

  [ Alan Griffiths ]
  * graphics: tidy up the roles and responsibilities of nested classes.

  [ Ubuntu daily release ]
  * Automatic snapshot from revision 1046

 -- Ubuntu daily release <ps-jenkins@lists.canonical.com>  Mon, 02 Sep 2013 18:05:02 +0000

mir (0.0.10+13.10.20130830.1-0ubuntu1) saucy; urgency=low

  [ Alan Griffiths ]
  * config, input: make nested::HostConnection available in
    input::NestedInput.

  [ Ubuntu daily release ]
  * Automatic snapshot from revision 1044

 -- Ubuntu daily release <ps-jenkins@lists.canonical.com>  Fri, 30 Aug 2013 18:04:58 +0000

mir (0.0.10+13.10.20130830-0ubuntu1) saucy; urgency=low

  [ Daniel van Vugt ]
  * Dramatically improved multi-monitor frame synchronization, using a
    global frame count equivalent to the highest refresh rate of all
    monitors. This is much more reliable than the old logic which was
    based on timers. This fixes LP: #1210478. (LP: #1210478)
  * Remove dead code: surfaces::Surface::compositor_buffer() It's
    unused. Though I suspect in future we might or should go back to
    using it instead of accessing the buffer stream directly (r856). .

  [ Alan Griffiths ]
  * graphcs, config: make the nested HostConnection available in
    configuration.

  [ Ubuntu daily release ]
  * Automatic snapshot from revision 1042

 -- Ubuntu daily release <ps-jenkins@lists.canonical.com>  Fri, 30 Aug 2013 10:04:58 +0000

mir (0.0.10+13.10.20130829.2-0ubuntu1) saucy; urgency=low

  [ Daniel van Vugt ]
  * eglapp: Add a new option -oN to force the surface placement onto
    output N. Unfortunately we haven't yet written any tool to tell you
    what your output IDs are.

  [ Ubuntu daily release ]
  * Automatic snapshot from revision 1038

 -- Ubuntu daily release <ps-jenkins@lists.canonical.com>  Thu, 29 Aug 2013 18:05:29 +0000

mir (0.0.10+13.10.20130829.1-0ubuntu1) saucy; urgency=low

  [ Alan Griffiths ]
  * config, input: default_android_input_configuration.cpp should only
    use public headers.
  * config, input: Stubbed version of input for nested mir.

  [ Ubuntu daily release ]
  * Automatic snapshot from revision 1036

 -- Ubuntu daily release <ps-jenkins@lists.canonical.com>  Thu, 29 Aug 2013 14:05:26 +0000

mir (0.0.10+13.10.20130829-0ubuntu1) saucy; urgency=low

  [ Daniel van Vugt ]
  * Add "composition bypass" support, whereby fullscreen surfaces are
    allowed to go straight to the display hardware without being
    composited at all, hence avoiding the overhead of any OpenGL or
    texturing where possible. Hardware support: intel: Excellent radeon:
    Good, but REQUIRES kernel 3.11.0 nouveau: Good, but REQUIRES kernel
    3.11.0 android: No bypass implemented yet. (LP: #1109963)

  [ Ubuntu daily release ]
  * Automatic snapshot from revision 1033

 -- Ubuntu daily release <ps-jenkins@lists.canonical.com>  Thu, 29 Aug 2013 10:04:53 +0000

mir (0.0.10+13.10.20130828.1-0ubuntu1) saucy; urgency=low

  [ Daniel van Vugt ]
  * I've noticed some confusion in the community around the purposes of
    the mir_demo_* binaries. For example: - Users expected
    mir_demo_client to do something. - Users expected mir_demo_server to
    be useful, when they would get more use from mir_demo_server_shell.
    - Users thought mir_demo_client_{un}accelerated were the only
    examples of {un}accelerated clients. This proposal renames
    mir_demo_client_* to more accurately describe what they are and what
    they do. .

  [ Alan Griffiths ]
  * graphics: make nested code compatable with "bypass" branch.

  [ Ubuntu daily release ]
  * Automatic snapshot from revision 1031

 -- Ubuntu daily release <ps-jenkins@lists.canonical.com>  Wed, 28 Aug 2013 22:05:08 +0000

mir (0.0.10+13.10.20130828-0ubuntu1) saucy; urgency=low

  [ Alan Griffiths ]
  * graphics.nested: sketch out NestedOutput implementation.

  [ Eleni Maria Stea ]
  * removed the struct NativeGBMPlatform from gbm_platform.cpp and added
    a NativeGBMPlatform class instead.

  [ Ubuntu daily release ]
  * Automatic snapshot from revision 1028

 -- Ubuntu daily release <ps-jenkins@lists.canonical.com>  Wed, 28 Aug 2013 10:04:57 +0000

mir (0.0.10+13.10.20130827.1-0ubuntu1) saucy; urgency=low

  [ Alan Griffiths ]
  * ipc: add a protocol version to the wire protocol so that we can bump
    it in future.
  * graphics::nested: Handling of output configuration changes.
  * graphics.nested: Hookup NestedDisplay to display change
    notifications.

  [ Daniel van Vugt ]
  * Introducing mir_demo_client_progressbar. It's pretty boring;
    designed to simulate key repeat scrolling in a terminal, as an aid
    for tracking down bug 1216472. . (LP: #1216472)

  [ Eleni Maria Stea ]
  * changed the GBMBufferAllocator constructor and class to use the
    gbm_device instead of the GBMPlatform to remove the dependency from
    the mg::Platform interface - this way we can use the
    GBMBufferAllocator with the NativeGBMPlatform (nested mir).

  [ Ubuntu daily release ]
  * Automatic snapshot from revision 1025

 -- Ubuntu daily release <ps-jenkins@lists.canonical.com>  Tue, 27 Aug 2013 18:04:47 +0000

mir (0.0.10+13.10.20130827-0ubuntu1) saucy; urgency=low

  [ Robert Ancell ]
  * Allow the Mir server socket to be set with the MIR_SOCKET enviroment
    variable.

  [ Ubuntu daily release ]
  * Automatic snapshot from revision 1019

 -- Ubuntu daily release <ps-jenkins@lists.canonical.com>  Tue, 27 Aug 2013 06:04:57 +0000

mir (0.0.10+13.10.20130826.1-0ubuntu1) saucy; urgency=low

  [ Christopher James Halse Rogers ]
  * Fix server-side tracking of client buffers When the server knows the
    client has a given buffer cached it only needs to send the BufferID
    rather than the full IPC package. While this is an optimisation,
    it's also required for correctness - the client will not clean up
    fds for buffers it has cached, so if the server sends a full IPC
    package for a buffer the client knows about any buffer fds leak. The
    buffer cache is per-surface on the client side, but was per-session
    on the server side. This meant that the server did not accurately
    track the client's buffers, resulting in it sending unexpected fds
    that the client then leaked. Fix this by making the buffer tracker
    per-surface server-side.

  [ Ubuntu daily release ]
  * Automatic snapshot from revision 1017

 -- Ubuntu daily release <ps-jenkins@lists.canonical.com>  Mon, 26 Aug 2013 14:04:34 +0000

mir (0.0.10+13.10.20130826-0ubuntu1) saucy; urgency=low

  [ Daniel van Vugt ]
  * Fix uninitialized fields causing strange exceptions in some clients
    such as fingerpaint and multiwin since r991. (LP: #1215754) The
    uninitialized field output_id was only introduced in r991. Of
    course, giving it an invalid value should not cause such wacky
    exceptions. I'll log a bug to improve the error checking separately.
    (LP: #1215754)

  [ Ubuntu daily release ]
  * Automatic snapshot from revision 1015

 -- Ubuntu daily release <ps-jenkins@lists.canonical.com>  Mon, 26 Aug 2013 04:52:13 +0000

mir (0.0.10-0ubuntu1) saucy; urgency=low

  * New release

 -- Robert Ancell <robert.ancell@canonical.com>  Mon, 26 Aug 2013 11:36:02 +1200

mir (0.0.9+13.10.20130825.1-0ubuntu1) saucy; urgency=low

  [ Daniel van Vugt ]
  * Disambiguate an exception message which could come from three
    places: Output has no associated crtc with more rich and meaningful
    information: Output <NAME> has no associated CRTC to <ACTION> on.

  [ Robert Carr ]
  * SessionMediator must hold only a weak reference to the session. (LP:
    #1195089)

  [ Ubuntu daily release ]
  * Automatic snapshot from revision 1012

 -- Ubuntu daily release <ps-jenkins@lists.canonical.com>  Sun, 25 Aug 2013 14:04:38 +0000

mir (0.0.9+13.10.20130825-0ubuntu1) saucy; urgency=low

  [ Ricardo Mendoza ]
  * Add whitespace to prevent errors in non -fpermissive compilations.

  [ Ubuntu daily release ]
  * Automatic snapshot from revision 1009

 -- Ubuntu daily release <ps-jenkins@lists.canonical.com>  Sun, 25 Aug 2013 10:05:08 +0000

mir (0.0.9+13.10.20130823.3-0ubuntu1) saucy; urgency=low

  [ Alan Griffiths ]
  * mir: std::hash support for mir::IntWrapper<> .

  [ Ubuntu daily release ]
  * Automatic snapshot from revision 1007

 -- Ubuntu daily release <ps-jenkins@lists.canonical.com>  Fri, 23 Aug 2013 22:04:51 +0000

mir (0.0.9+13.10.20130823.2-0ubuntu1) saucy; urgency=low

  [ Ricardo Mendoza ]
  * * Implement lifecycle events interface.

  [ Ubuntu daily release ]
  * Automatic snapshot from revision 1005

 -- Ubuntu daily release <ps-jenkins@lists.canonical.com>  Fri, 23 Aug 2013 18:04:51 +0000

mir (0.0.9+13.10.20130823.1-0ubuntu1) saucy; urgency=low

  [ Kevin DuBois ]
  * Send focus notifications to client. (LP: #1196744, #1192843,
    #1102757, #1201435)

  [ Robert Carr ]
  * Send focus notifications to client. (LP: #1196744, #1192843,
    #1102757, #1201435)

  [ Alan Griffiths ]
  * graphics: spike of NestedDisplayConfiguration.

  [ Ubuntu daily release ]
  * Automatic snapshot from revision 1003

 -- Ubuntu daily release <ps-jenkins@lists.canonical.com>  Fri, 23 Aug 2013 14:05:22 +0000

mir (0.0.9+13.10.20130823-0ubuntu1) saucy; urgency=low

  [ Daniel van Vugt ]
  * event_sender.cpp: I've never seen this before. So it should not have
    my name on it.

  [ Ubuntu daily release ]
  * Automatic snapshot from revision 1000

 -- Ubuntu daily release <ps-jenkins@lists.canonical.com>  Fri, 23 Aug 2013 06:05:00 +0000

mir (0.0.9+13.10.20130822.1-0ubuntu1) saucy; urgency=low

  [ Daniel van Vugt ]
  * Revert the grey background. It's too visually intrusive while we
    don't yet have the ability to give a shell any control over
    compositing (and override GLRenderer::clear) like it should
    eventually have. (LP: #1215322). (LP: #1215322)

  [ Alan Griffiths ]
  * graphics: Fills in some more bits of NestedDisplay.

  [ Ubuntu daily release ]
  * Automatic snapshot from revision 998

 -- Ubuntu daily release <ps-jenkins@lists.canonical.com>  Thu, 22 Aug 2013 14:04:56 +0000

mir (0.0.9+13.10.20130822-0ubuntu1) saucy; urgency=low

  [ Daniel van Vugt ]
  * eglplasma: Don't include the alpha component in gradient
    calculations. We want the whole surface to be opaque. (LP:
    #1215285). (LP: #1215285)

  [ Ubuntu daily release ]
  * Automatic snapshot from revision 995

 -- Ubuntu daily release <ps-jenkins@lists.canonical.com>  Thu, 22 Aug 2013 10:05:21 +0000

mir (0.0.9+13.10.20130821.1-0ubuntu1) saucy; urgency=low

  [ Daniel van Vugt ]
  * Make compositor::Scene lockable. This allows us to do multiple
    operations on a scene atomically using a nice simple:
    std::lock_guard<Scene> lock(scene); In the short term, this is
    required by the bypass branch. In the longer term it will also be
    useful if/when Scene gets an iterator.
  * Check a connection is valid (not NULL) before trying to dereference
    it. Such a NULL dereference led to worrying valgrind errors seen in
    LP: #1212516. (LP: #1212516)

  [ Alan Griffiths ]
  * graphics: hard-wire nested Mir to create an output for every host
    output.

  [ Alexandros Frantzis ]
  * Allow clients to specify the output they want to place a surface in.
    Only fullscreen placements are supported for now, but the policy is
    easy to change. This MP breaks the client API/ABI, so I bumped the
    client ABI version. I took this opportunity to rename some fields in
    MirDisplayConfiguration to improve consistency. .

  [ Ubuntu daily release ]
  * Automatic snapshot from revision 993

 -- Ubuntu daily release <ps-jenkins@lists.canonical.com>  Wed, 21 Aug 2013 14:05:07 +0000

mir (0.0.9+13.10.20130821-0ubuntu1) saucy; urgency=low

  [ Brandon Schaefer ]
  * Release the mir surfaces when done in multiwin demo.
  * Clean up config->cards when were are deleting the display config.

  [ Alexandros Frantzis ]
  * server: Handle both user initiated and hardware display changes with
    MediatingDisplayChanger Enhance MediatingDisplayChanger to handle
    both user initiated display changes and hardware changes, by making
    it implement two interfaces for the two responsibilities
    (mg::DisplayChanger, mf::DisplayChanger).
  * shell: Notify sessions when the display configuration changes This
    patchset implements client notifications for display configuration
    changes. It also adds a mir_demo_client_display_config example which
    can be used to test and demo client initiated display configuration
    changes. Use of the example uncovered some issues that are also
    fixed by this patchset (see individual commits for more info).
  * shell: Add infrastructure for emitting and handling session related
    events.
  * shell: Support per-session display configurations This MP adds
    support for per-session display configurations, i.e., configurations
    that are active only when the client that submitted them has the
    focus. mir_connection_apply_display_config() now changes the session
    display configuration instead of the base/global one.

  [ Alan Griffiths ]
  * graphics::nested: sketch out some more of the nested mir
    implementation.
  * tests: Workaround for test timeout under valgrind. (LP: #1212518)
  * config: use the DisplayServer to hold ownership of system
    components, not the DefaultServerConfiguration.
  * graphics: Start on the NativePlatform interface.
  * graphics: Split the output state out of the NestedDisplay class.

  [ Daniel van Vugt ]
  * setup-android-dependencies.sh: Update for saucy flipped phablet
    images.
  * Give Mir a grey background by default, so you can see which monitors
    it is using.

  [ Eleni Maria Stea ]
  * graphics::nested: sketch out some more of the nested mir
    implementation.
  * nested_platform.cpp functions.

  [ Robert Carr ]
  * Pass session through placement strategy.

  [ Christopher James Halse Rogers ]
  * Add a little extra debugging API.
  * Add missing mutex around display config call.

  [ Ubuntu daily release ]
  * Automatic snapshot from revision 988

 -- Ubuntu daily release <ps-jenkins@lists.canonical.com>  Wed, 21 Aug 2013 06:04:49 +0000

mir (0.0.9+13.10.20130813-0ubuntu1) saucy; urgency=low

  [ Daniel d'Andrada ]
  * Add mir_surface_type_inputmethod enum value.

  [ Ubuntu daily release ]
  * Automatic snapshot from revision 970

 -- Ubuntu daily release <ps-jenkins@lists.canonical.com>  Tue, 13 Aug 2013 02:04:54 +0000

mir (0.0.9+13.10.20130812.4-0ubuntu1) saucy; urgency=low

  [ Alexandros Frantzis ]
  * server,client: Add type, preferred mode and max. simultaneous
    outputs information to the display configuration.

  [ Ubuntu daily release ]
  * Automatic snapshot from revision 968

 -- Ubuntu daily release <ps-jenkins@lists.canonical.com>  Mon, 12 Aug 2013 18:05:30 +0000

mir (0.0.9+13.10.20130812.3-0ubuntu1) saucy; urgency=low

  [ Daniel van Vugt ]
  * eglapp: Add sizing parameters: -f (fullscreen) and -s WxH (specific
    size).

  [ Alan Griffiths ]
  * frontend, examples, tests: provide a utility to adapt
    frontend::Surface to the graphics::InternalSurface interface.

  [ Ubuntu daily release ]
  * Automatic snapshot from revision 966

 -- Ubuntu daily release <ps-jenkins@lists.canonical.com>  Mon, 12 Aug 2013 14:04:37 +0000

mir (0.0.9+13.10.20130812.2-0ubuntu1) saucy; urgency=low

  [ Robert Ancell ]
  * Remove apport hook - we're not installing it and libraries don't
    have hooks anyway. Apps that use libmirserver will have hooks
    (unity-system-compositor, unity-mir). (LP: #1204284)

  [ Alexandros Frantzis ]
  * protobuf: Pass a DisplayConfiguration submessage with the
    Connection.

  [ Ubuntu daily release ]
  * Automatic snapshot from revision 963

 -- Ubuntu daily release <ps-jenkins@lists.canonical.com>  Mon, 12 Aug 2013 11:04:00 +0000

mir (0.0.9+13.10.20130812.1-0ubuntu1) saucy; urgency=low

  [ Robert Ancell ]
  * Fix libmirserver dependent packages requiring the exact version - it
    hadn't been updated for the soname change in revision 948. (LP:
    #1210811)

  [ Alan Griffiths ]
  * platform: workaround link errors on i386/g++ 4.8.1. (LP: #1208774)

  [ Ubuntu daily release ]
  * Automatic snapshot from revision 960

 -- Ubuntu daily release <ps-jenkins@lists.canonical.com>  Mon, 12 Aug 2013 06:04:36 +0000

mir (0.0.9-0ubuntu1) saucy; urgency=low

  * New release

 -- Robert Ancell <robert.ancell@canonical.com>  Mon, 12 Aug 2013 09:19:43 +1200

mir (0.0.8+13.10.20130810-0ubuntu1) saucy; urgency=low

  [ Robert Ancell ]
  * Remove documentation on the system-compositor-testing PPA now
    everything is in main/universe in saucy.

  [ Kevin DuBois ]
  * Add an object for sending display config change messages to all
    connected clients (globally).

  [ Daniel van Vugt ]
  * Fix the compositor side of lag observed between input events and the
    screen. This is half the fix for LP: #1199450. The other half of the
    fix is to resolve client buffers arriving out of order, which has
    not been fully diagnosed but is known to be resolved by the "switch"
    branch. . (LP: #1199450)

  [ Ubuntu daily release ]
  * Automatic snapshot from revision 956

 -- Ubuntu daily release <ps-jenkins@lists.canonical.com>  Sat, 10 Aug 2013 02:04:55 +0000

mir (0.0.8+13.10.20130809.4-0ubuntu1) saucy; urgency=low

  [ Michael Terry ]
  * Pass on the owning Session when creating Surfaces. (LP: #1200035)

  [ Ubuntu daily release ]
  * Automatic snapshot from revision 952

 -- Ubuntu daily release <ps-jenkins@lists.canonical.com>  Fri, 09 Aug 2013 18:05:05 +0000

mir (0.0.8+13.10.20130809.3-0ubuntu1) saucy; urgency=low

  [ Daniel van Vugt ]
  * Simplify and generalize buffer swapping to support arbitrary numbers
    of: - buffers - compositors - clients This is a unified N-buffers
    algorithm which supports any positive number of buffers, as well as
    dynamically switching between synchronous and asynchronous
    behaviour. So it does everything the existing code does and more.
    The key requirement is to support an arbitrary number of (different)
    simultaneous compositor acquisitions, as is needed for bypass
    support (coming soon). This then leads to the requirement that a
    compositor and a snapshot buffer should be acquired differently.
    Because a snapshot should never consume frames, only observe them.
    On the other hand, a compositior acquire must consume a frame (if
    available) so as to guarantee correct ordering when more than one
    are acquired simultaneously in bypass mode. Also fixes LP: #1199717
    and is half the fix for LP: #1199450. (LP: #1199450, #1199717)

  [ Alan Griffiths ]
  * doc, tools: update instructions for "flipped" image.

  [ Christopher James Halse Rogers ]
  * Split out unversioned Mir platform package to fix upgrades across
    libmirserver SONAME bumps.

  [ Ubuntu daily release ]
  * Automatic snapshot from revision 950

 -- Ubuntu daily release <ps-jenkins@lists.canonical.com>  Fri, 09 Aug 2013 11:14:41 +0000

mir (0.0.8+13.10.20130808.2-0ubuntu1) saucy; urgency=low

  [ Alexandros Frantzis ]
  * gbm: Don't try to allocate buffers with unsupported formats. (LP:
    #1124948)

  [ Ubuntu daily release ]
  * Automatic snapshot from revision 946

 -- Ubuntu daily release <ps-jenkins@lists.canonical.com>  Thu, 08 Aug 2013 15:18:56 +0000

mir (0.0.8+13.10.20130808.1-0ubuntu1) saucy; urgency=low

  [ Robert Ancell ]
  * VT switch on alt+ctrl+Fn.
  * Add missing iostream import. This was accidentally removed in
    revision 939. Local builds and CI builds both seem to have treated
    this as a warning; debian package builds as an error. Fixes
    packaging builds.

  [ Robert Carr ]
  * Add an interface by which the shell may be notified of and interfere
    with surface configuration requests.

  [ Alexandros Frantzis ]
  * Bring back revision 931 with a fix for the crash it caused (LP:
    #1209053). (LP: #1209053)
  * examples: Quit the example servers and standalone programs when
    Ctrl+Alt+Backspace is pressed.

  [ Maarten Lankhorst ]
  * Re-introduce console support, and ignore control characters. (LP:
    #1102756, #1195509)

  [ Ubuntu daily release ]
  * Automatic snapshot from revision 944

 -- Ubuntu daily release <ps-jenkins@lists.canonical.com>  Thu, 08 Aug 2013 05:03:26 +0000

mir (0.0.8+13.10.20130807.3-0ubuntu1) saucy; urgency=low

  [ Robert Ancell ]
  * platform: Install and use mirplatform headers. (LP: #1209104)

  [ Daniel van Vugt ]
  * Revert r931. It is causing instant and widespread crashes (LP:
    #1209053). (LP: #1209053)

  [ Alan Griffiths ]
  * platform: remove spurious ${MIR_COMMON_PLATFORM_LIBRARIES}.
  * platform: Install and use mirplatform headers. (LP: #1209104)

  [ Christopher James Halse Rogers ]
  * Fix multihead API usage in EGL example clients.

  [ Ubuntu daily release ]
  * Automatic snapshot from revision 937

 -- Ubuntu daily release <ps-jenkins@lists.canonical.com>  Wed, 07 Aug 2013 16:24:16 +0000

mir (0.0.8+13.10.20130807.1-0ubuntu1) saucy; urgency=low

  [ Kevin DuBois ]
  * Add support for sending display change events to the client to the
    api/protocol.

  [ Ricardo Salveti de Araujo ]
  * Just use libhardware instead of libhybris when building mir (avoid
    conflicts with egl/gles) .

  [ Alan Griffiths ]
  * graphics: Split off platform abstraction as a shared library.
  * graphics: Split off platform abstraction as an LGPL shared library.

  [ Alexandros Frantzis ]
  * display_server: Don't configure the display while the display server
    is paused Don't configure the display while the display server is
    paused. Postpone the configuration until the display server resumes.
  * server: Make EventFilter customization easier.

  [ Ubuntu daily release ]
  * Automatic snapshot from revision 932

 -- Ubuntu daily release <ps-jenkins@lists.canonical.com>  Wed, 07 Aug 2013 06:10:58 +0000

mir (0.0.8+13.10.20130806-0ubuntu1) saucy; urgency=low

  [ Kevin DuBois ]
  * Add protobuf message and api for requesting display configuration
    change. Requests to change the display are authorized by the shell
    authorizer .

  [ Alan Griffiths ]
  * 1. establish a MirConnection during the NestedPlatform
    initialization 2. check that the socket filename that is used by the
    nested mir to accept connections is not the same with the host mir's
    socket filename 3. release the connection when the NestedPlatform is
    deleted.

  [ Eleni Maria Stea ]
  * 1. establish a MirConnection during the NestedPlatform
    initialization 2. check that the socket filename that is used by the
    nested mir to accept connections is not the same with the host mir's
    socket filename 3. release the connection when the NestedPlatform is
    deleted.

  [ Colin Watson ]
  * The upcoming arm64 architecture is called arm64, not armel64.

  [ Alexandros Frantzis ]
  * gbm,compositor: Misc multimonitor related fixes. (LP: #1208354)

  [ Ubuntu daily release ]
  * Automatic snapshot from revision 925

 -- Ubuntu daily release <ps-jenkins@lists.canonical.com>  Tue, 06 Aug 2013 00:02:45 +0000

mir (0.0.8+13.10.20130803-0ubuntu1) saucy; urgency=low

  [ Daniel van Vugt ]
  * fingerpaint: Paint on single clicks, and not just drags. This helps
    in testing input/buffer lag issues ;).

  [ Robert Carr ]
  * Replace SingleVisibilityFocusMechanism with a simpler and more
    flexible mechanism based around raising the surface.
  * Do not target hidden surfaces for pointer events.

  [ Alan Griffiths ]
  * graphics: Break the dependency of graphics platforms on MainLoop.

  [ Christopher James Halse Rogers ]
  * Fix mir_connection_get_display_info There's no guarantee that
    config->displays[0] will be valid, and indeed it's always invalid in
    all my tests. This causes a segfault when trying to dereference the
    current mode of an inactive display.

  [ Ubuntu daily release ]
  * Automatic snapshot from revision 920

 -- Ubuntu daily release <ps-jenkins@lists.canonical.com>  Sat, 03 Aug 2013 00:02:40 +0000

mir (0.0.8+13.10.20130802-0ubuntu1) saucy; urgency=low

  [ Daniel van Vugt ]
  * Fix crashing demo clients, since the introduction of multimonitor.
    (LP: #1207145). (LP: #1207145)
  * tools/install_on_android.sh: Don't upload to/test in Android
    directories. We don't need to now that the phablet images are
    flipped. /tmp is much safer. Also don't hardcode a particular ABI
    (which was wrong). .

  [ Alan Griffiths ]
  * graphics, compositor: Move compositor/buffer_properties.h and
    compositor/graphic_buffer_allocator.h to graphics.
  * graphics, compositor: Move buffer_ipc_packer.h to graphics.
  * graphics/gbm: negate negative error codes returned by drm so they
    can be interpreted by boost.

  [ Alexandros Frantzis ]
  * examples: Add option to specify the display configuration policy to
    use We offer three display configuration policies to all the
    examples that use configurations based on
    mir::example::ServerConfiguration: 1. clone (default) 2. sidebyside
    (outputs are placed side-by-side in the virtual space, in increasing
    connector id order) 3. single (only the first, in connector id
    order, is used).

  [ Ubuntu daily release ]
  * Automatic snapshot from revision 914

 -- Ubuntu daily release <ps-jenkins@lists.canonical.com>  Fri, 02 Aug 2013 00:02:52 +0000

mir (0.0.8+13.10.20130801-0ubuntu1) saucy; urgency=low

  [ Kevin DuBois ]
  * connect multi-display info from the display, to the client by
    improving SessionMediator.
  * prepare for global event sending (like display resizing) by
    separating the ability to send messages into distinct classes that
    is used in the client request service loops clean up constructors
    that aren't used, functions that aren't needed as well.

  [ Robert Carr ]
  * Support monitor input channels for the shell.

  [ Eleni Maria Stea ]
  * stub Platform functions to NestedPlatform replaced
    create_nested_platform with a call to the NestedPlatform constructor
    in the default_server_configuration.cpp.

  [ Alexandros Frantzis ]
  * gbm: Handle the cursor properly with multiple monitors.

  [ Ubuntu daily release ]
  * Automatic snapshot from revision 907

 -- Ubuntu daily release <ps-jenkins@lists.canonical.com>  Thu, 01 Aug 2013 00:02:49 +0000

mir (0.0.8+13.10.20130731.2-0ubuntu1) saucy; urgency=low

  [ Dmitrijs Ledkovs ]
  * Use explicit boost-dev packages.

  [ Alexandros Frantzis ]
  * gbm: Support non-cloned display configurations.

  [ Thomas Voß ]
  * Adjust documentation to account for lightdm/packaging changes.
  * Don't make Mir become a process group leader, to avoid CTRL-C
    killing the X server.

  [ Alan Griffiths ]
  * test_framework: Provide boost exception diagnostics.
  * graphics: Remove use of frontend::Surface from graphics interface &
    implementation.

  [ Daniel van Vugt ]
  * Don't run Android commands which are no longer valid in flipped
    phablet images. They will only kill your connection to the device.
    (LP: #1206369). (LP: #1206369)
  * Fix documentation to suit the new "flipped" phablet images. Also
    remove extraneous comment which could cause copy/paste mistakes.

  [ Eleni Maria Stea ]
  * mir option --nested-mode <host-socket>.
  * added a native platform interface in
    include/server/mir/graphics/native_platform.h added a new static
    library for the nested platform added some stub
    create_native_platform and create_nested_platform functions to be
    called when mir runs in nested mode.

  [ Ubuntu daily release ]
  * Automatic snapshot from revision 901

 -- Ubuntu daily release <ps-jenkins@lists.canonical.com>  Wed, 31 Jul 2013 12:55:57 +0000

mir (0.0.8+13.10.20130730-0ubuntu1) saucy; urgency=low

  [ Robert Ancell ]
  * Use the soname in the filename of all the public libraries.
    Explicityly set soname for libmirserver and libmirprotobuf.

  [ Daniel van Vugt ]
  * Separate MockBufferAllocator for reuse in other test cases.
  * Silence noisy integration tests (Uninteresting mock function calls)
    (LP: #1192618). (LP: #1192618)
  * Distinguish between a buffer locked for composition vs snapshotting.
    The difference will become very important with the introduction of
    bypass. Stay tuned.

  [ Alexandros Frantzis ]
  * graphics, shell: move GLPixelBuffer to shell.
  * compositor: Introduce and use a different DisplayBufferCompositor
    object per non-cloned output.
  * geometry: Use an closed-open representation for Rectangle end
    points.

  [ Thomas Voß ]
  * Adjust the Process class to correctly trace child processes. This
    should help a lot in avoiding/diagnosing races on armhf.

  [ Kevin DuBois ]
  * expand client api so that multiple MirDisplayInfo can be returned
    for multimonitor situations.
  * add a function to the client api to query the possible formats to
    create a surface with.
  * client: decouple MirConnection from MirEvent a bit. stop two-step
    initialization of the client rpc channel.

  [ Robert Carr ]
  * Add surface lifecycle notification to the session listener.
  * Build test_android_input_registrar.cpp.

  [ Alan Griffiths ]
  * graphics, shell: move GLPixelBuffer to shell.

  [ Maarten Lankhorst ]
  * Fixes LP: #1195509. (LP: #1195509)

  [ Ubuntu daily release ]
  * Automatic snapshot from revision 890

 -- Ubuntu daily release <ps-jenkins@lists.canonical.com>  Tue, 30 Jul 2013 00:03:17 +0000

mir (0.0.8-0ubuntu1) saucy; urgency=low

  * New release

 -- Robert Ancell <robert.ancell@canonical.com>  Mon, 22 Jul 2013 10:07:38 +1200

mir (0.0.7+13.10.20130721ubuntu.unity.next-0ubuntu1) saucy; urgency=low

  [ Robert Ancell ]
  * Update debian/copyright for 3rd_party files. (LP: #1194073)
  * update to xmir instructions.
  * Put demos back into bin, not libexec. It's confusing, conflicts with
    the documentation and makes it harder to run them.
  * Add some XMir diagnostic and recovery documentation.
  * Update docs to refer to saucy, not raring.
  * Display command line options error when failed.
  * Remove dead tag code in SessionManager.
  * Remove dead code in ProtobufSocketCommunicator.
  * Releasing 0.0.6
  * Close the platform file descriptors on destruction of MirConnection.
    (LP: #1198022)
  * Remove libancilliary and implement required functionality directly.
  * add xmir guide to debug.
  * Only use a DRM device if it has connections. (LP: #1197708)
  * Add instructions on how to compile Mesa and X.Org with Mir support.
    (LP: #1193261)

  [ Jussi Pakkanen ]
  * Explicitly create output directory before running custom command.

  [ Alexandros Frantzis ]
  * graphics: Implement GLBufferPixels to extract buffer pixels using
    GL.
  * lttng: Install tracepoint provider libraries in private lib
    subdirectory.
  * surfaces: Fix Surface::flag_for_render() Fixes lp:1195105. (LP:
    #1195105)
  * compositor: Manage the rendering target properly in the compositing
    threads.
  * shell: Implement Session::take_snapshot() method.
  * graphics: Add Display::configure() method.
  * server: Support handlers for file descriptors in MainLoop.
  * graphics: Reconfigure the Display when the display configuration
    changes.
  * tests: Fix race condition in MockDRM leading to memory errors
    Previously, because we allocated and returned memory in two step,
    using a unique storage point to hold the allocated memory, there was
    the potential for memory errors (e.g. double frees) in multithreaded
    tests (like
    drm_close_not_called_concurrently_on_ipc_package_destruction). (LP:
    #1197408)
  * server: Make symbols of loaded SharedLibraries available globally.
  * gbm: Provide different functions for validating server and client
    Mesa EGL native displays. (LP: #1177902)
  * gbm: Update mesa egl native display validation function names Update
    mesa egl native display validation function names to match the ones
    used by Mesa.
  * graphics: Introduce a DisplayConfigurationPolicy to set up
    DisplayConfigurations.
  * geometry: Add Rectangles class to hold a collection of rectangles.
  * android: Separate Display and DisplayBuffer implementations.
  * graphics: Fall back to reading RGBA pixel data in GLPixelBuffer if
    BGRA is not supported.
  * Replace ViewableArea with more fitting interfaces.

  [ Eleni Maria Stea ]
  * minor fix of typo in the example: mir_client_accelerated.
  * fixed invalid C++ code, which was using a non-standard gcc language
    extension, for named initialization of structure elements.

  [ Stephen M. Webb ]
  * disable running the integration test suite on arm architecture
    during the packaging builds (lp: #1195265). (LP: #1195265, #1195260)

  [ Didier Roche ]
  * lttng: Install tracepoint provider libraries in private lib
    subdirectory.
  * build-dep on valgrind as it's used in integration tests. (LP:
    #1195265)
  * only build on archs we support.
  * Don't build on powerpc.
  * Disable unity armhf tests, they are failing the armhf build on
    buildds.

  [ Kevin DuBois ]
  * unify advance_client_buffer and client_buffer() interfaces on
    ms::Surface. change the ms::Surface class so that it does not hold
    the client resource on behalf of the clients, the frontend or native
    windows do.
  * android drivers have an interface for the drivers to obtain a strong
    reference to the native window type. Allow the drivers to acquire
    this strong reference to the buffer backing their texture/fbo.
  * Activate sending a "swapinterval" signal over IPC. Add client api
    for software clients to request different swapintervals.
    (eglSwapInterval is not glued together just yet) Currently only
    swapinterval of 0 or 1 is supported. (LP: #1130553)
  * link eglSwapInterval hook in gbm driver to the ipc message to enable
    swapinterval0. This makes eglSwapInterval (1) or (0) work for gbm
    ipc clients only.
  * fix: lp:1196647 (test bug results in crash in android unit tests)
    bug was just in test code on android. (LP: #1196647)
  * fix: lp1192742 by cleaning up FD's when an android client
    unregisters its native_handle_t. (LP: #1192742)
  * saucy's default boost version is 1.53, yet the cross compile script
    was still on 1.49. switch script to 1.53.
  * begin cleanup of ms::Surface by breaking "ms::Surface : public
    mi::SurfaceTarget" inheritance the input system was using the
    surface object (specifically the std::weak_ptr<mi::SurfaceTarget> to
    the ms::Surface) as its 'key' for coordinating the surfaces. This
    bound the input system tightly to the surface stack, which prevented
    any proxying of ms::Surface and made the lifetime of ms::Surface
    tangled. This change breaks this dependency by making ms::Surface
    own an InputChannel, instead of it being a SurfaceTarget.
  * remove google mock from the internal source tree. Rather, use the
    google-mock package and build the source externally. (LP: #1185265,
    #1194017)
  * disable running the integration test suite on arm architecture
    during the packaging builds (lp: #1195265). (LP: #1195265, #1195260)
  * break ms::Surface : public mg::Renderable dependency, paving the way
    for a more sensible interface surrounding our ms::Surface object.
    Also ensure that graphics data is maintained synchronously. Remove
    most state from ms::Surface.
  * fixes: lp:1200782 by freeing fd's associated with buffer package.
    (LP: #1200782)

  [ Kevin Gunn ]
  * this is to change the doc's fpr preinstalled binaries to reference
    using the system-compositor-testing ppa.
  * update to xmir instructions.
  * add xmir guide to debug.

  [ Alan Griffiths ]
  * graphics, config: Dynamically load the graphics platform.
  * config: allow graphics platform library to be selected by command-
    line/config. (LP: #1118909)
  * docs: A move towards house style for the webpages.
  * Make gmock and umockdev dependencies of the tests, clean up, and
    make not building tests an option. (LP: #1196987)
  * client: remove some unnecessary memory allocation, copying and
    threading.
  * frontend: Guard SessionMediator::session against race conditions.
  * frontend: remove redundant and misleading comment.
  * frontend: cut down memory allocations by pre-allocating and reusing
    buffers.
  * geometry: more tractable construction of objects. (LP: #1199756)
  * tests: rework test to prevent test input events being missed before
    handler is registered. (LP: #1200236)
  * geometry: make geometry compound types easier to construct. (LP:
    #1199756)
  * doc: use house font and colors for coding guidelines.
  * mir: Simpler IntWrapper that doesn't need type tags upfront.
  * graphics, conpositor: Move dependencies of graphics platform into
    graphics.
  * graphics: Delete unused file -
    include/server/mir/graphics/framebuffer_backend.h.
  * graphics, compositor: Move the rendering interfaces and code to
    compositor.
  * graphics, compositor: move BufferBasic to graphics.
  * graphics::gbm: delete unused headers.

  [ Christopher James Halse Rogers ]
  * Improve GBM platform's device probing, by actually making it probe
    devices.
  * Fix clearly-broken code, for which clang produced deliberately
    broken output.
  * Fix two issues caught by Clang's static analyser.
  * I like clang's error messages. Let's keep Mir building on clang.
  * Make libmirclient not aggressively signal-unsafe by blocking signals
    on our IO thread. Fixes infinite loop in XMir (LP: #1199319). (LP:
    #1199319)
  * Document XMir drivers too.

  [ Sebastien Bacher ]
  * Small copyright fixes (lp: #1195647). (LP: #1195647)

  [ Daniel van Vugt ]
  * Cache the transformation matrix; only recalculate it when some part
    of the transformation changes. (LP: #1193020) . (LP: #1193020)
  * Don't pass a clang-only option to gcc. It will not understand and
    cause build failure (LP: #1194385). (LP: #1194385)
  * Fix build failure due to differing exception specifiers. noexcept
    destructors should be enforced in derived classes if the base uses
    them. (LP: #1194703). (LP: #1194703)
  * Document thread safety pitfalls about client-side callbacks. .
  * Fix mismatched destructor exception specifiers causing build failure
    in gcc 4.7. Also fix struct/class mismatches that some compilers
    will treat as an error. (LP: #1196415). (LP: #1196415)
  * mir_demo_client_unaccelerated: Add an FPS count, and a "-n" option
    to disable vsync (set swap interval to 0).
  * mir_demo_client_egl*: Add a "-n" option to disable syncing to vblank
    (hence to use swap interval == 0).
  * Initial attempts at making the Mir client API thread safe.
    Ordinarily you would not build locking into an API, however the fact
    that Mir clients implicitly get multiple threads created for them
    makes it important for the API itself to be automatically thread
    safe. I've tried to avoid API changes, but adding a new function:
    mir_wait_for_one was necessary. This is because mir_wait_for doesn't
    work if multiple threads are waiting on the same thing
    simultaneously. And the fact that waiting at all is optional means
    we can't change the behaviour of mir_wait_for -- it must always wait
    for all outstanding results (which is only safe in clients where the
    waiting happens in a single thread). .
  * Work around GCC issue 50043 which is causing build failures on
    raring. (LP: #1199210) The gcc bug is only fixed in 4.8/saucy. (LP:
    #1199210)
  * MockDisplayConfigurationPolicy: Work around gcc-4.7 bugs causing
    build failure on raring. (LP: #1200064). (LP: #1200064)
  * Another workaround for gcc-4.7 bugs causing build failure. (LP:
    #1200107). (LP: #1200107)
  * buffer_swapper_spin.h: Remove dead code: initialize_queues.
  * Remove unused interface surfaces::GraphicRegion It became unused
    when Kevin's work landed in r856 yesterday. .
  * Rename compositor::Renderables --> compositor::Scene What is a
    "Renderables"? It's the interface by which we know the scene graph,
    or the model of how all the surfaces relate to each other. Right,
    then call it a scene graph... but the word "graph" might imply a
    particular structure. And we don't want to imply such things in an
    interface. So just call it "scene". That makes slightly more sense
    than imagining what a "Renderables" (singular) is.
  * Fix comments which mention incorrect namespaces for Buffer following
    yesterday's landings.

  [ Ricardo Mendoza ]
  * Fix broken tests/unit-
    tests/client/android/test_client_android_registrar.cpp due to unused
    return value.

  [ Thomas Voß ]
  * Wait for vt to become active if we need to activate it.
  * Remove disabling asio's epoll reactor implementation from the
    package build flags.
  * Introduce cmake options to be able to selectively switch acceptance,
    integration and unit tests on/off. (LP: #1195265)

  [ Thomi Richards ]
  * Remove workaround for bug #1198022. (LP: #1198022)

  [ Robert Carr ]
  * Add raise method to surface stack.
  * Remove cucumber and all references. (LP: #1194075)
  * Add support for shaped input regions.
  * Store MirMotionAction as integer due to usage of extra bits by
    android input stack. (LP: #1197108)
  * Fix obscurance of touch events according to stacking.
  * Extract DefaultServerConfiguration::the_cursor_listener from
    DefaultServerConfiguration::the_input_configuration. (LP: #1192916)
  * Implement a connection authorization mechanism.
  * Correct test_surface_stack.cpp ordering tests.
  * Move the DepthId in surface creation to
    msh::SurfaceCreationParameters.

  [ Ubuntu daily release ]
  * Automatic snapshot from revision 874 (ubuntu-unity/next)

 -- Ubuntu daily release <ps-jenkins@lists.canonical.com>  Sun, 21 Jul 2013 00:03:59 +0000

mir (0.0.7-0ubuntu1) saucy; urgency=low

  * New release

 -- Robert Ancell <robert.ancell@canonical.com>  Mon, 15 Jul 2013 09:29:56 +1200

mir (0.0.6-0ubuntu1) saucy; urgency=low

  * New release

 -- Robert Ancell <robert.ancell@canonical.com>  Thu, 27 Jun 2013 15:47:06 +1200

mir (0.0.5-0ubuntu1) saucy; urgency=low

  * Misc a numerous package fixes.
  * Automatic snapshot from revision 766 (bootstrap)

 -- Didier Roche <didrocks@ubuntu.com>  Mon, 24 Jun 2013 19:02:49 +0200

mir (0.0.4-0ubuntu1) raring; urgency=low

  * change mesa header to clean up the file and add swapinterval 0 hook

 -- Kevin DuBois <kevin.dubois@canonical.com>  Mon, 17 Jun 2013 18:02:32 -0700

mir (0.0.3-0ubuntu1) raring; urgency=low

  [ Bryce Harrington ]
  * Add apport hook, source_mir.py

 -- Robert Ancell <robert.ancell@canonical.com>  Wed, 15 May 2013 11:47:32 +1200

mir (0.0.2-0ubuntu2) raring; urgency=low

  * Put mir in split mode

 -- Didier Roche <didrocks@ubuntu.com>  Wed, 20 Feb 2013 14:51:48 +0000

mir (0.0.2-0ubuntu1) raring; urgency=low

  * New upstream release
  * debian/control:
    - libmirclient-demos breaks older version of mir

 -- Robert Ancell <robert.ancell@canonical.com>  Tue, 12 Feb 2013 14:22:17 +1300

mir (0.0.1-0ubuntu1) quantal; urgency=low

  * Initial release

 -- Thomas Voß <thomas.voss@canonical.com>  Thu, 10 Jan 2013 08:53:02 +0100<|MERGE_RESOLUTION|>--- conflicted
+++ resolved
@@ -47,13 +47,10 @@
       . [miral-shell] Don't allow splashscreen to be occluded (LP: #1705973)
       . [miral-shell] Update maximized windows on display changes (LP: #1705695)
       . Make racy DragAndDrop test reliable. (LP: #1704780)
-<<<<<<< HEAD
+      . [libmiral] Define default window settings in one place and clamp the
+        actual values to avoid ldiv0. (LP: #1717061)
       . [miral-kiosk] Apply fullscreen logic when hidden windows are restored.
         (LP: #1717910)
-=======
-      . [libmiral] Define default window settings in one place and clamp the
-        actual values to avoid ldiv0. (LP: #1717061)
->>>>>>> 6177348c
 
  -- Alan Griffiths <alan.griffiths@canonical.com>  Thu, 10 Aug 2017 11:54:30 +0000
 
