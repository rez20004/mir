<<<<<<< HEAD
mir (0.18.1) UNRELEASED; urgency=medium

  * New upstream release 0.18.1 (https://launchpad.net/mir/+milestone/0.18.1)
    - No ABI changes. Bug fix release only.
    - Bug fixed:
      . [regression] pinch to zoom not working reliably (LP: #1531517)
    

 -- Andreas Pokorny <andreas.pokorny@canonical.com>  Fri, 15 Jan 2016 12:18:35 +0100

=======
>>>>>>> 9ffe8add
mir (0.18.0+16.04.20151216.1-0ubuntu1) xenial; urgency=medium

  [ Kevin DuBois ]
  * New upstream release 0.18.0 (https://launchpad.net/mir/+milestone/0.18.0)
    - ABI summary: Only servers need rebuilding;
      . Mirclient ABI unchanged at 9
      . Mirserver ABI bumped to 36
      . Mircommon ABI unchanged at 5
      . Mirplatform ABI unchanged at 11
      . Mirprotobuf ABI unchanged at 3
      . Mirplatformgraphics ABI bumped to 7
      . Mirclientplatform ABI unchanged at 3
      . Mirinputplatform ABI added. Current version is 4
    - Enhancements:
      . Use libinput by default, and remove the android input stack
      . Add x11 input probing
      . Add alternative buffer swapping mechanism internally, available with
        --nbuffers 0
      . Automatic searching and selection of input platforms
      . Better support for themed cursors
      . Add demo client that uses multiple buffer streams in one surface
      . Improve fingerpaint demo to use touch pressure
      . Allow for configuring cursor acceleration, scroll speed and left or
        right handed mice
      . Allow for setting a base display configuration via client api
      . Various nested server multimonitor fixes and stability improvements
      . Remove DepthId from the SurfaceStack
    - Bug fixes:
      . Unit test failures in Display.* on Android (LP: #1519276)
      . Build failure due to missing dependency of client rpc code on mir
        protobuf (LP: #1518372)
      . Test failure in
        NestedServer.display_configuration_reset_when_application_exits
        (LP: #1517990)
      . CI test failures in various NesterServer tests (LP: #1517781)
      . FTBFS with -DMIR_PLATFORM=android (LP: #1517532)
      . Nesting Mir servers with assorted display configs causes lockup
        (LP: #1516670)
      . [testsfail] RaiseSurfaces.motion_events_dont_prevent_raise
        (LP: #1515931)
      . CI test failures in GLMark2Test (LP: #1515660)
      . Shells that inject user input events need to agree with the system
        compositor on the clock to use (LP: #1515515)
      . mircookie-dev is missing nettle-dev dependency (LP: #1514391)
      . Segmentation fault on server shutdown with mesa-kms (LP: #1513901)
      . mircookie requires nettle but libmircookie-dev doesn't depend on it
        (LP: #1513792)
      . libmircookie1 package does not list libnettle as dependency
        (LP: #1513225)
      . display configuration not reset when application exits (LP: #1511798)
      . unplugging external monitor causes nested server to throttle client
        (LP: #1511723)
      . 1/2 screen on external monitor (LP: #1511538)
      . unity-system-compositor crash, no interaction on windowed mode
        (LP: #1511095)
      . [regression] arm64/powerpc cross compile doesn't build any more
        (LP: #1510778)
      . mir_connection_get_egl_pixel_format() crashes if libEGL is loaded
        RTLD_LAZY (LP: #1510218)
      . [multimonitor] nested server surface positioning incorrect
        (LP: #1506846)
      . unity-system-compositor fails to build against lp:mir r3027
        (LP: #1506537)
      . [regression] Resampled touch events are slightly less regular than they
        used to be (LP: #1506331)
      . [testsfail] Segmentation fault mir_demo_server --test-client
        /usr/bin/mir_demo_client_basic (LP: #1506137)
      . [regression] Can't move/resize windows any more using Alt+left/middle
        buttons (LP: #1505114)
      . CI failure on some 32-bit targets in
        ServerSignal.terminate_handler_is_called_for_SIGTERM and others
        (LP: #1504579)
      . multibufferstreams use surface size instead of stream size
        (LP: #1503317)
      . CI segfault in mir-mediumtests-runner-mako in client tests
        (LP: #1502896)
      . CI segfault in mir-mediumtests-runner-mako after AndroidHardwareSanity
        tests (LP: #1502782)
      . compositing never stops when external monitor is connected
        (LP: #1499039)
      . mir_demo_server crashes with ERROR: Dynamic exception type:
        std::out_of_range - std::exception::what: map::at when an Xmir rootless
        app is closed by its File menu. (LP: #1497128)
      . Nested servers don't apply their display configuration at startup
        (LP: #1492269)
      . mir fails to open the right mouse device in kvm/qemu (LP: #1489522)
      . nexus4 & nexus7 hotplug survival (LP: #1488863)
      . Android uses mir_display_output_invalid_id (0) as an output id value
        (LP: #1463873)
      . DemoRenderer: GL_BLEND is really always enabled even when not required
        (also causes RGBX discolouration in mir_proving_server) (LP: #1423462)
      . Severe graphical corruption (mostly horizontal streaks/lines) running
        software clients (including Xmir) on android (LP: #1406725)
      . [enhancement] Ubuntu needs a way to set mouse scrolling speed
        (LP: #124440)
      . input-evdev: always send all active contacts.
      . fix backwards frame jumps on the FB context on some devices
        (LP: #1270245)
      . fix race in test (NestedServer suite) (LP: #1514884)
      . fix signal callbacks in buffer stream creation (LP: #1519998 and
        LP: #1519999)
      . allow client to retrieve error messages when stream creation fails
        (LP: #1520005)
      . [regression] Ctrl/Alt modifiers not handled correctly (LP: #1521225)
      . snappy packaging fixes
      . CI test failures due to memory errors during GLibMainLoop shutdown
        (LP: #1520217)
      . fix UBSan build (LP: #1521808)
      . SessionMediator::exchange_buffer can create references to null pointers
        (LP: #1522093)
      . After exiting Mir (by Ctrl+Alt+BkSp) VT switching by Ctrl+Alt+Fn is
        broken (LP: #1521651)
      . notify when cursor images are removed (LP: #1521795)
      . fix arm64, powerpc, ppc64el builds (LP: #1522122)
      . fix locking in ms::SurfaceStack (LP: #1522105)
      . [regression] Mouse wheel events are now unusably over-sensitive and
        backwards (LP: #1522673)
      . Cross compiling Mir from a xenial host fails (dpkg-checkbuilddeps:
        error: Unmet build dependencies: ...) (LP: #1523801)

  [ CI Train Bot ]
  * No-change rebuild.

 -- Kevin DuBois <kevin.dubois@canonical.com>  Wed, 16 Dec 2015 18:24:40 +0000

mir (0.17.1+16.04.20151105.1-0ubuntu1) xenial; urgency=medium

  [ Alberto Aguirre ]
  * New upstream release 0.17.1 (https://launchpad.net/mir/+milestone/0.17.1)
    - No ABI changes. Bug fix release only.
    - Bugs fixed:
      . compositing never stops when external monitor is connected
        (LP: #1499039)
      . half screen on external monitor (LP: #1511538)
      . Nested servers don't apply their display configuration at startup
        (LP: #1492269)
      . libmircookie1 package does not list libnettle as dependency
        (LP: #1513225)
      . unity-system-compositor crash, no interaction on windowed mode
        (LP: #1511095)
      . mir_connection_get_egl_pixel_format() crashes (LP: #1510218)
      . [regression] mir-client-platform-mesa-dev pkg-config file dropped
        (LP: #1509005)

  [ CI Train Bot ]
  * New rebuild forced.

 -- Alberto Aguirre <alberto.aguirre@canonical.com>  Thu, 05 Nov 2015 21:54:17 +0000

mir (0.17.0+15.10.20151008.2-0ubuntu1) wily; urgency=medium

  [ Alexandros Frantzis ]
  * New upstream release 0.17.0 (https://launchpad.net/mir/+milestone/0.17.0)
    - ABI summary: Only servers and graphics drivers need rebuilding;
      . Mirclient ABI unchanged at 9
      . Mirserver ABI bumped to 35
      . Mircommon ABI unchanged at 5
      . Mirplatform ABI bumped to 11
      . Mirprotobuf ABI bumped to 3
      . Mirplatformgraphics ABI bumped to 6
      . Mirclientplatform ABI unchanged at 3
    - Enhancements:
      . Introduce libmircookie, a simple mechanism for a group of cooperating
        processes to hand out and verify difficult-to-forge timestamps to
        untrusted 3rd parties.
      . More refactorings to support renderers other than GL.
      . Add MirBlob to the client API - a tool for serializing and
        deserializing data.
      . Introduce a libinput based input platform, not yet used by default.
      . Provide a mechanism for the shell to send events on surface
        construction.
      . Provide mir::shell::DisplayConfigurationController allowing shells
        to correctly change the display configuration, notifying clients
        as appropriate.
      . New DSO versioning guide.
      . Send events pertaining to the output a surface is currently on (dpi,
        form factor, scale) to clients.
    - Bug fixes:
      . [enhancement] XMir specific documentation should live in its own
        subsection (LP: #1200114)
      . Nested servers need cursor support (LP: #1289072)
      . Mir cursor is missing/invisible until the client sets it multiple
        times (LP: #1308133)
      . [regression] Fullscreen software surfaces (like Xmir -sw) can crash
        the Mir server (LP: #1493721)
      . [usc] Mir gives up and shuts down due to input with multimonitor qtmir
        (std::exception::what: Failure sending input event) (LP: #1496069)
      . Mouse cursor disappears upon entering the surface area of a nested
        client (LP: #1496849)
      . [android] input is not dispatched when attaching an external monitor
        (LP: #1498045)
      . [android] input coordinates are scaled incorrectly when an external
        display is connected (LP: #1498540)
      . [android] std::exception::what: error during hwc set() when unplugging
        external monitor (LP: #1498550)
      . tests do not compile without precompiled headers (LP: #1498829)
      . [android] std::exception::what: Failed to monitor fd: Operation not
        permitted when unplugging external display in a nested configuration
        (LP: #1499042)
      . Mir suddenly no longer builds since 'mesa (11.0.0-1ubuntu1) wily':
        /usr/include/EGL/eglplatform.h:100:35: fatal error:
        android/native_window.h: No such file or directory (LP: #1499134)
      . [android] various crashes when unplugging external display on a
        nested configuration (LP: #1501927)
      . Cursor becomes visible by itself when an external monitor is connected
        (LP: #1502200)
      . mesa FTBFS due to missing Requires in mirclient (LP: #1503450)

  [ CI Train Bot ]
  * New rebuild forced.

 -- Alexandros Frantzis <alexandros.frantzis@canonical.com>  Thu, 08 Oct 2015 16:12:19 +0000

mir (0.16.1+15.10.20150930.1-0ubuntu1) wily; urgency=medium

  [ Daniel van Vugt ]
  * New upstream release 0.16.1 (https://launchpad.net/mir/+milestone/0.16.1)
    - No ABI changes. Bug fix release only.
    - Bugs fixed:
      . Mir suddenly no longer builds since 'mesa (11.0.0-1ubuntu1) wily':
        /usr/include/EGL/eglplatform.h:100:35: fatal error:
        android/native_window.h: No such file or directory (LP: #1499134)

  [ CI Train Bot ]
  * New rebuild forced.

 -- Alexandros Frantzis <alexandros.frantzis@canonical.com>  Wed, 30 Sep 2015 14:38:36 +0000

mir (0.16.0+15.10.20150921.1-0ubuntu1) wily; urgency=medium

  [ Daniel van Vugt ]
  * New upstream release 0.16.0 (https://launchpad.net/mir/+milestone/0.16.0)
    - ABI summary: Only servers and graphics drivers need rebuilding;
      . Mirclient ABI unchanged at 9
      . Mirserver ABI bumped to 34
      . Mircommon ABI unchanged at 5
      . Mirplatform ABI bumped to 10
      . Mirprotobuf ABI bumped to 2
      . Mirplatformgraphics ABI bumped to 5
      . Mirclientplatform ABI unchanged at 3
    - Enhancements:
      . Significantly shortened buffer holding time for system compositors
        should yield higher/smoother frame rates.
      . Progress on new buffer semantics work.
      . Mir-on-x platform refinements, including support for guest platform,
        key combinations, rotation, display window size.
      . Enhanced cross-compilation, including multi-distro, and multi-arch
        support.
      . Added message auth code to make_event functions. Older implementations
        are now marked as deprecated.
      . Added EventBuilder for input platforms to use to construct events.
      . Improved logging.
      . Added protobuf versioning support.
      . Support for the NATIVE_WINDOW_CONSUMER_USAGE_BITS query.
      . Added utilities to detect the capabilities of an input device.
      . Initial refactoring to support renderers other than GL.
      . Optimized ANR logic to decide less frequent wakeups.
      . Allow clients to set their surface event handler up front.
      . Added ability to provide for setting a scale on BufferStream.
    - Bug fixes:
      . [regression] ubuntu-emulator fails to start Mir demos (LP: #1486535)
      . Overlayed framedropping clients freeze on mako (LP: #1391261)
      . [regression] Screen flickering and error messages on Android overlay
        surfaces: <ERROR> MirBufferStream: Error processing incoming buffer
        error registering graphics buffer for client use (LP: #1441553)
      . [silo0] exception thrown in cursor management code around monitor
        removals/additions (LP: #1483779)
      . mirclient.pc lists protobuf in Requires.private (LP: #1483876)
      . Overlays don't rotate when mga::DisplayBuffer is rotated (LP: #1485070)
      . cross-compile-chroot.sh fails on wily since the archive transition to
        GCC 5 (LP: #1486823)
      . [ FAILED ] ExchangeBufferTest.server_can_send_buffer
        (tests/integration-tests/test_exchange_buffer.cpp:441: Failure)
        (LP: #1487967)
      . Client fails to work with multiple client platform versions installed
        (LP: #1488500)
      . CI test failure in ClientLatency.triple_buffered_client_uses_all_buffers
        (LP: #1491876)
      . Intermittent CI failure in 
        DisplayConfigurationTest.changing_focus_from_client_with_config_to_client_without_config_configures_display
        (LP: #1494663)
      . acceptance test ClientLatency.double_buffered_client_uses_all_buffers
        does not measure latency accurately (reports low latency when we know
        it's higher) (LP: #1447947)
      . make ptest returns 0 when tests fail (LP: #1454250)
      . [regression] Mir is holding buffers much longer than it used to
        (LP: #1480164)
      . Acceptance test fails under debuild: 
        ClientCredsTestFixture.session_authorizer_receives_pid_of_connecting_clients
        (LP: #1483097)
      . dpkg-shlibdeps: warning: 
        debian/mir-platform-graphics-mesa-x4/usr/lib/x86_64-linux-gnu/mir/server-platform/server-mesa-x11.so.4
        contains an unresolvable reference to symbol
        _ZN3mir6events10make_eventElNSt6chrono8durationIlSt5ratioILl1ELl1000000000EEEE17MirKeyboardActionjij:
        (LP: #1483469)
      . [regression] surface remains invisible when changing from state
        minimized/hidden to any other (LP: #1483909)
      . android external monitor doesn't respect overlay disable option
        (LP: #1484638)
      . [regression] Clients hang without explanation when connecting to older
        servers since r2730 (LP: #1486496)
      . [regression] Intermittent test failure
        BufferQueue/WithThreeOrMoreBuffers.queue_size_scales_with_client_performance
        (LP: #1487197)
      . client api minor version was not updated in mir 0.15 (LP: #1488542)
      . On Wily/mesa-kms starting a server with a "test client" crashes the
        server (LP: #1489806)
      . The MirDisplayConfiguration returned on the client can be incorrect
        (LP: #1491937)
      . The MirDisplayConfiguration returned on the client can be incorrect
         - part 2 (LP: #1493741)
      . sbuild cross compile broken (LP: #1493895)
      . Segmentation fault in MesaBufferIntegration.* (LP: #1495459)
      . lintian says: W: mirtest-dev: extended-description-line-too-long
        (LP: #1483470)
      . SYSYEM_SUPPORTS_O_TMPFILE - typo (LP: #1483797)
      . sbuild cross compile encounters difficulties with our python dependency
        (LP: #1494317)
      . touchpad produces mouse events with zeroed relative_x and relative_y axes
        (LP: #1496814)

  [ CI Train Bot ]
  * New rebuild forced.

 -- Cemil Azizoglu <cemil.azizoglu@canonical.com>  Mon, 21 Sep 2015 16:03:27 +0000

mir (0.15.1+15.10.20150903-0ubuntu1) wily; urgency=medium

  [ Kevin Gunn ]
  * released-rebuild-for-vivid-overlay

 -- CI Train Bot <ci-train-bot@canonical.com>  Thu, 03 Sep 2015 18:50:01 +0000

mir (0.15.1+15.10.20150825-0ubuntu1) wily; urgency=medium

  [ Alberto Aguirre ]
  * New upstream release 0.15.1 (https://launchpad.net/mir/+milestone/0.15.1)
    - Bug fixes:
      . Client API minor version was not updated (LP: #1488542)
      . [regression] ubuntu-emulator fails to start Mir demos (LP: #1486535)

  [ CI Train Bot ]
  * No-change rebuild.

 -- CI Train Bot <ci-train-bot@canonical.com>  Tue, 25 Aug 2015 16:02:43 +0000

mir (0.15.0+15.10.20150818-0ubuntu1) wily; urgency=medium

  [ Daniel van Vugt ]
  * New upstream release 0.15.0 (https://launchpad.net/mir/+milestone/0.15.0)
    - ABI summary: Only servers and graphics drivers need rebuilding;
      . Mirclient ABI unchanged at 9
      . Mirserver ABI bumped to 33
      . Mircommon ABI unchanged at 5
      . Mirplatform ABI bumped to 9
    - Enhancements:
      . Add support for Mir-on-X11.
      . Latency reduction optimizations (around ~15ms reduction in total):
        Reduced input event resampling latency by 5ms. Reduced output latency
        (in system compositors) by around 10ms with the introduction of
        "predictive bypass". And we're not finished; future Mir releases
        should reduce latency further.
      . Introduced a python3-based Mir performance framework.
      . Lots of preparation for an architectural overhaul of buffer swapping,
        required in the least to support future optimizations like nested
        bypass.
      . Added a new cursor: crosshair
      . Added support for 15/16-bit client pixel formats ("high colour").
      . Added a new client function to make picking the right pixel format
        for a given EGLConfig super simple: mir_connection_get_egl_pixel_format
      . Added application-not-responding detection
      . Added client API for specifying input region shape.
      . Fixed the remaining threading flaws identified by ThreadSanitizer and
        turned it on permanently for all continuous integration in future.
      . Added support for relative pointer motion events (e.g. for gaming).
    - Bug fixes:
      . Fix focus issues breaking autopilot tests entering text (LP: #1468029)
      . Fix mir tests failure on armhf with GCC5 (LP: #1478213)
      . mir_buffer_stream_swap_buffers_sync can hang constraints (LP: #1479899)
      . Loading libmirclient.so twice leads to a segfault in libmirprotobuf.so 
        (LP: #1391976)
      . Visible corruption in SDL apps (LP: #1460149)
      . MultiThreadedCompositor::destroy_compositing_threads hangs/deadlocks on
        shutdown or display reconfiguration  (LP: #1471909)
      . ctest/"make test" reports 100% tests pass even when some fail. 
        (LP: #1472911)
      . Mir server crashed - GLib-CRITICAL **: g_source_get_context: assertion
       'source->context != NULL || !SOURCE_DESTROYED (source)' failed
        (LP: #1473869)
      . USC crash on multimonitor unplug [std::exception::what: error during
        hwc prepare()] (LP: #1474891)
      . [regression] Input focus delay after switching app back into focus
        (LP: #1480654)
      . GLibMainLoopTest.propagates_exception_from_server_action fails with 
        GCC 5 in armhf (LP: #1482274)
      . [enhancement] Mir lacks relative mouse support (LP: #1276322)
      . ShmBuffer ignores pixel_format (LP: #1424909)
      . Fullscreen bypassed clients stutter with double buffers when other
        clients are running (LP: #1447896)
      . [regression] Demo servers crash on start-up if MIR_ENABLE_TESTS=OFF
        (LP: #1439078)
      . [regression] The software cursor has a rectangular shadow around it
        in mir_proving_server (LP: #1447911)
      . TestClientCursorAPI.cursor_passed_through_nested_server fails 
        intermittently (LP: #1462088)
      . [enhancement] Add support for high colour (15/16-bit colour) clients
        (LP: #1469673)
      . android-input logs are not flushed as soon as they happen (LP #1470204)
      . Android: rotated display config not applied when an external monitor
        is hot-plugged (LP: #1471858)
      . [regression] Clients are blocked in swap buffers when the screen turns
        off (LP: #1475120)
      . [regression] Some Mir EGL demos don't get bypassed any more in
        fullscreen (LP: #1480755)
      . [regression] Multi-finger gestures are often not detected as finished
        (LP: #1481570)
      . Connection error when no client-platform (drivers) installed is
        confusing (LP: #1473268)
      . Compositor report shows overlays ("bypass") is never used by
        mir_proving_server on Android, even for fullscreen surfaces
        (LP: #1474231)

 -- CI Train Bot <ci-train-bot@canonical.com>  Tue, 18 Aug 2015 21:42:12 +0000

mir (0.14.0+15.10.20150723.1-0ubuntu1) wily; urgency=medium

  [ Andreas Pokorny ]
  * Fix missing ABI renaming in Mirplatform
  * Bump Mirserver platform graphics to 3
  * Fix mirprotobuf ABI break
  * Fix g++-5.0 compilation (LP: #1475994)

  [ CI Train Bot ]
  * New rebuild forced.

 -- CI Train Bot <ci-train-bot@canonical.com>  Thu, 23 Jul 2015 16:33:09 +0000

mir (0.14.0+15.10.20150715-0ubuntu1) wily; urgency=medium

  [ Andreas Pokorny ]
  * New upstream release 0.14.0 (https://launchpad.net/mir/+milestone/0.14.0)
    - ABI summary: All clients and all servers need building;
      . Mirclient ABI bumped to 9
      . Mirserver ABI bumped to 32
      . Mircommon ABI bumped to 5
      . Mirplatform ABI bumped to 8
    - Enhancements:
      . mir_demo_server: tweaks, features and improvements 
      . More MirEvent-2.0 related changes and unifications
      . New SurfaceInputDispatcher to replace the android InputDispatcher
      . New Threaded dispatcher for Dispatchable added
      . Rework of the relationship of surfaces and buffer streams to allow
        attaching multiple buffer streams to a surface.
      . Preparation work for new buffer semantics
      . fd leaks in tests eliminated and leak check activated for unit and
        integration tests
      . Further TSAN reported issues removed
      . Preparation work for mir-on-x: splitting of mesa platform in common
        and KMS parts
      . Further rework of input stack focused on test infrastructure
      . Persistent id request for surfaces added
      . Integration-tests cleaning: switch tests to in-process server
      . A first end-to-end input test added in privileged-tests
      . "mesa" platform renamed to "mesa-kms" (LP: #1381330)
      . [enhancement] Mir servers should allow client connections only after
        server start-up has finished  (LP: #1451844)
      . build-dependency on g++-4.9 dropped (LP: #1452320)
    - Bug fixes:
      . Crash because uncaught exception in mir::events::add_touch 
        (LP: #1437357)
      . [vegetahd] android buffer allocator does consider hwc alignment
        constraints  (LP: #1461314)
      . [regression] Touch input does not work at all any more  (LP: #1464174)
      . Mir emits a mir_motion_action_hover_exit event before of a 
        mir_motion_action_pointer_down  (LP: #1419048)
      . [testsfail] NestedInput.nested_event_filter_receives_keyboard_from_host
        failure in CI  (LP: #1462033)
      . [testsfail] InputEvents.reach_nested_client in CI  (LP: #1463315)
      . [regression] titlebar in "canonical" example WM + KeyRepeatDispatcher
        causes deadlock  (LP: #1464690)
      . CI failure in
        TestClientInput.clients_receive_many_button_events_inside_window
        (LP: #1465231)
      . mir-client-platform-mesa-dev package dependency is incorrect
        (LP: #1465642)
      . Repeat input events keep being emitted even when user switches to
        different VT  (LP: #1465669)
      . libmirprotobuf's ABI can be broken when modifying protobuf message
        definitions  (LP: #1465883)
      . Spurious Failure in ClientLibrary.highly_threaded_client
        (LP: #1466492)
      . failure in CI in BufferStreamArrangement.arrangements_are_applied
        (LP: #1466594)
      . [arale] software buffers have flickering line artefacts  (LP: #1418035)
      . can't load app purchase UI without a U1 account  (LP: #1450377)
      . [arale] Software cursor appears slightly corrupt on arale (black
        spots in place of white)  (LP: #1451309)
      . [regression] Dragging windows by the titlebar is incredibly slow
        and laggy  (LP: #1454128)
      . [regression] Opacity controls (Alt+mousewheel) don't work any more
        (LP: #1454518)
      . [regression] No API for creating freestyle surfaces  (LP: #1457987)
      . [vivid-overlay] input-stub.so fails to load on i386  (LP: #1458689)
      . client API version has wrong version  (LP: #1461312)
      . abi-dump-base make target is broken  (LP: #1461697)
      . Stopping input in a nested server stops VT switching  (LP: #1465585)
      . Pointer events are not mapped to correct output by nested Mir
        (LP: #1465692)
      . Loading libmirclient.so twice leads to a segfault in libmirprotobuf.so
        (LP: #1391976)

 -- CI Train Bot <ci-train-bot@canonical.com>  Wed, 15 Jul 2015 12:05:19 +0000

mir (0.13.3+15.10.20150617-0ubuntu1) wily; urgency=medium

  [ Alberto Aguirre ]
  * New upstream release 0.13.3 (https://launchpad.net/mir/+milestone/0.13.3)
    - Bug fixes:
      . mir-client-platform-mesa-dev package dep is incorrect (LP: #1465642)
      . Avoid allocating mir protobuf message objects on stack (LP: #1465883)

 -- CI Train Bot <ci-train-bot@canonical.com>  Wed, 17 Jun 2015 20:02:15 +0000

mir (0.13.2+15.10.20150605-0ubuntu1) wily; urgency=medium

  [ Alberto Aguirre ]
  * New upstream release 0.13.2 (https://launchpad.net/mir/+milestone/0.13.2)
    - Bug fixes:
      . Wrong client API version (LP: #1461312)
      . Add quirk to force buffer width alignment on some devices (LP: #1461314)

  [ CI Train Bot ]
  * New rebuild forced.

 -- CI Train Bot <ci-train-bot@canonical.com>  Fri, 05 Jun 2015 17:51:40 +0000

mir (0.13.1+15.10.20150520.1-0ubuntu1) wily; urgency=medium

  * Bump upstream version number to add test binaries to orig tarball.
  * Do minimal porting required to prepare for building on ppc/ppc64el.
  * Disable testsuite on powerpc until big-endian porting is complete.

 -- Adam Conrad <adconrad@ubuntu.com>  Wed, 03 Jun 2015 16:27:46 -0600

mir (0.13.1+15.04.20150520-0ubuntu1) vivid; urgency=medium

  [ Cemil Azizoglu ]
  * New upstream release 0.13.1 (https://launchpad.net/mir/+milestone/0.13.1)
    - ABI summary: No ABI break. Servers and clients do not need rebuilding.
      . Mirclient ABI unchanged at 8
      . Mircommon ABI unchanged at 4
      . Mirplatform ABI unchanged at 7
      . Mirserver ABI unchanged at 31
    - Bug fixes:
      . Can't load app purchase UI without a U1 account (LP: #1450377)
      . Crash because uncaught exception in mir::events::add_touch (LP: #1437357)

 -- CI Train Bot <ci-train-bot@canonical.com>  Wed, 20 May 2015 21:20:15 +0000

mir (0.13.0+15.04.20150512-0ubuntu1) vivid; urgency=medium

  [ Alan Griffiths ]
  * New upstream release 0.13.0 (https://launchpad.net/mir/+milestone/0.13.0)
    - Very large release as the previous 0.12 series contained only minimal
      bug fixes...
    - Enhancements:
      . New demo clients for input testing: mir_demo_client_eglsquare and
        mir_demo_client_target.
      . Demo clients: mir_demo_client_tooltip, mir_demo_client_animated_cursor
      . mir_demo_client_fingerpaint now processes input asynchronously to
        drawing for a more fluid experience.
      . New, default window manager in mir_demo_server
      . mir_demo_server option (--arw-file) to make socket filename globally rw
      . mir_demo_server demonstrates use of config file
      . Added support to mir_proving_server for rendering window title strings
      . Demo servers (mir_proving_server, mir_demo_server): Introduce support
        for Alt+` switching of windows in multi-window clients.
      . Added client API support for constructing input method surfaces.
      . Introduce "buffer streams" properly. This is a generalization of the
        most basic functionality of a surface.
      . Log useful OpenGL information on server start-up.
      . Add support for HWC 1.4
      . Add display and fencing information to the layers in the HWC report
      . Add a report_vsync method to display report
      . Support for second display when running on "android" driver stack
      . Server buffering strategy is configurable by --nbuffers=N
        (or environment MIR_SERVER_NBUFFERS=N)
      . Explicit support for configuring window management in libmirserver.
      . Remove surface configurator & placement strategy configuration points
      . Added experimental environment variable MIR_CLIENT_INPUT_RATE=Hz for
        tweaking the input resampling rate a client experiences (0 = off).
        Also raised the default input rate from 55Hz to 59Hz for visibly
        smoother touch scrolling.
      . Added keymap setting support for surfaces.
      . Improved automated testing of latency.
      . Replaced and rewrote automated ABI checking.
      . New client APIs for basic window management; setting window titles,
        self-resizing, size constraints and changing type.
      . Introduced dynamically loadable input platforms.
      . Work towards libinput integration
      . Added proof-of-concept support for Snappy packaging for Ubuntu Core.
      . Drop support for C++11. Now C++14 is required to build Mir.
      . Deprecated MirEventDelegate. Now you just pass the two fields as
        parameters directly to mir_surface_set_event_handler().
      . Legacy functions for creating surfaces marked deprecated
      . Minor redesign of the new input event API introduced in 0.10/11,
        so that identifiers are shorter and less convoluted.
      . Drop libmirclient dependency on client-platform drivers
      . Drop libmirserver dependency on client-platform drivers
      . Use the ABI version in platform library names and packages
      . Rework to reduce "abstraction leaks" in the graphics platform
      . Add thread sanitizer build option
      . Update KVM Instructions
      . Update CMAKE to use CMAKE_*_OUTPUT_DIRECTORY
    - ABI summary: Servers need rebuilding, but clients do not;
      . Mirclient ABI unchanged at 8
      . Mircommon ABI bumped to 4
      . Mirplatform ABI bumped to 7
      . Mirserver ABI bumped to 31
    - Bug fixes:
      . vivid fails to build Mir as of 2015-03-22: error: #warning "_BSD_SOURCE
        and _SVID_SOURCE are deprecated, use _DEFAULT_SOURCE" [-Werror=cpp]
        (LP: #1435127)
      . [regression] Mir servers freeze on startup (mouse and keyboard not
        responsive) (LP: #1444061)
      . [enhancement] Add support for video/HDMI output on Android
        (LP: #1296538)
      . [enhancement] Set custom cursors (LP: #1380463)
      . [regression] mali, powervr locks up with around the introduction or
        removal of a third overlay (LP: #1413211)
      . [regression] Client functions residing in libmircommon (LP: #1415321)
      . USC - mouse cursor on AMD graphics is drawing incorrectly (LP: #1417581)
      . [testsfail] SurfaceSwapBuffers.does_not_block_when_surface_is_not_composited
        fails in CI (LP: #1418002)
      . Compositing is triggered continously and needlessly when there are
        occluded surfaces with available buffers (LP: #1418081)
      . mir_demo_server doesn't emit hover_exit events (LP: #1418569)
      . SessionMediator locks mutexes in one thread and unlocks them in another
        (LP: #1427976)
      . ProtobufResponder::send_response_result race (LP: #1428402)
      . Some protobuf Closure objects can access dead objects (LP: #1433330)
      . valgrind on armhf fails with with many errors (LP: #1435186)
      . [regression] QtMir and USC can't build with lp:mir -
        fatal error: mir/events/event_builders.h (LP: #1436212)
      . [regression] mir_acceptance_tests.TestClientInput is hanging
        (LP: #1436644)
      . [regression] libmirclient crashes when calling
        mir_surface_set_event_handler() twice [InputTransport.cpp:110:
        android::InputChannel::InputChannel(const String8&, int): Assertion
        `false && "\"result != 0\""' failed.] (LP: #1438160)
      . [regression] Surfaces can't overlap screen edges any more (LP: #1438660)
      . losing touches in arale when home button is pressed (LP: #1439285)
      . [krillin] mirscreencast only creates a still picture, not a playable
        movie (LP: #1439549)
      . [regression] Unity8 doesn't detect input sent from USC with latest mir
        development code (LP: #1439719)
      . Intermittent CI failures in tests expecting created surfaces to have
        specific size (LP: #1440088)
      . [regression] [testsfail] failure in CI on
        SimpleDispatchThreadTest.keeps_dispatching_after_signal_interruption
        (LP: #1441620)
      . [android] Screencasting causes other clients to stop rendering
        (LP: #1441759)
      . Intermittent CI failures in
        MultiThreadedCompositor.does_not_block_in_start_when_compositor_thread_fails
        (LP: #1442020)
      . Flickering showing stale buffers on Krillin (LP: #1444047)
      . Acceptance tests link with static versions of client library and server
        components (LP: #1445473)
      . [regression] mir_acceptance_tests:
        TestClientCursorAPI.cursor_passed_through_nested_server is crashing most
        of the time (LP: #1447430)
      . [regression] Clients log verbose info on startup:
        "Loader: Loading module: ..." (LP: #1414883)
      . [enhancement] Missing client function for surface resizing
        (LP: #1420573)
      . [regression] [multimonitor] Clients (sometimes) run at double frame rate
        if overlapping two monitors. (LP: #1420678)
      . [enhancement] Need a client API to specify resize limitations
        (LP: #1421591)
      . [enhancement] Add surface morph client API (LP: #1422522)
      . The process for updating packaging for ABI changes is cumbersome and
        error-prone (LP: #1427207)
      . [regression] mir_acceptance_tests.NestedServer failure in clang CI
        (LP: #1430000)
      . DisplayConfigurationOutput.physical_size_mm is undefined/zero
        (LP: #1430315)
      . Dragging objects in a nested server or a client stutters slightly
        (LP: #1436192)
      . [regression] mir_proving_server: Super+N/Super+C does nothing now
        (LP: #1437166)
      . [regression] "Playground" event filters get registered twice
        (LP: #1437174)
      . [regression] <WARNING> Platform Probing: Failed to probe module.
        (LP: #1438536)
      . [regression] Move/resizing in mir_proving_server freezes if the cursor
        is outside the window (LP: #1438621)
      . [testsfail] CI failure in ClientLibraryErrorsDeathTest.
        creating_surface_synchronosly_on_malconstructed_connection_is_fatal
        (LP: #1438702)
      . Exceptions thrown due to EGL failures don't include EGL error codes
        (LP: #1444938)
      . Can't switch between sibling windows of multi-window apps (LP: #1445538)
      . [regression] specifying -DMIR_PLATFORM to one platform causes cmake
        failure (LP: #1447729)
      . mir_demo_server(_minimal): Can't move surfaces to overlap screen edges
        (LP: #1447882)
      . [regression] mir_demo_standalone_render_surfaces fails to start on
        krillin (LP: #1449198)
      . [regression] MIR_CLIENT_PERF_REPORT=log now shows "0" for the surface
        name (LP: #1415305)
      . Nested display leaks its EGLContext (LP: #1418910)
      . SimpleDispatchThreadTest.doesnt_call_dispatch_after_first_false_return
        fails when run repeatedly (LP: #1440005)
      . Surfaces are not properly released in CustomWindowManagement.
        state_change_requests_are_associated_with_correct_surface
        (LP: #1445418)
      . android reports that the gpu can only support 1 simultaneous output
        (LP: #1446304)
      . Support dynamic mouse cursor icons (LP: #1447839)

 -- CI Train Bot <ci-train-bot@canonical.com>  Tue, 12 May 2015 13:12:55 +0000

mir (0.12.1+15.04.20150324-0ubuntu1) vivid; urgency=medium

  [ Alexandros Frantzis ]
  * New upstream release 0.12.1 (https://launchpad.net/mir/+milestone/0.12.1)
    - Bug fixes:
      . [regression] mali, powervr locks up with around the introduction or
        removal of a third overlay (LP: #1413211)
      . USC - mouse cursor on AMD graphics is drawing incorrectly
        (LP: #1417581)
      . mir_demo_server doesn't emit hover_exit events (LP: #1418569)
      . SessionMediator locks mutexes in one thread and unlocks them in
        another (LP: #1427976)
      . ProtobufResponder::send_response_result race (LP: #1428402)
      . Some protobuf Closure objects can access dead objects (LP: #1433330)
      . DisplayConfigurationOutput.physical_size_mm is undefined/zero
        (LP: #1430315)
      . vivid fails to build Mir as of 2015-03-22: error: #warning
        "_BSD_SOURCE and _SVID_SOURCE are deprecated, use _DEFAULT_SOURCE"
        [-Werror=cpp] (LP: #1435127)
      . valgrind on armhf fails with with many errors (LP: #1435186)

 -- CI Train Bot <ci-train-bot@canonical.com>  Tue, 24 Mar 2015 16:09:54 +0000

mir (0.12.0+15.04.20150228-0ubuntu1) vivid; urgency=medium

  [ Alberto Aguirre ]
  * New upstream release 0.12.0 (https://launchpad.net/mir/+milestone/0.12.0)
    - Packaging changes:
      . Client platform packages now include the Mir client platform ABI 
        number. Thusly, mir-client-platform-(mesa|android) is replaced by 
        mir-client-platform-(mesa|android)2
      . Server graphics platform packages now include the Mir graphics
        platform ABI number. Thusly, mir-platform-graphics-(mesa|android)
        is replaced by mir-platform-graphics-(mesa|android)1
    - ABI summary: Servers need rebuilding, but clients do not;
      . Mirclient ABI unchanged at 8
      . Mircommon ABI unchanged at 3
      . Mirplatform ABI unchanged at 6
      . Mirserver ABI bumped to 30
    - Bug fixes:
      . [regression] Platform libraries and packages are not versioned thus
        are not installable in parallel (LP: #1423591)
      . [regression] Deadlock in TimeoutFrameDroppingPolicy logic (LP: #1421255)
 
  [ CI Train Bot ]
  * New rebuild forced.

 -- CI Train Bot <ci-train-bot@canonical.com>  Sat, 28 Feb 2015 10:30:53 +0000

mir (0.11.0+15.04.20150209.1-0ubuntu1) vivid; urgency=medium

  [ Daniel van Vugt ]
  * New upstream release 0.11.0 (https://launchpad.net/mir/+milestone/0.11.0)
    - Packaging changes:
      . Due to changes in the Mir driver model the client platforms are no
        longer versioned by soname. Thusly libmirplatform5driver-(mesa|android) is
        replaced by mir-client-platform-(mesa-android). A new package
        mir-client-platform-mesa-dev is introduced containing headers
        previously in mirplatform-dev.
    - Enhancements:
      . Lots more major plumbing in the Android code, on the path to
        supporting external displays.
      . Add support for clang 3.6.
      . Major redesign of server classes in mir::shell,scene and friends
        (still in progress).
      . Added client API for creating dialogs and tooltips.
      . Added new surface states: mir_surface_state_hidden and
        mir_surface_state_horizmaximized.
      . Performance: Use optimally efficient fragment shading when possible.
      . Performance: (Desktop) Composite using double buffering instead of
        triple to reduce visible lag.
      . mir_proving_server: Can now resize windows from any edge or corner
        using the existing Alt+middlebuttondrag.
      . mir_proving_server: Added some demo custom shaders (negative and
        high contrast modes: Super+N/C).
      . mir_proving_server: Can now close clients politely via Alt+F4.
      . Added MirPointerInputEvent (part of the new input API, the old
        MirMotionEvent is still supported also for now).
    - ABI summary: Servers need rebuilding, but clients do not;
      . Mirclient ABI unchanged at 8
      . Mircommon ABI unchanged at 3
      . Mirplatform ABI bumped to 6
      . Mirserver ABI bumped to 29
    - Bug fixes:
      . [regression] mir_demo_server exits immediately with boost
        bad_any_cast exception (LP: #1414630)
      . need way to position menus and tooltips (relative positioning to
        parent) (LP: #1324101)
      . GLibMainLoopTest failure seen in CI (LP: #1413748)
      . Clang builds fail in CI (LP: #1416317)
      . segfault in mir::compositor::GLProgramFamily::Shader::init()
        (LP: #1416482)
      . GLRenderer: The default fragment shader is sub-optimal for alpha=1.0
        (LP: #1350674)
      . mesa::DisplayBuffer::post_update is triple buffered - more laggy than
        it needs to be (LP: #1350725)
      . Cannot connect to nested server when started from a differen vt
        (LP: #1379266)
      . [testfail] AsioMainLoopAlarmTest fails in CI (LP: #1392256)
      . Compositor report inconsistently reports frame time during bypass,
        and render time otherwise (LP: #1408906)
      . [regression] mir_demo_client_fingerpaint doesn't paint anything any
        more (with the mouse) (LP: #1413139)
      . Hardware cursor is always slightly ahead of the composited image
        (LP: #1274408)
      . integration tests are outputting (too many) DisplayServer log
        messages (LP: #1408231)
      . [regression] deploy-and-test.sh doesn't work any more (unless you
        have umockdev installed already) (LP: #1413479)
      . Color Inverse on display. Toggle Negative Image (LP: #1400580)
      . mir-ubuntu-vivid-armhf-ci fails consistently (LP: #1407863)
      . Double-buffered surfaces may lag or freeze if event driven and not
        constantly redrawing (LP: #1395581)
      . Pointer motion and crossing events are missing (LP: #1417650)

 -- Ubuntu daily release <ps-jenkins@lists.canonical.com>  Mon, 09 Feb 2015 21:27:35 +0000

mir (0.10.0+15.04.20150107.2-0ubuntu1) vivid; urgency=medium

  [ Daniel van Vugt ]
  * New upstream release 0.10.0 (https://launchpad.net/mir/+milestone/0.10.0)
    - Enhancements:
      . Added support for Android HWC 1.3 devices.
      . Plumbing/preparation to support external displays on Android devices.
      . Reduced build dependencies.
      . Client API: Added version macros.
      . Began work on automatic driver probing, to intelligently choose the
        best driver for you.
      . Demo shell (mir_proving_server): Added desktop zoom feature using
        Super + mouse wheel.
      . Demo renamed: mir_demo_server_shell -> mir_proving_server
      . Other demo servers merged into -> mir_demo_server
      . Wider support for display buffer pixel formats in the mesa driver, for
        wider hardware support.
      . Performance: On mesa/desktop at least; only hold compositor buffers
        for the duration of the render, instead of the duration of the frame.
        Following this change the compositor report can now finally report
        render time instead of frame time.
      . Mir now starts reliably when a TV is connected by HDMI, and up to
        4K resolution (2160p) is known to work.
      . Plenty more enhancements logged in the bugs list below.
    - ABI summary: Servers need rebuilding, but clients do not;
      . Mirclient ABI unchanged at 8
      . Mircommon ABI unchanged at 3
      . Mirplatform ABI bumped to 5 
      . Mirserver ABI bumped to 28
    - Bug fixes:
      . [regression] Mir servers (since 0.9) randomly crash in malloc due to
        heap corruption (LP: #1401488)
      . USC - mouse cursor on AMD graphics is drawing incorrectly
        (LP: #1391975)
      . Mir fails to start when a TV is connected by HDMI
        [std::exception::what: Invalid or inconsistent display configuration]
        (LP: #1395405)
      . Input/event driven clients may freeze indefinitely (LP: #1396006)
      . Mir server crashes with "std::exception::what: Failed to get front
        buffer object" when trying to fullscreen a surface (LP: #1398296)
      . Switching windows with a Trusted Prompt Session active loses the
        trusted prompt session (LP: #1355173)
      . CI test failure in multiple tests (LP: #1401364)
      . dh_install: usr/bin/mir_demo_server exists in debian/tmp but is not
        installed to anywhere (LP: #1401365)
      . [regression] demo-shell: Instead of moving surfaces they now fly
        off-screen (LP: #1403702)
      . [regression] Binaries are no longer runnable on other machines (or in
        other directories) (LP: #1406073)
      . [i865] unity-system-compositor fails to start: Failed to choose ARGB
        EGL config (LP: #1212753)
      . Mir's compositor holds buffers (blocking clients) for the duration of
        the frame, even when not necessary. (LP: #1264934)
      . Screen goes blank (black) briefly during display config changes which
        don't affect the display mode (LP: #1274359)
      . [enhancement] There should be a quit signal sent to sessions instead
        of killing them directly (LP: #1304257)
      . MirMotionEvent.action needs stronger typing (to MirMotionAction etc)
        (LP: #1311699)
      . CompositorReport as used by DefaultDisplayBufferCompositor can't
        measure render time (LP: #1350716)
      . Full screen (bypassed) surfaces (e.g. GLMark2Test) are missing frames
        and appear to freeze or judder with swap interval 0 (LP: #1379685)
      . Trusted prompts need to be part of the lifecycle (LP: #1384950)
      . [testfail] BasicThreadPool.recycles_threads in CI (LP: #1391488)
      . acceptance_tests are too chatty (LP: #1394221)
      . mir_connection_create_surface callback is sometimes called twice on
        error (LP: #1394873)
      . File descriptor leaks in tests using UsingStubClientPlatform
        (LP: #1395762)
      . DisplayLayout resizes a surface to 1x1 if you ask it to fullscreen a
        surface that's partially offscreen (LP: #1398294)
      . Surfaces can consume input events before they're visible.
        (LP: #1400218)
      . dpkg-shlibdeps: Lots of warnings about libmirplatformstub.so
        (LP: #1401373)
      . Leaks in death tests can cause subsequent tests in the same process to
        fail (LP: #1402160)
      . [regression] lintian: E: mir-demos: binary-or-shlib-defines-rpath ...
        (LP: #1406098)
      . [regression] Mir utils can't run from the build tree any more
        (LP: #1407557)
      . fd reception code is not exeception-safe when unexpected numbers of
        fds are received (LP: #1394362)
      . Mir reports vertical refresh rates slightly inaccurately (LP: #1407558)
      . [Enhancement] Add an API to lock surface orientation (LP: #1382209)
      . Bootloop with system language Turkish on the Nexus 4 (LP: #1398984)
      . Remove the implicit assumption that there every surface can be mapped
        to an input handle. (LP: #1216727)
      . When revealing hidden surfaces wait for them to become exposed before
        sending events which we expect them to receive (LP: #1407783)

  [ Ubuntu daily release ]
  * New rebuild forced

 -- Ubuntu daily release <ps-jenkins@lists.canonical.com>  Wed, 07 Jan 2015 23:50:16 +0000

mir (0.9.0+15.04.20141125-0ubuntu1) vivid; urgency=medium

  [ Alberto Aguirre ]
  * New upstream release 0.9.0 (https://launchpad.net/mir/+milestone/0.9.0)
    - Enhancements:
      . New simpler API to configure and run a mir server.
      . The event loop is now based on GLib's main loop library instead of
        Boost.Asio.
      . For Android platforms, the server now sends buffer fence fds to its
        clients instead of potentially stalling the compositor thread waiting
        for them to be signalled.
      . New client debug interface to translate from surface to screen
        coordinates.
    - ABI summary: Servers need rebuilding, but clients do not;
      . Mirclient ABI unchanged at 8
      . Mircommon ABI bumped to 3
      . Mirplatform ABI bumped to 4
      . Mirserver ABI bumped to 27
    - Bug fixes:
      . Add a debug interface to translate from surface to screen coordinates
        (LP: #1346633)
      . Ensure a buffer requested by a surface is not delivered 
        after the surface is deleted (LP: #1376324)
      . Overlays are not displayed onscreen in some positions (LP: #1378326)
      . Server aborts when an exception is thrown from the main thread
        (LP: #1378740)
      . Fix race causing lost alarm notifications (LP: #1381925)
      . Avoid lifecycle notifications racing with connection release
        (LP: #1386646)
      . Improve error checking and reporting for the client library
       (LP: #1390388)
      . Mir demo-shell now detects power button using proper Linux scan codes
       (LP: #1303817)
      . A prompt session with an invalid application pid should be an error
        (LP: #1377968)
      . When XDG_RUNTIME_DIR is defined but pointing to a non-existing 
        directory use "/tmp" (LP: #1304873)
      . [regression] demo-shell bypass is not used on fullscreen surfaces if 
        there are windowed surfaces behind (LP: #1378706)
      . Mir upgrade through dist-upgrade installs incorrect platform
        (LP: #1378995)
      . Fix Mir progressbar example using internal glibc defines(LP: #239272)
      . Stop the default_lifecycle_event_handler raising SIGHUP while 
        disconnecting (LP: #1386185)
      . [regression] Mir fails to build with MIR_ENABLE_TESTS=OFF (LP: #1388539)
      . [regression] mir_demo_server_basic does not start (LP: #1391923)

  [ Ubuntu daily release ]
  * New rebuild forced

 -- Ubuntu daily release <ps-jenkins@lists.canonical.com>  Tue, 25 Nov 2014 17:49:24 +0000

mir (0.8.0+14.10.20141010-0ubuntu2) vivid; urgency=medium

  * No change rebuild to get debug symbols on all architectures.

 -- Brian Murray <brian@ubuntu.com>  Wed, 19 Nov 2014 11:33:10 -0800

mir (0.8.0+14.10.20141010-0ubuntu1) utopic; urgency=medium

  [ Daniel van Vugt ]
  * New upstream release 0.8.0 (https://launchpad.net/mir/+milestone/0.8.0)
    - Enhancements:
      . Less sensitivity to ABI breaks - many headers unused by external
        projects are now hidden and not installed by -dev packaes. If you
        require any headers that are missing, just ask.
      . Touchspots: --enable-touchspots to servers; visually shows touch
        locations (warning: This affects performance LP: #1373692).
      . Client performance reporting: Any Mir client can now get accurate
        performance information (frame rate, render time, buffer lag etc)
        logged to stdout. Just set env MIR_CLIENT_PERF_REPORT=log
      . Further improved touch responsiveness, with less lag and smoother
        scrolling (so long as you don't enable touchspots).
      . Slightly faster builds using precompiled headers.
      . Turn hardware overlays on by default. When in use, this halves the
        CPU usage of a Mir server. Already enabled in unity-system-compositor.
      . More scripting to detect ABI breaks.
      . Improved src/ tree consistency (renamed "src/shared" to "src/common").
      . Improved fatal signal design: Changed from SIGTERM to SIGHUP delivered
        to clients on unexpected server disconnection.
      . Improved library/package design to allow concurrent installations
        of different Mir versions without conflicts.
      . Fd reception code is now common to client and server.
    - ABI summary: Servers need rebuilding, but clients do not;
      . Mirclient ABI unchanged at 8
      . Mircommon ABI bumped to 2
      . Mirplatform ABI bumped to 3
      . Mirserver ABI bumped to 26
    - API changes between Mir 0.7 and 0.8:
      . Lots of headers removed from the public SDK! We have only hidden
        headers not known to be used by any known projects. Please let us
        know if anything is missing - https://bugs.launchpad.net/mir/+filebug
      . graphics::Platform - interface changed significantly.
      . Lots of server API changes to support touchspots.
      . File descriptors now passed as type Fd instead of int32_t.
    - Bug fixes:
      . [regression] Mir deb packages with versioned names cannot be installed
        simultaneously any more (LP: #1293944)
      . A frozen client can hang the whole server (LP: #1350207)
      . QtMir FTBFS: fatal error: mir/input/input_channel.h: No such file or
        directory (LP: #1365934)
      . [regression] platform-api fails to build against Mir 0.8 (LP: #1368354)
      . Mir FTBFS with gcc 4.9.1-14 (utopic update):
        auto_unblock_thread.h:44:46: error: no matching function for call to
        ‘std::thread::thread(<brace-enclosed initializer list>)’ (LP: #1369389)
      . [regression] Compositing is jerky and stutters during touch events
        (LP: #1372850)
      . unit test fails: AndroidInputReceiverSetup.slow_raw_input_doesnt_cause_
        frameskipping (LP: #1373826)
      . intermittent hang in TestClientInput (LP: #1338612)
      . TestClientInput.scene_obscure_motion_events_by_stacking fails
        intermittently (LP: #1361757)
      . [regression] First frame is composited as black (even though the client
        has provided a non-black frame) (LP: #1362444)
      . Some mali drivers crash after repeatedly creating/destroying the mir
        compositor threads (LP: #1362841)
      . [android] SIGTERM to server with connected client causes crash
        (LP: #1364637)
      . [regression] acceptance tests fails in
        ServerDisconnect.causes_client_to_terminate_by_default (LP: #1364772)
      . [regression] symbol lookup error:
        /usr/lib/arm-linux-gnueabihf/libmirserver.so.24: undefined symbol:
        _ZTIN7android7RefBaseE (libmirserver 0.6.1 doesn't work with
        libmircommon 0.7.0) (LP: #1364890)
      . [regression] Mir FTBFS with g++-4.8 [error: ISO C++ forbids casting
        between pointer-to-function and pointer-to-object] (LP: #1366134)
      . Intermittent CI failure in DemoPrivateProtobuf.client_calls_server
        (LP: #1367353)
      . Overly strict libmirplatform* dependencies are blocking CI
        (LP: #1370866)
      . [regression] mir demo servers segfault on shutdown (LP: #1371619)
      . Nested server crashes with SIGSEGV on shutdown in eglDestroyContext()
        (LP: #1372276)
      . [regression] Moving/resizing clients in a nested server is very
        jerky/stuttery (LP: #1372300)
      . [regression] Bypass/overlays are toggling constantly (LP: #1373689)
      . [regression] Mir server uses too much CPU during touch scrolling
        (LP: #1373809)
      . Intermittent test failures in TestClientCursorAPI.* (LP: #1342567)
      . clang emits lots of warnings about lttng headers (LP: #1348472)
      . [enhancement] Draw input event location (LP: #1323522)
      . demo shell: Keep colours consistent, regardless of the physical pixel
        format of your framebuffer (LP: #1375660)
      . tests: Fix SharedLibraryProber test runs on i386. (LP: #1375829)
      . Touchspots rendered as squares on some devices (LP: #1373698)
      . The headers needed to use features shown in the acceptance tests are
        not published (LP: #1375301)
      . update-all-ABI-sha1sums.sh and install_on_android.sh are no longer
        executable. (LP: #1376547)
      . Fix arm64 package by adding arm64 to the shared library prober test.
        (LP: #1379478)

 -- Ubuntu daily release <ps-jenkins@lists.canonical.com>  Fri, 10 Oct 2014 14:01:26 +0000

mir (0.7.3+14.10.20140918.1-0ubuntu1) utopic; urgency=medium

  [ Andreas Pokorny ]
  * New upstream release 0.7.3 (https://launchpad.net/mir/+milestone/0.7.3)
    - Bug fixes
      . Fix constructor syntax errors (LP: #1369389)
      . server: Workaround for unresponsive clients causing the server to hang 
        (LP: #1350207)
      . Relax strict dependencies of graphics drivers on an exact version
        of the libmirplatform2 package. It's blocking CI. (LP: #1370866)
      . Update cmake scripts to current version of gcovr.

  [ Ubuntu daily release ]
  * New rebuild forced

 -- Ubuntu daily release <ps-jenkins@lists.canonical.com>  Thu, 18 Sep 2014 14:54:51 +0000

mir (0.7.2+14.10.20140912-0ubuntu1) utopic; urgency=medium

  [ Alexandros Frantzis ]
  * New upstream release 0.7.2 (https://launchpad.net/mir/+milestone/0.7.2)
    - Bug fixes
      . Restore support for gcc-4.8/trusty (LP: #1366134)

 -- Ubuntu daily release <ps-jenkins@lists.canonical.com>  Fri, 12 Sep 2014 09:07:49 +0000

mir (0.7.1+14.10.20140909.1-0ubuntu1) utopic; urgency=medium

  [ Alberto Aguirre ]
  * New upstream release 0.7.1 (https://launchpad.net/mir/+milestone/0.7.1)
    - Bug fixes
      . Recycle compositor threads by using a thread pool (LP: #1362841) 

 -- Ubuntu daily release <ps-jenkins@lists.canonical.com>  Tue, 09 Sep 2014 18:28:01 +0000

mir (0.7.0+14.10.20140829-0ubuntu1) utopic; urgency=medium

  [ Daniel van Vugt ]
  * New upstream release 0.7.0 (https://launchpad.net/mir/+milestone/0.7.0)
    - Enhancements:
      . Test suite: Reworked mechanism to override Mir client functions
      . Demo shell: Detect custom rendering (decorations) to make it
        compatible with overlay optimizations
      . Make sure to preserve fd resources until the end of the sending
        of the message
      . Add test cases and script for tracking changes to the new ABIs:
        libmircommon, libmirplatform
      . Symbols file for libmirplatform
      . Symbols file for libmircommon
      . Symbols file for libmirserver
      . Various improvements to the SessionMediator test
      . Various build related improvements
      . Print testcase output during package build
      . Abort test when InProcessServer startup fails
      . Link the integration and unit tests against the server objects
      . Add a document detailing the useful tests to run and the useful
        logs to collect when troubleshooting a new android chipset
      . Enable motion event resampling and prediction for a more responsive
        touch experience.
    - ABI summary: Servers need rebuilding, but clients do not
      . Mirclient ABI unchanged at 8
      . Mircommon ABI bumped to 1
      . Mirplatform ABI bumped to 2
      . Mirserver ABI bumped to 25
    - API changes between Mir 0.6 and 0.7:
      . mirserver: Deleted function - frontend::Shell::create_surface_for().
        If you have the std::shared_ptr<frontend::Session> session, you can
        just do session->create_surface(params) instead to get a SurfaceId.
      . mirplatform: class BufferID has been replaced with a typedef. Also,
        the BufferIPCPacker interface has changed slightly [pack_fd()].
    - Bug fixes:
      . Ensure we process lifecycle events before the nested server is torn
        down (LP: #1353465)
      . Fix race in InputTestingServerConfiguration (LP: #1354446)
      . Fix fd leaks in prompt session frontend code and tests (LP: #1353461)
      . Detect the additional things the demo shell draws on the renderable
        list and avoid calling the optimized post function if they are being
        drawn (LP: #1348330)
      . Client: Fix SIGTERM dispatch in our default lifecycle event handler
        (LP: #1353867)
      . DemoRenderer: Don't try to create a texture of width zero. 
        (LP: #1358210)
      . Fix CI failures (LP: #1358698)
      . Fix build failure: "variable ‘rc’ set but not used" which happens in
        release mode when NDEBUG is set (LP: #1358625)
      . Only enumerate exposed input surfaces to avoid delivering events to
        occluded surfaces (LP: #1359264)
      . Android: do not post driver cancelled buffers (LP: #1359406)
      . Client: Ensure our platform library stays loaded for as long as it is
        needed by other objects (LP: #1358191)
      . Examples: Register the DemoCompositor with the Scene to properly
        process visibility events (LP: #1359487)
      . mir_demo_client_basic: Don't assert on user errors like failing to
        connect to a Mir server (LP: #1331958)
      . Tests: Explicitly depend on GMock target to avoid build races
        (LP: #1362646)
      . Some Mir clients spin at 100% CPU if the server dies (LP: #1340120)

  [ Ubuntu daily release ]
  * New rebuild forced

 -- Ubuntu daily release <ps-jenkins@lists.canonical.com>  Fri, 29 Aug 2014 16:12:54 +0000

mir (0.6.1+14.10.20140814-0ubuntu1) utopic; urgency=medium

  [ Daniel van Vugt ]
  * New upstream release 0.6.1 (https://launchpad.net/mir/+milestone/0.6.1)
    - Bugs fixed:
      . libmircommon-dev 0.6.0+14.10.20140811-0ubuntu1 fails to
        install/upgrade, does not replace mircommon-dev
        0.5.1+14.10.20140728-0ubuntu1 (LP: #1348515)
      . Nexus 4 client lock up observed (LP: #1352883)

  [ Ubuntu daily release ]
  * New rebuild forced

 -- Ubuntu daily release <ps-jenkins@lists.canonical.com>  Thu, 14 Aug 2014 22:34:18 +0000

mir (0.6.0+14.10.20140811-0ubuntu1) utopic; urgency=medium

  [ Cemil Azizoglu ]
  * New upstream release 0.6.0 (https://launchpad.net/mir/+milestone/0.6.0)
    - mirclient ABI unchanged at 8. Clients do not need rebuilding.
    - mirserver ABI bumped to 24. Servers need rebuilding, but probably don't
      need modification:
      . Host lifecycle event listener for nested servers introduced.
      . Add query function to BasicSurface.
      . The (deprecated) function the_ipc_factory() is now removed.
      . Removed legacy support for overriding the focus controller or the
        frontend shell.
      . Added support for a common type for managing fd's.
      . Moved testdraw library to examples directory.
      . Added support for droping stale frames when a surface becomes exposed.
    - Enhancements:
      . Split underlying data transport out of MirSocketRpcChannel.
      . Introduced two new client-side functions : mir_surface_get_focus and
        mir_surface_get_visibility.
      . Added symbolic names for cursors.
      . Made "shared" code a true shared library.
      . Provide linker scripts to control symbols exported by [mesa|android]
        libmirclientplatform.
      . Correct xcursor loader test to fail properly instead of segfaulting.
      . Make mir::Fd type copy constructible.
      . Miscellaneous packaging related enhancements.
      . Miscellaneous build related enhancements.
      . Added automated test cases for detecting ABI breakage.
      . examples/fingerpaint: Enable frame dropping so it's faster and more
        responsive.
      . mirprotobuf folded into new libmircommon.
      . Don't propagate exceptions to graphics driver code.
      . Dropped unused/minimally used dependencies : boost-filesystem,
        boost-thread, boost-chrono, boost-regex.
      . platform: provide support for customizing Mir's behavior when a
        fatal_error occurs.
      . Expose an interface for touch visualization.
    - Bugs fixed:
      . Mir servers crash with SIGABRT - assertion failed at
        buffer_queue.cpp:136 - "!pending_client_notifications.empty()"
        (LP: #1335481)
      . [regression][hammerhead] Mir fails to start on Nexus 5 & 10 as it
        fails to turn vsync signal on (LP: #1345533)
      . [qtcomp] Random crash in Mir input when running AP tests: [terminate
        called after throwing an instance of '...' what(): assign: File exists]
        when constructing a mir::AsioMainLoop::FDHandler (LP: #1346952)
      . CI builds fail when trying to install libmircommon-dev (LP: #1348518)
      . [regression] Mir 0.6 GL clients crash immediately on startup (Mesa is
        trying to use X11 instead of Mir) (LP: #1350163)
      . qmlscene crashed with SIGSEGV in _M_release() on quit (LP: #1342694)
      . Clients cannot create surfaces when the screen is off (LP: #1344024)
      . The packaging of headers and libraries is confused (LP: #1347522)
      . [regression] Intermittent CI failure in
        ClientLibrary.receives_surface_dpi_value (LP: #1348095)
      . Installing mir-demos also unexpectedly installs *-dev packages
        (LP: #1297100)
      . mir_unit_tests: XCursorLoader.loads_cursors_from_testing_theme crashes
        on N4 (LP: #1342029)
      . [performance] Mir is spending at least 8% of its time in
         __android_log_print() (LP: #1343074)
      . [performance] Mir demo shell spends ~12% of its time in vector
        allocation under DemoRenderer::tessellate_*() (LP: #1349698)
      . mir_client_library_debug.h functions do not have C linkage
        (LP: #1349742)
      . mir client API is missing getters for some surface attributes
        (LP: #1336553)
      . Building Mir outputs lots of warnings about Android logging functions
        in 3rd_party/ (LP: #1348467)
      . The "shared" code should be a shared library (LP: #1341502)
      . Finish the removal of mirprotobuf library (LP: #1351133)
      . Release overlay buffers when screen is turned off (LP: #1350961)
      . mir_demo_server_shell --disable-overlays false renders incorrectly
        on android (partial fix for LP: #1348330)
      . Remember to honor MIR_ENABLE_TESTS and not emit tests if it's disabled
        (LP: #1352800)
      . Make it easier to separate command line options used by Mir from those
        used elsewhere (LP: #1351255)
      . Expose create_native_platform in libmirplatformgraphics.so
        (LP: #1353658)
      . Add versioning and pkg config to libmirplatform (LP: #1293944)
      . unity-system-compositor FTBFS against Mir: undefined reference to
        `...@MIR_CLIENT_8' (LP: #1355021)

  [ Ubuntu daily release ]
  * New rebuild forced

 -- Ubuntu daily release <ps-jenkins@lists.canonical.com>  Mon, 11 Aug 2014 19:52:06 +0000

mir (0.5.1+14.10.20140728-0ubuntu1) utopic; urgency=medium

  [ Kevin Gunn ]
  * Fixed: Crash due to racing input registration & surface removal
    (LP: #1346952)

  [ Ubuntu daily release ]
  * New rebuild forced

 -- Ubuntu daily release <ps-jenkins@lists.canonical.com>  Mon, 28 Jul 2014 02:49:50 +0000

mir (0.5.0+14.10.20140724-0ubuntu1) utopic; urgency=medium

  [ Kevin Gunn ]
  * Fixed: Crashing on assert of empty client notification queue (LP: #1335481)

 -- Ubuntu daily release <ps-jenkins@lists.canonical.com>  Thu, 24 Jul 2014 08:22:05 +0000

mir (0.5.0+14.10.20140722-0ubuntu1) utopic; urgency=medium

  [ Kevin Gunn ]
  * Fixed: [regression] Mir fails to start on Nexus 5 / Nexus 10 (LP: #1345533)

 -- Ubuntu daily release <ps-jenkins@lists.canonical.com>  Tue, 22 Jul 2014 02:17:22 +0000

mir (0.5.0+14.10.20140717-0ubuntu1) utopic; urgency=medium

  [ Daniel van Vugt ]
  * New upstream release 0.5.0 (https://launchpad.net/mir/+milestone/0.5.0)
    - mirclient ABI unchanged at 8. Clients do not need rebuilding.
    - mirserver ABI bumped to 23. Servers need rebuilding, but probably don't
      need modification:
      . DefaultServerConfiguration/Cursor API: Cursor interfaces changed, most
        notably CursorImages moved from ::mir::graphics to ::mir::input.
      . DefaultServerConfiguration: New "prompt" API.
      . DefaultServerConfiguration: "clock" member is now static.
      . SessionAuthorizer: New functions.
      . ServerConfiguration: New function added: the_prompt_connector().
    - Enhancements:
      . Add AddressSanitizer cmake build type.
      . frontend, client API, tests: add support for prompt session
        permissions and for client detecting errors.
      . server: Ensure our emergency cleanup handling infrastructure is
        signal-safe.
      . Implement and enable an xcursor based image loader for cursors.
      . Fix warnings raised by the new g++-4.9.
      . shared, scene: Introduce a generic listener collection.
      . MirMotionEvent: Define a struct typedef to allow for
        pointer_coordinates to be used individually.
    - Bugs fixed:
      . Nexus 10 leaks during overlay operations (LP: #1331769)
      . MultiThreadedCompositor deadlocks (LP: #1335311)
      . Intermittent test failure in ClientSurfaceEvents can client query 
        orientation (LP: #1335741)
      . Intermittent test failure in ClientSurfaceEvents/OrientationEvents
        (LP: #1335752)
      . Intermittent memory error in ClientSurfaceEvents on
        orientation query (LP: #1335819)
      . mir_unit_tests.EventDistributorTest.* SEGFAULT (LP: #1338902)
      . [regression] Device locks randomly on welcome screen (LP: #1339700)
      . Intermittent deadlock when switching to session with custom display
        config & closing other session (LP: #1340669)
      . Mir cursor has no hotspot setting, assumes (0, 0) (LP: #1189775)
      . clang built mir_unit_tests.ProtobufSocketCommunicatorFD crashes
        intermittently (LP: #1300653)
      . g++-4.9 binary incompatibilities with libraries built with g++-4.8
        (LP: #1329089)
      . [test regression] SurfaceLoop fails sporadically on deleting surfaces
        for a disconnecting client (LP: #1335747)
      . Intermittent test failure ServerShutdown when clients are blocked
        (LP: #1335873)
      . [regression] mir_demo_client_multiwin is displayed with obviously
        wrong colours (LP: #1339471)
      . Partially onscreen surfaces not occluded when covered by another
        surface (LP: #1340078)
      . SurfaceConfigurator::attribute_set always say "unfocused" for focus
        property changes (LP: #1336548)

 -- Ubuntu daily release <ps-jenkins@lists.canonical.com>  Thu, 17 Jul 2014 07:58:53 +0000

mir (0.4.1+14.10.20140714-0ubuntu1) utopic; urgency=medium

  [ Daniel van Vugt ]
  * Bug fix release 0.4.1 (https://launchpad.net/mir/+milestone/0.4.1) fixes:
    - [regression] Device locks randomly on welcome screen (LP: #1339700)

 -- Ubuntu daily release <ps-jenkins@lists.canonical.com>  Mon, 14 Jul 2014 13:13:37 +0000

mir (0.4.0+14.10.20140701.1-0ubuntu1) utopic; urgency=medium

  * New upstream release 0.4.0 (https://launchpad.net/mir/+milestone/0.4.0)
    - mirclient ABI bumped to 8. Clients need rebuilding.
      . Add surface attribute for visibility.
      . Add surface orientation API.
    - mirserver ABI bumped to 22. Shells need rebuilding.
      . Change compositor::Scene to expose compositor::SceneElements instead
        of graphics::Renderables.
      . Change various input and Surface classes to support the client cursor
        API.
      . Support unregistering fd handlers in the EventHandlerRegister and
        related interfaces (MainLoop).
      . server: Change mc::Scene to deal in mc::SceneElements instead of
        mg::Renderables.
      . Add visibility tracking to mc::SceneElement interface and
        implementations.
      . Move InputChannelFactory into DefaultServerConfiguration.
    - Unregister FD Handler from EventHandlerRegister.
    - Sending user input events through Surfaces.
    - Allow setting the orientation of a server surface.
    - Enable client cursor API.
    - Enable support for USB touchscreens.
    - Various test improvements.
    - Bugs fixed:
      . can't display toolbar after dismissing it (LP: #1332632)
      . [regression] demo client connection crashes the server (LP: #1334010)
      . demo server locks up in certain scenarios with --disable-overlays
        false when starting/stopping second clients (LP: #1329868)
      . MultiThreadedCompositor deadlocks (LP: #1335311)
      . Intermittent memory error in
        ClientSurfaceEvents.client_can_query_current_orientation (LP: #1335819)
      . Intermittent hang & fail in mir_acceptance_tests.TestClientCursorAPI.*
        (LP: #1332011)
      . MirClientSurfaceTests tests leak fds and eventually hang when ran
        repeatedly (LP: #1333673)
      . [testfail] Intermittent "Invalid read" in MirSurfaceSwapBuffersTest.
        swap_buffers_does_not_block_when_surface_is_not_composited
        (LP: #1334287)
      . android: support alpha blending during hwc overlay (LP: #1329879)

 -- Ubuntu daily release <ps-jenkins@lists.canonical.com>  Tue, 01 Jul 2014 15:54:36 +0000

mir (0.3.0+14.10.20140618.1-0ubuntu1) utopic; urgency=medium

  [ Cemil Azizoglu ]
  * New upstream release 0.3.0 (https://launchpad.net/mir/+milestone/0.3.0)
    - mirclient ABI unchanged, still at 7. Clients do not need rebuilding.
    - mirserver ABI bumped to 21. Shells need rebuilding.
      . Divide swap_client_buffers into separate functions.
      . Allow buffer swapping even when compositor is turned off or blocked.
        (LP: #1308843, 1308844)
      . Wire the cursor client API through the session mediator to the surface
        observer.
      . Generate destination alpha for alpha enabled display buffers.
      . Named threads.
      . Support for prompt sessions :
        https://wiki.ubuntu.com/Security/TrustStoreAndSessions.

    - mirscreencast screenshots now produce images with correct color instead
      of transparency.
    - Rename bind_to_texture->gl_bind_to_texture.
    - Refinements in test infrastructure.
    - Phablet: allow disabling the overlays via a command line switch.
    - Unify the DisplayBuffer interface's optimization functions
      behind post_renderables_if_optimizable.
    - Clean up the DisplayDevice interface so that it doesn't require the
      functions are called in any particular order.
    - Phablet:  graphics: android: preserve buffer ownership for onscreen
      overlay layers until the subsequent display posting.
    - Allow the platform to register emergency cleanup handlers in order to
      restore the graphics system to a sane state when the server fails
      abruptly.

    - Bugs fixed:
       . Mirscreencast outputs translucency instead of shadows, producing
         incorrect images. (LP: #1301210)
       . JSON formatting. (LP: #1324902)
       . Fix input_area_contains to work properly in global coordinates even
         when input_rectangles is updated. (LP: #1261647)
       . Allow a moment for clients to acquire a buffer. (LP: #1317370)
       . Generate correct alpha by changing blending equation to assume
         pre-multiplied alpha sources. (LP: #1318852)
       . Rework the recomposition messaging so that the DisplayBufferCompositor
         is no longer involved. (LP: #1319907)
  [ Ubuntu daily release ]
  * New rebuild forced

 -- Ubuntu daily release <ps-jenkins@lists.canonical.com>  Wed, 18 Jun 2014 17:51:53 +0000

mir (0.2.0+14.10.20140605-0ubuntu1) utopic; urgency=medium

  [ Daniel van Vugt ]
  * New upstream release 0.2.0 (https://launchpad.net/mir/+milestone/0.2.0)
    - mirclient ABI unchanged, still at 7. Clients do not need rebuilding.
    - mirserver ABI bumped to 20. Shells need rebuilding.
      . Cursor::set_image() parameters changed.
      . Display::the_cursor() renamed to Display::create_hardware_cursor()
      . Platform::create_display() requires a new parameter; gl_program_factory
      . Renderable::buffer() no longer accepts any parameter at all. Multi-
        monitor frame sync is guaranteed in other ways now.
      . Scene::generate_renderable_list() renamed to renderable_list_for(id)
        where id is an opaque compositor ID of your choosing.
      . Scene::set_change_callback() replaced by the more generic:
        add_observer() and remove_observer() functions.
      . Added default implementation for SceneObserver.  
      . SessionCreator renamed to ConnectionCreator.
      . ConnectedSessions renamed to Connections.
      . ProtobufSessionCreator renamed to ProtobufConnectionCreator.
      . SessionAuthorizer: pid_t parameters replaced by SessionCredentials.
      . Massive architectural changes to Input-everything.
      . Surface no longer implements Renderable, but emits one via
        compositor_snapshot().
      . Pass the full renderable list to Renderer::render().
      . Graceful handling of exceptions thrown from server threads.
      . Clarify size position interfaces in the Surface classes.
      . Plumbing for trusted sessions.
      . Allow posting and managing custom main-loop actions.
      . Timer extension.
      . Identify client process when client connects to Mir not when socket
        connects.
      . Use the ServerActionQueue for display config.
      . Recomposition signal moved to the MultiThreadedCompositor.
      . Make timer service replaceable.
      . Clarify assumptions about how many buffers a client can fill without
        blocking.
      . Introduce EmergencyCleanup interface.
    - Demo shell enhancements:
      . You can now change graphics modes on the fly using Ctrl+Alt+(-/=).
        To reset to the preferred mode use Ctrl+Alt+0.
      . The above mode changing as well as existing screen rotation keys
        (Ctrl+Alt+arrows) are now per-display; only applied to the monitor
        the mouse pointer is on.
      . New shell controls documented.
    - A new testing category, performance test, was introduced. It currently
      runs glmark2-es2 and compares the result to a minimum threshold. 
    - MIR_VERSION_MINOR is tied to MIRSERVER_ABI in the sense that a change
      in the former now requires dependent projects that a rebuild is 
      necessary.
    - SwitchingBundle was replaced by BufferQueue.
    - Expand credentials to include uid/gid for session authorizer.
    - Bypass control is now Mesa-specific and tied to the command line options.
      So the environment variable MIR_BYPASS has changed to MIR_SERVER_BYPASS.
    - Ongoing architectural changes in the compositor/renderer logic to
      prepare for overlay support, and to reduce locking overhead.
    - Made InputDispatcher replaceable.
    - Progress made on new cursor interfaces with the end goal of client and
      toolkit control of the mouse cursor appearance. More work required.
    - Updated cross-compile docs and scripts to support the latest utopic
      devel images.
    - Replaced uses of android::sp with std::shared_ptr.
    - Client cursor API infrastructure.
    - Enabled eglSwapInternal(0).
    - Make texture caching algorithm reuseable.
    - Add a DPI surface attribute.
    - Exclude arm64 from build.
    - Bugs fixed:
      . Mir doesn't install cleanly if docs are not built. (LP: #1304271)
      . Unity-system-compositor crashed [what(): Failed to set DRM crtc].
        (LP: #1294510)
      . [regression] unity8 fails to load libmirplatformgraphics
        (undefined symbol: _ZN3mir8graphics9GLProgramD1Ev). (LP: #1317200)
      . [regression] unity8 rendering artifacts. (LP: #1317260)
      . [regression] [BufferQueue] 
        BufferQueueTest.compositor_never_owns_client_buffers occasionally
        crashes with: what(): unexpected release: buffer was not given to
        compositor. (LP: #1317801)
      . Hardcoded size for serialization buffers is neither reliable nor
        secure. (LP: #1320187)
      . [regression] [BufferQueue] mir does not composite last client given
        buffer. (LP: #1321861)
      . [regression] stale frame on seen on greeter when screen is unblanked
        and toolkit/apps are laggy/throttled. (LP: #1321886)
      . [regression] [BufferQueue] current_buffer_users vector memory usage
        grows unbounded. (LP: #1317808)
      . Intermittent test failures in 
        CustomInputDispatcherFixture.custom_input_dispatcher_receives_input.
        (LP: #1318587)
      . [regression] [BufferQueue] Race condition in 
        BufferQueue::compositor_acquire could underflow shared_ptr refcount and
        delete prematurely, crash. (LP: #1318632)
      . Overflow in 
        mir::client::rpc::MirSocketRpcChannel::receive_file_descriptors as
        reported by address sanitizer. (LP: #1320821)
      . [regression] [input] Scroll events are now always zero: 
        event.motion.pointer_coordinates[0].vscroll. (LP: #1321077)
      . CI failures in CustomInputDispatcherFixture
        .custom_input_dispatcher_gets_started_and_stopped. (LP: #1321215)
      . [regression] Mir cursor vanishes after switching VTs. (LP: #1323225)
      . Server library links against libmirserverlttng. (LP: #1323317)
      . [DRM/GBM] Killing (or crashing) Mir often leaves the screen blank and
        difficult to recover. (LP: #1189770)
      . Frame rates of GL clients are limited to 60Hz on Android, even with
        swapinterval=0. (LP: #1206400)
      . mir_surface_is_valid(NULL) crashes instead of returning false.
        (LP: #1248474)
      . [regression] tests/unit-tests/shell/test_mediating_display_changer.cpp
        is not compiled and executed. (LP: #1312832)
      . Android platform does not reset the compositionType to HWC_FRAMEBUFFER
        before prepare() on every frame. (LP: #1314399)
      . The client process is identified when the socket connects, not when the
        client connects to Mir. (LP: #1314574)
      . [regression] Clients can't acquire multiple buffers any more.
        (LP: #1315302)
      . [regression] Enabling SwitchingBundleTest 
        DISABLED_synchronous_clients_only_get_two_real_buffers now crashes with
        no usable stack trace. It used to only fail. (LP: #1315312)
      . [regression] [BufferQueue] double-buffered client freezes as no buffer
        is returned on compositor_release. (LP: #1319765)
      . Uninitialized mem in OutputBuilder.hwc_version_11_success.
        (LP: #1312867)
      . [enhancement] In the tests make it possible to get a
        DefaultConfiguration initialized from the command line (LP: #1316987)
      . ci train blocked due to missing arm64 libandroid-properties-dev.
        (LP: #1323504)
  [ Ubuntu daily release ]
  * New rebuild forced

 -- Ubuntu daily release <ps-jenkins@lists.canonical.com>  Thu, 05 Jun 2014 14:02:57 +0000

mir (0.1.9+14.10.20140430.1-0ubuntu1) utopic; urgency=medium

  [ Daniel van Vugt ]
  * New upstream release 0.1.9 (https://launchpad.net/mir/+milestone/0.1.9)
    - mirclient ABI unchanged, still at 7. Clients do not need rebuilding.
    - mirserver ABI bumped to 19. Shells need rebuilding.
    - More libmirserver class changes and reorganization, including;
      . Moving things from shell:: to scene::
      . Rewriting/refactoring surface factories.
    - Added an id() to Renderable.
    - Scene/Renderer interfaces:
      . Scene is no longer responsible for its own iteration (no for_each
        any more). Instead you should iterate over the list returned by
        Scene::generate_renderable_list().
    - Bugs fixed:
      . Stale socket issue. (LP: #1285215)
      . Qt render gets blocked on EGLSwapBuffers. (LP: #1292306)
      . Lock order violated found in helgrind (potential deadlock). 
        (LP: #1296544)
      . [regression] SwitchingBundle in framedropping mode can hang. 
        (LP: #1306464)
      . [DPMS] Display backlight turns back on almost immediately after
        being turned off. (LP: #1231857)
      . Wrong frame is seen on wake up/resume/unlock. (LP: #1233564)
      . Nested platform is not testable (LP: #1299101)
      . [regression] mir_demo_server_shell crashes on display resume. 
        (LP: #1308941)
      . Multi-threaded composition is actually mostly serialized by
        SurfaceStack::guard. (LP: #1234018)
      . Mirscreencast slows down compositing and makes it very jerky. 
        (LP: #1280938)
      . Mirscreencast can cause clients to render faster than the screen
        refresh rate. (LP: #1294361)
      . Screen turns on when a new session/surface appears. (LP: #1297876)
      . mir-doc package is >56MB in size, expands to >100MB of files. 
        (LP: #1304998)
      . [regression] Clang: 'mir::test::doubles::MockSurface::visible'
        hides overloaded virtual function [-Woverloaded-virtual]. 
        (LP: #1301135)
      . [regression] GLRenderer* unit tests have recently become noisy. 
        (LP: #1308905)
      . FocusController::set_focus_to() no longer seems to raise a session
        to the top. (LP: #1302689)

  [ Ubuntu daily release ]
  * New rebuild forced

 -- Ubuntu daily release <ps-jenkins@lists.canonical.com>  Wed, 30 Apr 2014 13:26:58 +0000

mir (0.1.8+14.04.20140411-0ubuntu1) trusty; urgency=medium

  [ Daniel van Vugt ]
  * New upstream release 0.1.8 (https://launchpad.net/mir/+milestone/0.1.8)
    - mirclient ABI unchanged, still at 7. Clients do not need rebuilding.
    - mirserver ABI bumped to 18. Shells need rebuilding.
    - Server API changes affecting shells:
      . GLRenderer::tessellate() changed syntax.
      . graphics::Platform::create_display() has a new parameter allowing you
        to customize the compositor's (E)GL configutation.
      . Renderable::buffer(unsigned long frameno) is now:
        Renderable::buffer(void const* user_id). See below.
      . Renderable::should_be_rendered_in() is replaced by a more natural:
        Renderable::visble()
      . input::Surface::name() returns by value instead of reference now,
        to ensure future thread safety.
    - Switched EventHub device enumeration and hotplug to Udev. NOTE! This
      means mir_test_* can't run natively on touch devices any more without
      some setup first:
        sudo mount -o remount,rw /
        sudo apt-get update
        sudo apt-get install -y umockdev
        umockdev-run -- bin/mir_unit_tests
    - Added logging for HWC events.
    - Continued consolidation of Surface classes toward a simpler architecture.
    - Introduced "RenderableList" as the way to sample the Scene contents,
      and started using that in the default compositor.
    - Introduced physical length units and conversion (geometry::Length) in
      preparation for arbitrary DPI rendering.
    - Added some decorations to demo-shell; shadows and basic title bars, all
      anti-aliased and high-DPI scalable.
    - Multi-monitor frame sync has been redesigned to eliminate the need for
      frame number tracking.
    - Bugs (and enhancements) resolved:
      . [enhancement] Please move input detection to libudev (LP: #1237784)
      . [enhancement] Add a clamping resize mode to GLRenderer (LP: #1259887)
      . [regression] Intermittent loss of multimonitor frame sync
        (LP: #1290306)
      . [enhancement] Make GL config options configurable (LP: #1290780)
      . memcheck-test doesn't test anything when DISABLED_GTEST_DISCOVERY is
        enabled (LP: #1291876)
      . "Error opening DRM device" is always followed by "Unknown error -(some
        negative number)" (LP: #1292384)
      . Rendering/composition gets stopped early (LP: #1293896)
      . Ubuntu Touch Settings and terminal apps are not rendering correctly on
        rotate. (LP: #1294048)
      . [regression] Apps are much slower to open (LP: #1294051)
      . Settings app opens to a blank screen unless given enough time to render
        or the app is touched (LP: #1294053)
      . TestClientInput/DemoPrivateProtobuf memory leak is causing regular CI
        test failures (LP: #1295231)
      . OSK touch events "fall through" and hit surface behind them
        (LP: #1297878)
      . [enhancement] add a test for composite of last client post
        (LP: #1298596)
      . [regression] Surfaces vanish as soon as their edges touch the edge of
        screen (LP: #1301115)
  * Cherry-picked from future release 0.1.9:
    - Bug fix: mirplatformgraphics does not have boost program options in its
      symbol table (LP: #1301040)
    - Bug fix: unity8 crashed with SIGSEGV in glDeleteTextures() from
      mir::scene::GLPixelBuffer::~GLPixelBuffer() from
      mir::scene::ThreadedSnapshotStrategy::~ThreadedSnapshotStrategy()
      (LP: #1256360)

  [ Ubuntu daily release ]
  * New rebuild forced

 -- Ubuntu daily release <ps-jenkins@lists.canonical.com>  Fri, 11 Apr 2014 21:03:54 +0000

mir (0.1.7+14.04.20140318-0ubuntu1) trusty; urgency=low

  [ Alberto Aguirre ]
  * Fix not compositing the client's last posted buffer (LP: #1294048,
    LP: #1294051, LP: #1294053, LP: #1290306) In single-display cases
    the number of ready buffers decreases after a buffer is acquired by
    the rendering operator. Determine if there will be uncomposited
    buffers before acquiring a buffer so it works for single and multi
    display use cases. (LP: #1294048, #1290306, #1294051, #1294053)

 -- Ubuntu daily release <ps-jenkins@lists.canonical.com>  Tue, 18 Mar 2014 18:38:01 +0000

mir (0.1.7+14.04.20140317.1-0ubuntu1) trusty; urgency=medium

  [ Daniel van Vugt ]
  * New upstream release 0.1.7 (https://launchpad.net/mir/+milestone/0.1.7)
    - mirserver ABI bumped to 17
    - mirclient ABI unchanged, still at 7. Clients do not need rebuilding.
    - Server API changes (AKA why doesn't my code build any more?):
      . Class "CompositingCriteria" has been removed. It's replaced by the more
        flexible "Renderable" interface. This also resulted in parameter
        changes for the Renderer and scene filtering classes.
      . The function "DisplayConfiguration::configure_output()" has been
        removed. Instead, please use the new mutable version of
        "DisplayConfiguration::for_each_output()" with which you can modify
        the output structure passed in on each iteration.
      . Exposed formerly private class "GLRenderer" and demonstrated how
        to override its behaviour in demo-shell. This area is under
        construction and may experience further major changes.
    - Added initial support for hardware (HWC) overlays to accelerate
      rendering and reduce power consumption. Not complete yet.
    - Screen rotation: Added mouse cursor rotation support, so you can now
      still control things on a rotated screen. Still missing rotation of
      the cursor bitmap itself.
    - Lots of fixes to support nested Mir servers (see below).
    - Major simplification to how surface size/position/transformation
      interact, making transformations much easier to manage and work with.
    - Bugs fixed:
      . ./cross-compile-chroot.sh: line 83: popd: build-android-arm: invalid
        argument popd: usage: popd [-n] [+N | -N] (LP: #1287600)
      . Key events sent to the wrong client (and delayed) (LP: #1213804)
      . Nested servers never receive input events (in their filters)
        (LP: #1260612)
      . Software clients crash immediately on nested servers - what(): Failed
        to mmap buffer (LP: #1261286)
      . MirMotionEvent lacks local coordinates. Reports only screen
        coordinates. (LP: #1268819)
      . Nested Mir crashes with - what():
        MesaNativePlatform::create_internal_client is not implemented yet!
        (LP: #1279092)
      . clients fail to find some libraries if mir installed via "make install"
        (LP: #1285566)
      . Nested server hangs with multimonitor and internal clients.
        (LP: #1287282)
      . [regression] Multi-monitor frame sync no longer works (not
        synchronized), and frames skip/jump/stutter (LP: #1288570)
      . Mir FTBFS: /usr/bin/ld: cannot find -lmirtestdraw (when cmake ..
        -DMIR_ENABLE_TESTS=OFF) (LP: #1283951)
      . nested Mir library calls next_buffer() during startup (LP: #1284739)
      . Building Mir produces lots of warnings from GLM headers about
        deprecated degrees values vs radians (LP: #1286010)
      . [enhancement] screencast of a single window (LP: #1288478)
      . Nexus4 + mir_demo_client_eglplasma starts to stutter after a while
        (LP: #1189753)
      . --host-socket documented default argument isn't used as default
        (LP: #1262091)

  [ Ubuntu daily release ]
  * New rebuild forced

 -- Ubuntu daily release <ps-jenkins@lists.canonical.com>  Mon, 17 Mar 2014 15:12:00 +0000

mir (0.1.6+14.04.20140310-0ubuntu1) trusty; urgency=medium

  [ Kevin Gunn ]
  * Cherry-picked from future release 0.1.7:
    - Enhancement: options: Make it easier to customize DefaultConfiguration
    - Bug fix: Don't pass a parameter to bash's popd command. It doesn't expect
      one and will return an error from cross-compile-chroot.sh. (LP: #1287600)
  * New upstream release 0.1.6 (https://launchpad.net/mir/+milestone/0.1.6)
    - mirserver ABI bumped to 16.
    - Server API changes:
      . Report classes have moved to new namespaces/components. Please
        consult the server headers.
      . General clean-ups and virtual function changes affecting the ABI
        (a rebuild is required for all shells).
    - mirclient ABI unchanged, still at 7. Clients do not need rebuilding.
    - Add new feature: Screen recording ("screencasting") as demonstrated by
      the new mir-util "mirscreencast".
    - debian: Provide platform packages managed with dpkg alternatives.
    - Add new valgrind suppressions (mostly for armhf right now)
    - tools: Add new libmirclientplatform.so to install_on_android.sh.
    - Add "mir_demo_standalone_render_overlays", which is a free-standing
      example of overlay support.
    - Proper DisplayConfiguration for the AndroidDisplay to be better 
      prepared for multi-monitor Android.
    - Commenced/continued simplifying the surface class hierarchy: BasicSurface
      has now absorbed SurfaceData.
    - Dynamically load the client platform library.
    - Bugs fixed:
      . Exceptions thrown from within compositing threads were untraceable,
        resulting in a bunch of undebuggable crash reports (LP: #1237332)
      . Ensure we close drm device file descriptors on exec. (LP: #1284081)
      . nested render_surfaces fails on N4 [std::exception::what: Failed to
        compile vertex shader:] (LP: #1284597)
      . examples: correct "fullscreen-surfaces" option. (LP: #1284554)
      . Fix mutex data race reported by helgrind in integration test:
        SwapperSwappingStress (LP: #1282886)
      . scene: Return null snapshots for sessions without surfaces 
        (LP: #1281728)
      . tests: Address some raciness in
        MesaDisplayTest.drm_device_change_event_triggers_handler. 
        (LP: #1283085)
      . tests: Suppress spurious memory errors occuring when running the
        unit tests on armhf with valgrind. (LP: #1279438)
      . Mir shows an old frame on client startup (for Mesa GL clients)
        (LP: #1281938)
      . tests: Add expectation to validate second SessionAuthorizer method
        is called wit correct parameter. (LP: #1218436)
      . Set field "current_format" when sending a display config to the
        server. (LP: #1277343)
      . Fix crash in android devices by working around a subtle threading
        bug, use a dummy thead_local array to push the gl/egl context TLS 
        into a region where the future wait code does not overwrite it. 
        (LP: #1280086)
      . compositor: calling SwitchingBundle::force_requests_to_complete()
        can be a no-op when there are no requests. (LP: #1281145)
      . tests: Don't emit an "add" uevent manually when adding a device
        (LP: #1281146)
      . config: reduce size of default RPC thread pool. (LP: #1233001)
      . Clients freeze on startup if 10 or more are already running
        (LP: #1267323)
      . Fix Nexus 10 leaking FDs in the hwc prepare/set loop. (LP: #1278658)
      . Parallelize page flipping with rendering of the next frame, fixing
        stuttering observed in multi-monitor clone mode (LP: #1213801)
      . Ubuntu trusty update "glm 0.9.5.1-1" broke Mir builds. Work around the
        change. (LP: #1285955)
      . Screencast feature by compositing to offscreen buffer (LP: #1207312)

  [ Ubuntu daily release ]
  * New rebuild forced

 -- Ubuntu daily release <ps-jenkins@lists.canonical.com>  Mon, 10 Mar 2014 19:28:46 +0000

mir (0.1.5+14.04.20140212-0ubuntu1) trusty; urgency=medium

  [ Kevin Gunn ]
  * Cherry-picked from future release 0.1.6:
    - frontend, shell: provide the client process ID in the shell::Session
      interface (LP: #1276704)
  * New upstream release 0.1.5 (https://launchpad.net/mir/+milestone/0.1.5)
    - mirclient ABI bumped to 7
    - mirserver ABI bumped to 15
    - Refactoring to support client-controled RPC.
    - Add an translucent server example (use sparingly, this will kill
      performance!)
    - Add workaround for Qualcomm Snapdragon 8960 driver bug.
    - android-input: Improve debug output
    - Screen rotation support half done (rotation of the screen works but input
      rotation not implemented yet).
    - Add groundwork for overlay support to take better advantage of mobile
      hardware features and optimize composition in future.
    - Add support for HWC 1.2 (Android 4.4)
    - Add groundwork for screencasting (screen recording).
    - Optimized surface resizing, significantly reducing event flooding for
      some input configurations like touch.
    - Bugs fixed:
      . Surfaces no longer visible at all on Nexus 10 (LP: #1271853)
      . mir nested server failure: what(): error binding buffer to texture
        (LP: #1272041)
      . Unity does not process events from evdev device created before unity is
        restarted (autopilot tests) (LP: #1238417)
      . mir_unit_tests can't run on touch images any more (missing
        libumockdev.so.0) (LP: #1271434)
      . chmod 777 /tmp/mir_socket is no longer sufficient for non-root clients
        to connect to a root server (LP: #1272143)
      . Nexus7(2013) flo framerate maxes out at 30fps (LP: #1274189)
      . libmirserver user is unable to #include
         <mir/frontend/template_protobuf_message_processor.h> (LP: #1276162)
      . libmirclient user cannot "#include <mir/client/private.h>"
        (LP: #1276565)
      . AndroidInternalClient.internal_client_creation_and_use hangs on Nexus
        10 (LP: #1270685)
      . Tests that use the InProcessServer bind the default socket file
        (LP: #1271604)
      . BasicConnector threads exit immediately (LP: #1271655)
      . Integration tests TestClientIPCRender.test_accelerated_render fails on
        Galaxy Nexus and Nexus4 (LP: #1272597)
      . Android backend unit-tests FTBS on amd64 (LP: #1276621)
      . Erroneous use of last_consumed in SwitchingBundle::compositor_acquire
        (LP: #1270964)

 -- Ubuntu daily release <ps-jenkins@lists.canonical.com>  Wed, 12 Feb 2014 18:29:29 +0000

mir (0.1.4+14.04.20140204-0ubuntu1) trusty; urgency=medium

  [ Daniel van Vugt ]
  * New upstream release 0.1.4 (https://launchpad.net/mir/+milestone/0.1.4)
    - Fixed snapshotting and flicker problems for Unity8 on various Nexus
      devices.
    - Enhanced reporting of performance information:
      . Report input latency in InputReport/InputReceiverReport.
      . Added a CompositorReport for logging compositor performance and state.
    - Added a new package "mir-utils" containing new tools:
      . mirping: Displays round-trip times between client and server
      . mirout: Displays the monitor layout/configuration details
    - Added GL texture caching to improve performance when multiple surfaces
      are visible.
    - Added opacity controls to mir_demo_server_shell
    - Mir server ABI bumped to 13. Client ABI bumped to 5.
    - Removed lots of Android headers, replaced by build-dep: android-headers
    - Added support for translucent nested servers.
    - tests: Fix unitialized values and incorrect fd closing loops
    - Fix unitialized values and incorrect fd closing loops.
    - client: Add basic MirScreencast C API.
    - config: start moving default values for config options from all the
      call sites to the setup
    - tests: Provide a helper for running clients with a stub ClientPlatform.
    - android: split out HWC layers into their own file and add a
      mga::CompositionLayer type that depends on the interface mg::Renderable.
    - client: Add basic MirOutputCapture class.
    - client: Don't create mesa ClientBuffer objects from invalid
      MirBufferPackages.
    - Optimize surface resizing to avoid doing anything if the dimensions
      are unchanged.
    - SwitchingBundle - add operator<< for debugging.
    - support hwcomposer 1.2 for android 4.4 on nexus 4 (which needs hwc1.2
      support). This patch adds hwc1.2 device construction, as well as progs
      the 'skip' layer in HWC to the buffer properties of the framebuffer.
    - demo-shell: Add simple keyboard controls to rotate outputs; Ctrl +
      Alt + <arrow-key>. Fixes: https://bugs.launchpad.net/bugs/1203215.
    - frontend: exposing internals of the RPC mechanism to enable custom
      function calls to be added.
    - Make udev wrapper into a top-level citizen
    - compositor: ignore double requests to start or stop the
      MultiThreadedCompositor.
    - Add DisplayBuffer::orientation(), to tell the Renderer if we need it
      to do screen rotation in GL (for platforms which don't implement 
      rotation natively) Fixes: https://bugs.launchpad.net/bugs/1203215.
    - graphics: add an post_update function that takes a list of renderables
      to the display buffer. This will let the display buffer take advantage
      of full-surface overlays on android.
    - android-input: Improve debug output
    - the stock qcom 8960 hwcomposer chokes on getDisplayAttributes if the
      submitted arrays are not at least size 6. patched the qcom android 4.2
      hwcomposer driver on the ubuntu touch images to work properly, but
      causes us problems with in-the wild drivers, and the new 4.4 drivers.
      Make sure we always submit a larger-than-needed array to this function.
    - frontend: refactoring to make it easier to expose the underlying RPC
      transport on the server side.
    - Don't assume pressure value is zero if not yet known
    - build: Expose options to allow building but not running tests by default.
    - Translucent Server which prefers a transparent pixel format
    - frontend: refactor ProtobufMessageProcessor to separate out generic
      response sending logic from specific message handling.
    - client: expose the part of the client RPC infrastructure needed for
      downstream to prototype their own message sending.
    - Bugs fixed:
      . unity8 display flickers and stops responding on Nexus 7 (grouper)
        (LP: #1238695)
      . Mir gets textures/buffers confused when running both scroll and flicker
        demos (LP: #1263592)
      . Some snapshots on Nexus10 upside-down (LP: #1263741)
      . mir_unit_tests is crashing with SIGSEGV in libhybris gl functions
        (LP: #1264968)
      . Some snapshots on Nexus10 have swapped red/blue channels (LP: #1265787)
      . Bypass causes some non-bypassed surfaces (on top) to be invisible
        (LP: #1266385)
      . helgrind: Possible data race - MirConnection::mutex not used
        consistently (LP: #1243575)
      . helgrind: Lock order violated (potential deadlock) in
        ConnectionSurfaceMap (LP: #1243576)
      . helgrind: Possible data race - inconsistent locking in PendingCallCache
        (LP: #1243578)
      . helgrind: Lock order violated in
        mir::client::ConnectionSurfaceMap::erase(int) (LP: #1243584)
      . [enhancement] Allow a Mir nested server to have a transparent
        background (LP: #1256702)
      . Compiling without tests fails (-DMIR_ENABLE_TESTS=NO) (LP: #1263724)
      . examples, doc: Make it clear and consistent how to use
        a non-root client with a root compositor endpoint. 
        (LP: #1272143)
      . Avoid linking to umockdev on platforms (android) which don't yet
        use it. This allows mir_unit_tests to run on touch images again
        (LP: #1271434)
      . Workaround for N4 nested server issue. This change removes
        mir_pixel_format_bgr_888 - HAL_PIXEL_FORMAT_RGB_888 from the
        list of supported pixel formats on android. (LP: #1272041)
      . Don't ask glUniformMatrix4fv to transpose your matrix. That option
        was officially deprecated between OpenGL and OpenGL|ES. And some
        drivers like the Nexus 10 don't implement it, resulting in incorrect
        transformations and even nothing on screen! (LP: #1271853)
      . Fixes: bug 1272143 (LP: #1272143)
      . fix integration test failure on the galaxy nexus that was due to
        creating two surfaces and registering the same buffer twice. Fixes:
        (LP: #1272597)
      . Implement screen rotation in GLRenderer, for platforms
        which can't do it natively in DisplayBuffer.
        (LP: #1203215)
      . Add an "orientation" field to output structures in preparation for
        screen rotation. It's not yet functionally wired to anything.
        (LP: #1203215)
      . Only use SwitchingBundle::last_consumed after it has been
        set. Otherwise SwitchingBundle::compositor_acquire could follow a bogus
        code path. (LP:#1270964)
      . tests: Override configuration to avoid creating an (unused)
        filesystem endpoint for connections when using InProcessServer. 
        (LP: #1271604)
      . frontend: ensure that BasicConnector threads don't exit
        immediately. (LP: #1271655)

  [ Ubuntu daily release ]
  * New rebuild forced

 -- Ubuntu daily release <ps-jenkins@lists.canonical.com>  Tue, 04 Feb 2014 14:49:07 +0000

mir (0.1.3+14.04.20140108-0ubuntu3) trusty; urgency=medium

  * No-change rebuild against libprotobuf8 (this time from a clean tree)

 -- Steve Langasek <steve.langasek@ubuntu.com>  Mon, 03 Feb 2014 13:46:05 -0800

mir (0.1.3+14.04.20140108-0ubuntu2) trusty; urgency=medium

  * No-change rebuild against libprotobuf8

 -- Steve Langasek <steve.langasek@ubuntu.com>  Sat, 01 Feb 2014 00:08:28 +0000

mir (0.1.3+14.04.20140108-0ubuntu1) trusty; urgency=low

  [ Daniel van Vugt ]
  * Preparing for release 0.1.3

  [ Ubuntu daily release ]
  * Automatic snapshot from revision 1170

 -- Ubuntu daily release <ps-jenkins@lists.canonical.com>  Wed, 08 Jan 2014 02:04:38 +0000

mir (0.1.2+14.04.20131128.1-0ubuntu2) trusty; urgency=low

  * No-change rebuild for ust.

 -- Mathieu Trudel-Lapierre <mathieu-tl@ubuntu.com>  Fri, 06 Dec 2013 15:03:27 -0500

mir (0.1.2+14.04.20131128.1-0ubuntu1) trusty; urgency=low

  [ Kevin Gunn ]
  * New upstream release 0.1.2
    - graphics: android: improve interface for mga::DisplayDevice so its
      just concerned with rendering and posting.
    - surfaces: rename "surfaces" component to "scene".
    - surfaces, shell: Migrate Session data model from shell to surfaces.
    - graphics: change fill_ipc_package() to use real pointers.
    - mir_client_library.h: Fix typo "do and locking" should be "do any
      locking".
    - API enumerations cleanup: Remove slightly misleading *_enum_max_
      values, and replace them with more accurate plural forms.
    - test_android_communication_package: Do not expect opened fd to be >0,
      we may have closed stdin making this a valid value (LP: #1247718).
    - Update docs about running Mir on the desktop to mention new package
      ubuntu-desktop-mir.
    - offscreen: Add a display that renders its output to offscreen buffers
    - graphics: android: fix regression for hwc1.0 devices introduced in r1228
      (LP: #1252433).
    - OffscreenPlatform provides the services that the offscreen display
      needs from the Platform.
    - graphics: android: consolidate the GLContexts classes in use.
    - Fix uninitialized variable causing random drm_auth_magic test
      failures. (LP: #1252144).
    - Add a fullyish functional Udev wrapper. This currently sits in
      graphics/gbm, but will be moved to the top-level when input device
      detection migrates.
    - Add resizing support to example code; demo-shell and clients.
    - eglapp: Clarify messages about pixel formats (LP: #1168304).
    - Adds support to the MirMotionEvent under pointer_coordinates called
      tool_type. This will allow clients to tell what type of tool is
      being used, from mouse/finger/etc. (LP: #1252498)
    - client,frontend: Report the real available surface pixel formats to
      clients. (LP: #1240833)
    - graphics: android: 1) change hwc1.1 to make use of sync fences during
      the compositor's gl renderloop. Note that we no longer wait for the
      render to complete, we pass this responsibility to the driver and the
      kernel. 2) support nexus 10. (LP: #1252173) (LP: #1203268)
    - shell: don't publish SurfacesContainer - it can be private to shell.
    - gbm: Don't mess up the VT mode on setup failure Only restore the
      previous VT mode during shutdown if it was VT_AUTO.
    - Fix a crash due to a failed eglMakeCurrent() call when in nested mode.
    - shell: unity-mir uses shell::FocusSetter - make the header public again
    - Add resize support to client surfaces (mir::client::MirSurface).
    - graphics: android: support 'old aka 2012' nexus 7 hwc (nvidia tegra3
      SoC) better. (LP: #1231917)
    - Add resize support to *ClientBuffer classes. Now always get dimensions
      from the latest buffer package.
    - android: support driver hooks for the Mali T604 (present in nexus 10)
    - Add width and height to the protocol Buffer messages, in preparation
      for resizable surfaces.
    - surfaces, shell, logging, tests: don't publish headers
      that can be private to surfaces. surfaces/basic_surface.h,
      surfaces/surface_controller.h and shell/surface_builder.h
    - examples: Restore GL framebuffer binding when destroying the render
      target
    - examples, surfaces, shell: remove render_surfaces dependency on
      BasicSurface
    - geometry: remove implementation of streaming operators from headers
      (LP: #1247820)
    - Eliminate the registration order focus sequence, folding it's
      functionality in to the session container.
    - Ensure the session mediator releases acquired buffer resources before
      attempting to acquire a new buffer on behalf of the client. This fixes
      performance regression (LP: #1249210).
    - Some cleanups to test_client_input.cpp.
    - Factor out a bunch of "ClientConfigCommon".
    - Small cleanup to session container test to increase encapsulation.
    - shell, surfaces: Another step in "fixing" the surfaces hierarchies -
      only publish interfaces and putting the data model into surfaces.
    - graphics: android: HWC1.1 use EGL to get further information about
      the framebuffer pixel format.
    - Fix FTBS using use_debflags=ON (building for android-armhf).
      (LP: #1248014)
    - Add a client input receiver report.
    - doc: doxygen 1.8.4 complains about an obsolete config so ran "doxygen
      u Doxyfile.in".
    - Implement resize() for the server-side Surface classes.
    - android: clean up mga::DisplayBuffer and mga::DisplayBufferFactory
    - Add resize() support to BufferStream, in preparation for resizable
      surfaces.
    - Merge metadata changes from the newly reconstructed lp:mir
    - tests: Deduplicate mg::GraphicBufferAllocator stubs.
    - examples: Remove spurious use of mir/shell/surface.h.
    - frontend: remove ClientTrackingSurface from the Surface class
      hierarchy
    - Bumping ABI on server to libmirserver11.
    - Don't mention "Renderable". That interface hasn't existed for quite
      some time now.
    - android-input: Assign more unique touch ids

  [ Ubuntu daily release ]
  * Automatic snapshot from revision 1167

 -- Ubuntu daily release <ps-jenkins@lists.canonical.com>  Thu, 28 Nov 2013 10:05:20 +0000

mir (0.1.1+14.04.20131120-0ubuntu1) trusty; urgency=low

  [ Daniel van Vugt ]
  * New upstream release 0.1.1
    - Add unit tests for V/H scroll events.
    - surfaces: avoid publishing some internal headers, tidy up default
      configuration, integrate surfaces report.
    - client: Add mir_connection_drm_set_gbm_device()
    - graphics: avoid publishing some internal headers.
    - Fixed: unity-system-compositor FTBFS on trusty against new Mir
      (libmirserver9) (LP: #1244192)
    - compositor: avoid publishing some internal headers.
    - shell: Add set_lifecycle_state() to the Session interface.
    - frontend: avoid publishing some internal headers
    - logging: avoid publishing some internal headers.
    - Allow specifying the nested server name by passing --name= or setting
      MIR_SERVER_NAME=.
    - graphics,gbm: Inform the EGL platform about the used gbm device when
      using the native GBM platform
    - examples: Restore GL state after initializing buffers, fixing crashes 
      observed in render_surfaces (LP: #1234563)
    - Continue refactoring the mir android display classes.
    - shell: Hoist focus control functions needed by unity-mir into
      FocusController interface
    - client: Remove the timeout for detecting server crashes
    - Avoid a race condition that could lead to spurious failures of server
      shutdown tests (LP: #1245336)
    - test_client_input.cpp: Bump reception time-out in client test fixture.
      (LP: #1227683)
    - Ensure StubBufferAllocator returns buffers with the properties requested,
      and not the same old hardcoded constants.
    - Update docs and scripting for trusty.
    - compositor: Make DefaultDisplayBufferCompositorFactory private to the
      compositor component.
    - Ignore warnings clang treats as errors, about unused functions being
      generated from macros in <lttng/tracepoint.h> (LP: #1246590)
    - Add resize() support to BufferBundle. This is the first step and lowest
      level of surface resize support.
    - Clean up constants relating to SwitchingBundle.
    - Fix the armhf chroot setup script to point to the right library, so
      cross compiling can work again (LP: #1246975)
    - shell: avoid publishing some internal headers.
    - input: avoid publishing some internal headers.
  * Bump timeouts used in socket testing. It seems 100ms isn't always
    enough, which leads to spurious test failures (LP: #1252144) (LP:
    #1252144)
  * Fix uninitialized variable causing random drm_auth_magic test
    failures. (LP: #1252144). (LP: #1252144)

  [ Ubuntu daily release ]
  * Automatic snapshot from revision 1165

 -- Ubuntu daily release <ps-jenkins@lists.canonical.com>  Wed, 20 Nov 2013 07:36:15 +0000

mir (0.1.0+14.04.20131030-0ubuntu1) trusty; urgency=low

  [ Ubuntu daily release ]
  * New rebuild forced

  [ Alan Griffiths ]
  * client: Remove the timeout for detecting server crashes There are
    valid cases when the server blocks for an indeterminate amount of
    time during a client request, like when a next_buffer request blocks
    because a surface is not visible or the server is paused. In such
    cases, the timeout mechanism we used to detect server crashes caused
    the clients to fail. Furthermore, the clients seem able to detect
    server crashes without the timeout, rendering it needless anyway.
    (LP: #1245958)

  [ Ubuntu daily release ]
  * Automatic snapshot from revision 1161

 -- Ubuntu daily release <ps-jenkins@lists.canonical.com>  Wed, 30 Oct 2013 18:37:21 +0000

mir (0.1.0+14.04.20131028-0ubuntu1) trusty; urgency=low

  [ Daniel van Vugt ]
  * Bump version 0.1.0
  * Add method for testing if Rectangle::contains(Rectangle), which is
    the basis of any occlusion detection. (LP: #1227739)
  * Add support for traversing the Scene from front surface to back.
    This is required for occlusion detection at least (coming soon). .
    (LP: #1227739)
  * Optimization: Turn off blending for surfaces that are not blendable.
    On some systems this can have a noticeable performance benefit.
  * Avoid rendering surfaces that are fully hidden by other surfaces.
    This is particularly important for mobile device performance. (LP:
    #1227739) . (LP: #1227739)
  * Remove orphaned tags, which appear to have come from the Compiz
    project (!?) Add tags for the most recent releases up to 0.0.16. No
    files changed, only tags.
  * Fix significant performance issues LP: #1241369 / LP: #1241371, and
    probably more(!) Added regression test to catch such regressions and
    revert the offending commit r1049. (LP: #1241369, #1241371)

  [ Brandon Schaefer ]
  * When Scroll events come in we don't keep around the android vscroll
    hscroll data. Store it now. (LP: #1233089)

  [ Albert Astals ]
  * Fix mismatched free() / delete / delete [] reported by valgrind

  [ Alexandros Frantzis ]
  * server: Extend server status (formerly pause/resume) listener to
    report "started" events This change is needed by users of
    libmirserver, so they can properly synchronize external interactions
    with the server. (LP: #1239876)
  * graphics,examples: Don't enable more outputs than supported when
    changing the display configuration. (LP: #1217877)
  * client: Allow clients to call API functions after a connection break
    has been detected When a client tries to call an API function after
    a connection break has been detected in a previous API call, the
    client blocks in the new call. This happens because in
    MirSocketRpcChannel::notify_disconnected() the pending RPC calls are
    not forced to complete, since the channel has already been marked as
    'disconnected' by the failure in the previous call. Note that if the
    break is first detected while calling an API function, then that
    call doesn't block, since this is the first time we call
    MirSocketRpcChannel::notify_disconnected() and the pending RPC calls
    are forced to complete. This commit solves this problem by always
    forcing requests to complete when a communication failure occurs,
    even if a disconnection has already been handled. This is preferred
    over the alternative of manually calling the completion callback in
    a try-catch block when calling an RPC method because of: 1.
    Correctness: In case the communication problem first occurs in that
    call, the callback will be called twice, once by
    notify_disconnected() and once manually. 2. Consistency: The
    callback is called from one place regardless of whether the
    communication problem is first detected during that call or not.
    (LP: #1201436)
  * graphics: Improve signature of native platform initialization method
    Use an interface to provide the functionality needed by native
    platforms.

  [ Eleni Maria Stea ]
  * Test GBMBufferAllocatorTest.bypass_disables_via_environment
    overrides the MIR_BYPASS env variable, causing other tests that use
    the MIR_BYPASS to fail when we run the unit-tests with --
    gtest_repeat=N, N>1. Set back the MIR_BYPASS env. var. (LP:
    #1238000)

  [ Kevin DuBois ]
  * fix: lp 1239577 TestClientIPCRender (an android-only gfx driver
    test) was hanging due to changes in signal handling. refactor the
    test, changing the cross-process sync mechanism so it doesn't use
    sigcont. (LP: #1239577)
  * graphics: android: eliminate one of the two DisplayBuffers. both
    hwc/gpu displays use the same displaybuffer now. .

  [ Daniel d'Andrada ]
  * Add InputReader performance test.

  [ Alan Griffiths ]
  * logging: correct component tag in connector report.
  * client: fix hang(s) in client API when server dies. (LP: #1227743)
  * Fix failing acceptance-test:
    ServerShutdown/OnSignal.removes_endpoint_on_signal (LP: #1237710)
    Avoid fatal_signal_cleanup getting caught in a loop restoring itself
    and then re-entering itself. This could happen in some permutations
    of acceptance-tests where run_mir is entered with
    fatal_signal_cleanup already set up from previous tests' server
    instances. (LP: #1237710)
  * CMake: remove creation of link to non-existent file.
  * shared: some utility functions to provide some consistent ways to
    use RAII and application of these functions to some code that has
    had RAII related discussions recently.
  * config: separate out the configuration options from the
    configuration builder.
  * config: ensure USC can access
    DefaultConfigurationOptions::parse_options (LP: #1244192) (LP:
    #1244192)

  [ Ubuntu daily release ]
  * Automatic snapshot from revision 1161

 -- Ubuntu daily release <ps-jenkins@lists.canonical.com>  Mon, 28 Oct 2013 02:04:31 +0000

mir (0.0.15+13.10.20131014-0ubuntu2) trusty; urgency=low

  * No change rebuild for Boost 1.54 transition.

 -- Dmitrijs Ledkovs <xnox@ubuntu.com>  Mon, 21 Oct 2013 15:06:19 +0100

mir (0.0.15+13.10.20131014-0ubuntu1) saucy; urgency=low

  [ Kevin Gunn ]
  * bump version 0.0.15

  [ Ubuntu daily release ]
  * Automatic snapshot from revision 1133

 -- Ubuntu daily release <ps-jenkins@lists.canonical.com>  Mon, 14 Oct 2013 23:55:33 +0000

mir (0.0.14+13.10.20131011-0ubuntu1) saucy; urgency=low

  [ thomas-voss ]
  * Clean up duplicate instances of the valid connections set. Remove
    the static instances from the header file. (LP: #1238312) Requested
    to be merged directly to lp:mir by didrocks, tvoss. (LP: #1238312)

  [ Ubuntu daily release ]
  * Automatic snapshot from revision 1097

 -- Ubuntu daily release <ps-jenkins@lists.canonical.com>  Fri, 11 Oct 2013 06:59:30 +0000

mir (0.0.14+13.10.20131010-0ubuntu1) saucy; urgency=low

  [ Colin Watson ]
  * Don't build-depend on valgrind on arm64 for now, as it is not yet
    ported there.

  [ Ubuntu daily release ]
  * Automatic snapshot from revision 1095

 -- Ubuntu daily release <ps-jenkins@lists.canonical.com>  Thu, 10 Oct 2013 01:17:01 +0000

mir (0.0.14+13.10.20131009.4-0ubuntu1) saucy; urgency=low

  [Kevin Gunn]
  * bump version to 0.0.14

  [ Robert Carr ]
  * Hold ms::Surface alive from msh::Surface, and remove the explicit
    throw calls. This way holding a shared_ptr to msh::Surface becomes
    safe (as long as you drop it eventually!). (LP: #1234609). (LP:
    #1234609)

  [ Alan Griffiths ]
  * client: use lock_guard as it is simpler than unique_lock. (fix for
    mallit) frontend: Remove the endpoint first when shutting down.
    Fixes bug lp#1235159. (LP: #1235159)

  [ Ubuntu daily release ]
  * Automatic snapshot from revision 1093

 -- Ubuntu daily release <ps-jenkins@lists.canonical.com>  Wed, 09 Oct 2013 21:57:59 +0000

mir (0.0.13+13.10.20131003-0ubuntu1) saucy; urgency=low

  [ Kevin Gunn ]
  * bump version to 0.0.13

  [ Daniel d'Andrada ]
  * Fix for LP#1233944 Fixes the Mir-side of bug
    https://bugs.launchpad.net/mir/+bug/1233944 Event files are first
    created with root:root permissions and only later udev rules are
    applied to it, changing its permissions to root:android-input and
    therefore making it readable by unity8-mir in short: Retry opening a
    file when its permissions change as it might be readable now. (LP:
    #1233944)

  [ Robert Carr ]
  * Fix for LP#1233944 Fixes the Mir-side of bug
    https://bugs.launchpad.net/mir/+bug/1233944 Event files are first
    created with root:root permissions and only later udev rules are
    applied to it, changing its permissions to root:android-input and
    therefore making it readable by unity8-mir in short: Retry opening a
    file when its permissions change as it might be readable now. (LP:
    #1233944)

  [ Ubuntu daily release ]
  * Automatic snapshot from revision 1089

 -- Ubuntu daily release <ps-jenkins@lists.canonical.com>  Thu, 03 Oct 2013 06:34:41 +0000

mir (0.0.12+13.10.20131001.1-0ubuntu1) saucy; urgency=low

  [ Michael Terry ]
  * merge latest dev branch.

  [ Kevin DuBois ]
  * merge latest dev branch.

  [ Daniel d'Andrada ]
  * merge latest dev branch.

  [ Ubuntu daily release ]
  * Automatic snapshot from revision 1086

 -- Ubuntu daily release <ps-jenkins@lists.canonical.com>  Tue, 01 Oct 2013 10:04:25 +0000

mir (0.0.12+13.10.20130926.1-0ubuntu1) saucy; urgency=low

  [ Robert Ancell ]
  * Bump version to 0.0.12

  [ Alexandros Frantzis ]
  * tests: Fix compiler warning about maybe-uninitialized struct member

  [ Ubuntu daily release ]
  * Automatic snapshot from revision 1084

 -- Ubuntu daily release <ps-jenkins@lists.canonical.com>  Thu, 26 Sep 2013 08:39:29 +0000

mir (0.0.11+13.10.20130924.1-0ubuntu1) saucy; urgency=low

  [ kg ]
  * bump version for ABI break (LP: #1229212)

  [ Robert Ancell ]
  * Allow an application to override the options being populated.
  * Pass the program options to parse_options().
  * Add missing include for std::cerr.
  * Report when paused and resumed via configuration. (LP: #1192843)
  * Add missing directory separator when searching for a config file to
    parse.

  [ Kevin Gunn ]
  * change test timeouts and fix fence.

  [ Alexandros Frantzis ]
  * examples: Only check key information for key events This fixes a
    memory error reported by valgrind for examples that use eglapp.
  * shell: Apply the base configuration on a hardware change only if no
    per-session configuration is active.
  * graphics: consolidated fixed for nested code and examples on android
    stack.

  [ Eleni Maria Stea ]
  * graphics: Pull in Eleni's changes to get the DRM fd to init GBM from
    the host Mir instance.

  [ Didier Roche ]
  * remove (unused in the ppa as we have libmirserver3) hack to force
    depending and building against the exact same version.

  [ Robert Carr ]
  * Add DPMS configuration API. (LP: #1193222)
  * Deduplicate mtd::NullDisplayConfig and
    mtd::NullDisplayConfiguration.
  * Fix multiple internal client surfaces on android. (LP: #1228144)
  * change test timeouts and fix fence.
  * Add DPMS API and GBM/android impls.

  [ Kevin DuBois ]
  * platform, graphics: support nested (mir-on-mir) rendering on the
    Android platform.

  [ Michael Terry ]
  * Change how Mir chooses socket locations to make it simpler for a
    nested-Mir world, by using MIR_SOCKET as the host socket if no other
    host socket is provided and passing MIR_SOCKET on to any children.
    Also, change --nested-mode to --host-socket for clarity and add --
    standalone to force standalone mode.

  [ Daniel d'Andrada ]
  * android-input housekeeping - Updated README - Removed some dead
    code.

  [ Daniel van Vugt ]
  * Add DPMS configuration API. (LP: #1193222)
  * Add a "flags" field to MirBufferPackage so that clients can find out
    if the buffer they've been given is scanout-capable. This is
    normally something a client should never need to know. However there
    are two specialized cases where it's required to fix bugs in the
    intel and radeon X drivers:   LP: #1218735, LP: #1218815 The intel
    fix (already landed) contains a hack which will be updated after
    this branch lands. (LP: #1218815, #1218735)
  * GBM: Ensure that we don't create scanout buffers if bypass is
    explicitly disabled from the environment. (LP: #1227133) . (LP:
    #1227133)

  [ Alan Griffiths ]
  * graphics: Pull in Eleni's changes to get the DRM fd to init GBM from
    the host Mir instance.
  * input: Separate the code for dispatching input from that reading it.
  * graphics: Hook up nested surfaces events to input.
  * input: Connect nested input relay to input dispatch.
  * graphics: Simplify NativeAndroidPlatform out of existence.
  * tests: Fixes to get the tests "passing" on android/arm stack. (LP:
    #1226284)
  * graphics: consolidated fixed for nested code and examples on android
    stack.
  * examples: add command-line options to examples so the Mir server
    connection can be selected.
  * change test timeouts and fix fence.
  * client: Add client side support for connecting via an existing FD.

  [ Łukasz 'sil2100' Zemczak ]
  * Revert revision 1054 ABI-change (the libmirclient3 one), which seems
    to cause a lot of problems.

  [ Ubuntu daily release ]
  * Automatic snapshot from revision 1081

 -- Ubuntu daily release <ps-jenkins@lists.canonical.com>  Tue, 24 Sep 2013 06:04:59 +0000

mir (0.0.10+13.10.20130904-0ubuntu1) saucy; urgency=low

  [ Kevin DuBois ]
  * fix lp:1220441 (a test for android display ID was not updated). (LP:
    #1220441)

  [ Ubuntu daily release ]
  * Automatic snapshot from revision 1051

 -- Ubuntu daily release <ps-jenkins@lists.canonical.com>  Wed, 04 Sep 2013 06:04:46 +0000

mir (0.0.10+13.10.20130903-0ubuntu1) saucy; urgency=low

  [ Daniel van Vugt ]
  * SwitchingBundle: Simplify and clarify guarantees that
    compositor_acquire always has a buffer to return without blocking or
    throwing an exception. The trade-off is that to enforce the
    guarantee we need to permanently reserve one buffer for compositing.
    This reduces the flexibility of SwitchingBundle a little, such that
    minimum nbuffers is now 2. This was originally requested by
    Alexandros, as the potential throw concerned him. Although, it was
    logically guaranteed to never happen for other reasons. The second
    reason for doing this is to eliminate recycling logic, which while
    safe and correct, was quite confusing. So this change further proves
    that that logic (now removed) is not to blame for frame ordering
    bugs. .

  [ Christopher James Halse Rogers ]
  * Synthesise an unfocused event on destruction of a focused window We
    probably need to rethink focus entirely, but this is an incremental
    improvement that I need.

  [ Ubuntu daily release ]
  * Automatic snapshot from revision 1049

 -- Ubuntu daily release <ps-jenkins@lists.canonical.com>  Tue, 03 Sep 2013 14:04:56 +0000

mir (0.0.10+13.10.20130902-0ubuntu1) saucy; urgency=low

  [ Alan Griffiths ]
  * graphics: tidy up the roles and responsibilities of nested classes.

  [ Ubuntu daily release ]
  * Automatic snapshot from revision 1046

 -- Ubuntu daily release <ps-jenkins@lists.canonical.com>  Mon, 02 Sep 2013 18:05:02 +0000

mir (0.0.10+13.10.20130830.1-0ubuntu1) saucy; urgency=low

  [ Alan Griffiths ]
  * config, input: make nested::HostConnection available in
    input::NestedInput.

  [ Ubuntu daily release ]
  * Automatic snapshot from revision 1044

 -- Ubuntu daily release <ps-jenkins@lists.canonical.com>  Fri, 30 Aug 2013 18:04:58 +0000

mir (0.0.10+13.10.20130830-0ubuntu1) saucy; urgency=low

  [ Daniel van Vugt ]
  * Dramatically improved multi-monitor frame synchronization, using a
    global frame count equivalent to the highest refresh rate of all
    monitors. This is much more reliable than the old logic which was
    based on timers. This fixes LP: #1210478. (LP: #1210478)
  * Remove dead code: surfaces::Surface::compositor_buffer() It's
    unused. Though I suspect in future we might or should go back to
    using it instead of accessing the buffer stream directly (r856). .

  [ Alan Griffiths ]
  * graphcs, config: make the nested HostConnection available in
    configuration.

  [ Ubuntu daily release ]
  * Automatic snapshot from revision 1042

 -- Ubuntu daily release <ps-jenkins@lists.canonical.com>  Fri, 30 Aug 2013 10:04:58 +0000

mir (0.0.10+13.10.20130829.2-0ubuntu1) saucy; urgency=low

  [ Daniel van Vugt ]
  * eglapp: Add a new option -oN to force the surface placement onto
    output N. Unfortunately we haven't yet written any tool to tell you
    what your output IDs are.

  [ Ubuntu daily release ]
  * Automatic snapshot from revision 1038

 -- Ubuntu daily release <ps-jenkins@lists.canonical.com>  Thu, 29 Aug 2013 18:05:29 +0000

mir (0.0.10+13.10.20130829.1-0ubuntu1) saucy; urgency=low

  [ Alan Griffiths ]
  * config, input: default_android_input_configuration.cpp should only
    use public headers.
  * config, input: Stubbed version of input for nested mir.

  [ Ubuntu daily release ]
  * Automatic snapshot from revision 1036

 -- Ubuntu daily release <ps-jenkins@lists.canonical.com>  Thu, 29 Aug 2013 14:05:26 +0000

mir (0.0.10+13.10.20130829-0ubuntu1) saucy; urgency=low

  [ Daniel van Vugt ]
  * Add "composition bypass" support, whereby fullscreen surfaces are
    allowed to go straight to the display hardware without being
    composited at all, hence avoiding the overhead of any OpenGL or
    texturing where possible. Hardware support: intel: Excellent radeon:
    Good, but REQUIRES kernel 3.11.0 nouveau: Good, but REQUIRES kernel
    3.11.0 android: No bypass implemented yet. (LP: #1109963)

  [ Ubuntu daily release ]
  * Automatic snapshot from revision 1033

 -- Ubuntu daily release <ps-jenkins@lists.canonical.com>  Thu, 29 Aug 2013 10:04:53 +0000

mir (0.0.10+13.10.20130828.1-0ubuntu1) saucy; urgency=low

  [ Daniel van Vugt ]
  * I've noticed some confusion in the community around the purposes of
    the mir_demo_* binaries. For example: - Users expected
    mir_demo_client to do something. - Users expected mir_demo_server to
    be useful, when they would get more use from mir_demo_server_shell.
    - Users thought mir_demo_client_{un}accelerated were the only
    examples of {un}accelerated clients. This proposal renames
    mir_demo_client_* to more accurately describe what they are and what
    they do. .

  [ Alan Griffiths ]
  * graphics: make nested code compatable with "bypass" branch.

  [ Ubuntu daily release ]
  * Automatic snapshot from revision 1031

 -- Ubuntu daily release <ps-jenkins@lists.canonical.com>  Wed, 28 Aug 2013 22:05:08 +0000

mir (0.0.10+13.10.20130828-0ubuntu1) saucy; urgency=low

  [ Alan Griffiths ]
  * graphics.nested: sketch out NestedOutput implementation.

  [ Eleni Maria Stea ]
  * removed the struct NativeGBMPlatform from gbm_platform.cpp and added
    a NativeGBMPlatform class instead.

  [ Ubuntu daily release ]
  * Automatic snapshot from revision 1028

 -- Ubuntu daily release <ps-jenkins@lists.canonical.com>  Wed, 28 Aug 2013 10:04:57 +0000

mir (0.0.10+13.10.20130827.1-0ubuntu1) saucy; urgency=low

  [ Alan Griffiths ]
  * ipc: add a protocol version to the wire protocol so that we can bump
    it in future.
  * graphics::nested: Handling of output configuration changes.
  * graphics.nested: Hookup NestedDisplay to display change
    notifications.

  [ Daniel van Vugt ]
  * Introducing mir_demo_client_progressbar. It's pretty boring;
    designed to simulate key repeat scrolling in a terminal, as an aid
    for tracking down bug 1216472. . (LP: #1216472)

  [ Eleni Maria Stea ]
  * changed the GBMBufferAllocator constructor and class to use the
    gbm_device instead of the GBMPlatform to remove the dependency from
    the mg::Platform interface - this way we can use the
    GBMBufferAllocator with the NativeGBMPlatform (nested mir).

  [ Ubuntu daily release ]
  * Automatic snapshot from revision 1025

 -- Ubuntu daily release <ps-jenkins@lists.canonical.com>  Tue, 27 Aug 2013 18:04:47 +0000

mir (0.0.10+13.10.20130827-0ubuntu1) saucy; urgency=low

  [ Robert Ancell ]
  * Allow the Mir server socket to be set with the MIR_SOCKET enviroment
    variable.

  [ Ubuntu daily release ]
  * Automatic snapshot from revision 1019

 -- Ubuntu daily release <ps-jenkins@lists.canonical.com>  Tue, 27 Aug 2013 06:04:57 +0000

mir (0.0.10+13.10.20130826.1-0ubuntu1) saucy; urgency=low

  [ Christopher James Halse Rogers ]
  * Fix server-side tracking of client buffers When the server knows the
    client has a given buffer cached it only needs to send the BufferID
    rather than the full IPC package. While this is an optimisation,
    it's also required for correctness - the client will not clean up
    fds for buffers it has cached, so if the server sends a full IPC
    package for a buffer the client knows about any buffer fds leak. The
    buffer cache is per-surface on the client side, but was per-session
    on the server side. This meant that the server did not accurately
    track the client's buffers, resulting in it sending unexpected fds
    that the client then leaked. Fix this by making the buffer tracker
    per-surface server-side.

  [ Ubuntu daily release ]
  * Automatic snapshot from revision 1017

 -- Ubuntu daily release <ps-jenkins@lists.canonical.com>  Mon, 26 Aug 2013 14:04:34 +0000

mir (0.0.10+13.10.20130826-0ubuntu1) saucy; urgency=low

  [ Daniel van Vugt ]
  * Fix uninitialized fields causing strange exceptions in some clients
    such as fingerpaint and multiwin since r991. (LP: #1215754) The
    uninitialized field output_id was only introduced in r991. Of
    course, giving it an invalid value should not cause such wacky
    exceptions. I'll log a bug to improve the error checking separately.
    (LP: #1215754)

  [ Ubuntu daily release ]
  * Automatic snapshot from revision 1015

 -- Ubuntu daily release <ps-jenkins@lists.canonical.com>  Mon, 26 Aug 2013 04:52:13 +0000

mir (0.0.10-0ubuntu1) saucy; urgency=low

  * New release

 -- Robert Ancell <robert.ancell@canonical.com>  Mon, 26 Aug 2013 11:36:02 +1200

mir (0.0.9+13.10.20130825.1-0ubuntu1) saucy; urgency=low

  [ Daniel van Vugt ]
  * Disambiguate an exception message which could come from three
    places: Output has no associated crtc with more rich and meaningful
    information: Output <NAME> has no associated CRTC to <ACTION> on.

  [ Robert Carr ]
  * SessionMediator must hold only a weak reference to the session. (LP:
    #1195089)

  [ Ubuntu daily release ]
  * Automatic snapshot from revision 1012

 -- Ubuntu daily release <ps-jenkins@lists.canonical.com>  Sun, 25 Aug 2013 14:04:38 +0000

mir (0.0.9+13.10.20130825-0ubuntu1) saucy; urgency=low

  [ Ricardo Mendoza ]
  * Add whitespace to prevent errors in non -fpermissive compilations.

  [ Ubuntu daily release ]
  * Automatic snapshot from revision 1009

 -- Ubuntu daily release <ps-jenkins@lists.canonical.com>  Sun, 25 Aug 2013 10:05:08 +0000

mir (0.0.9+13.10.20130823.3-0ubuntu1) saucy; urgency=low

  [ Alan Griffiths ]
  * mir: std::hash support for mir::IntWrapper<> .

  [ Ubuntu daily release ]
  * Automatic snapshot from revision 1007

 -- Ubuntu daily release <ps-jenkins@lists.canonical.com>  Fri, 23 Aug 2013 22:04:51 +0000

mir (0.0.9+13.10.20130823.2-0ubuntu1) saucy; urgency=low

  [ Ricardo Mendoza ]
  * * Implement lifecycle events interface.

  [ Ubuntu daily release ]
  * Automatic snapshot from revision 1005

 -- Ubuntu daily release <ps-jenkins@lists.canonical.com>  Fri, 23 Aug 2013 18:04:51 +0000

mir (0.0.9+13.10.20130823.1-0ubuntu1) saucy; urgency=low

  [ Kevin DuBois ]
  * Send focus notifications to client. (LP: #1196744, #1192843,
    #1102757, #1201435)

  [ Robert Carr ]
  * Send focus notifications to client. (LP: #1196744, #1192843,
    #1102757, #1201435)

  [ Alan Griffiths ]
  * graphics: spike of NestedDisplayConfiguration.

  [ Ubuntu daily release ]
  * Automatic snapshot from revision 1003

 -- Ubuntu daily release <ps-jenkins@lists.canonical.com>  Fri, 23 Aug 2013 14:05:22 +0000

mir (0.0.9+13.10.20130823-0ubuntu1) saucy; urgency=low

  [ Daniel van Vugt ]
  * event_sender.cpp: I've never seen this before. So it should not have
    my name on it.

  [ Ubuntu daily release ]
  * Automatic snapshot from revision 1000

 -- Ubuntu daily release <ps-jenkins@lists.canonical.com>  Fri, 23 Aug 2013 06:05:00 +0000

mir (0.0.9+13.10.20130822.1-0ubuntu1) saucy; urgency=low

  [ Daniel van Vugt ]
  * Revert the grey background. It's too visually intrusive while we
    don't yet have the ability to give a shell any control over
    compositing (and override GLRenderer::clear) like it should
    eventually have. (LP: #1215322). (LP: #1215322)

  [ Alan Griffiths ]
  * graphics: Fills in some more bits of NestedDisplay.

  [ Ubuntu daily release ]
  * Automatic snapshot from revision 998

 -- Ubuntu daily release <ps-jenkins@lists.canonical.com>  Thu, 22 Aug 2013 14:04:56 +0000

mir (0.0.9+13.10.20130822-0ubuntu1) saucy; urgency=low

  [ Daniel van Vugt ]
  * eglplasma: Don't include the alpha component in gradient
    calculations. We want the whole surface to be opaque. (LP:
    #1215285). (LP: #1215285)

  [ Ubuntu daily release ]
  * Automatic snapshot from revision 995

 -- Ubuntu daily release <ps-jenkins@lists.canonical.com>  Thu, 22 Aug 2013 10:05:21 +0000

mir (0.0.9+13.10.20130821.1-0ubuntu1) saucy; urgency=low

  [ Daniel van Vugt ]
  * Make compositor::Scene lockable. This allows us to do multiple
    operations on a scene atomically using a nice simple:
    std::lock_guard<Scene> lock(scene); In the short term, this is
    required by the bypass branch. In the longer term it will also be
    useful if/when Scene gets an iterator.
  * Check a connection is valid (not NULL) before trying to dereference
    it. Such a NULL dereference led to worrying valgrind errors seen in
    LP: #1212516. (LP: #1212516)

  [ Alan Griffiths ]
  * graphics: hard-wire nested Mir to create an output for every host
    output.

  [ Alexandros Frantzis ]
  * Allow clients to specify the output they want to place a surface in.
    Only fullscreen placements are supported for now, but the policy is
    easy to change. This MP breaks the client API/ABI, so I bumped the
    client ABI version. I took this opportunity to rename some fields in
    MirDisplayConfiguration to improve consistency. .

  [ Ubuntu daily release ]
  * Automatic snapshot from revision 993

 -- Ubuntu daily release <ps-jenkins@lists.canonical.com>  Wed, 21 Aug 2013 14:05:07 +0000

mir (0.0.9+13.10.20130821-0ubuntu1) saucy; urgency=low

  [ Brandon Schaefer ]
  * Release the mir surfaces when done in multiwin demo.
  * Clean up config->cards when were are deleting the display config.

  [ Alexandros Frantzis ]
  * server: Handle both user initiated and hardware display changes with
    MediatingDisplayChanger Enhance MediatingDisplayChanger to handle
    both user initiated display changes and hardware changes, by making
    it implement two interfaces for the two responsibilities
    (mg::DisplayChanger, mf::DisplayChanger).
  * shell: Notify sessions when the display configuration changes This
    patchset implements client notifications for display configuration
    changes. It also adds a mir_demo_client_display_config example which
    can be used to test and demo client initiated display configuration
    changes. Use of the example uncovered some issues that are also
    fixed by this patchset (see individual commits for more info).
  * shell: Add infrastructure for emitting and handling session related
    events.
  * shell: Support per-session display configurations This MP adds
    support for per-session display configurations, i.e., configurations
    that are active only when the client that submitted them has the
    focus. mir_connection_apply_display_config() now changes the session
    display configuration instead of the base/global one.

  [ Alan Griffiths ]
  * graphics::nested: sketch out some more of the nested mir
    implementation.
  * tests: Workaround for test timeout under valgrind. (LP: #1212518)
  * config: use the DisplayServer to hold ownership of system
    components, not the DefaultServerConfiguration.
  * graphics: Start on the NativePlatform interface.
  * graphics: Split the output state out of the NestedDisplay class.

  [ Daniel van Vugt ]
  * setup-android-dependencies.sh: Update for saucy flipped phablet
    images.
  * Give Mir a grey background by default, so you can see which monitors
    it is using.

  [ Eleni Maria Stea ]
  * graphics::nested: sketch out some more of the nested mir
    implementation.
  * nested_platform.cpp functions.

  [ Robert Carr ]
  * Pass session through placement strategy.

  [ Christopher James Halse Rogers ]
  * Add a little extra debugging API.
  * Add missing mutex around display config call.

  [ Ubuntu daily release ]
  * Automatic snapshot from revision 988

 -- Ubuntu daily release <ps-jenkins@lists.canonical.com>  Wed, 21 Aug 2013 06:04:49 +0000

mir (0.0.9+13.10.20130813-0ubuntu1) saucy; urgency=low

  [ Daniel d'Andrada ]
  * Add mir_surface_type_inputmethod enum value.

  [ Ubuntu daily release ]
  * Automatic snapshot from revision 970

 -- Ubuntu daily release <ps-jenkins@lists.canonical.com>  Tue, 13 Aug 2013 02:04:54 +0000

mir (0.0.9+13.10.20130812.4-0ubuntu1) saucy; urgency=low

  [ Alexandros Frantzis ]
  * server,client: Add type, preferred mode and max. simultaneous
    outputs information to the display configuration.

  [ Ubuntu daily release ]
  * Automatic snapshot from revision 968

 -- Ubuntu daily release <ps-jenkins@lists.canonical.com>  Mon, 12 Aug 2013 18:05:30 +0000

mir (0.0.9+13.10.20130812.3-0ubuntu1) saucy; urgency=low

  [ Daniel van Vugt ]
  * eglapp: Add sizing parameters: -f (fullscreen) and -s WxH (specific
    size).

  [ Alan Griffiths ]
  * frontend, examples, tests: provide a utility to adapt
    frontend::Surface to the graphics::InternalSurface interface.

  [ Ubuntu daily release ]
  * Automatic snapshot from revision 966

 -- Ubuntu daily release <ps-jenkins@lists.canonical.com>  Mon, 12 Aug 2013 14:04:37 +0000

mir (0.0.9+13.10.20130812.2-0ubuntu1) saucy; urgency=low

  [ Robert Ancell ]
  * Remove apport hook - we're not installing it and libraries don't
    have hooks anyway. Apps that use libmirserver will have hooks
    (unity-system-compositor, unity-mir). (LP: #1204284)

  [ Alexandros Frantzis ]
  * protobuf: Pass a DisplayConfiguration submessage with the
    Connection.

  [ Ubuntu daily release ]
  * Automatic snapshot from revision 963

 -- Ubuntu daily release <ps-jenkins@lists.canonical.com>  Mon, 12 Aug 2013 11:04:00 +0000

mir (0.0.9+13.10.20130812.1-0ubuntu1) saucy; urgency=low

  [ Robert Ancell ]
  * Fix libmirserver dependent packages requiring the exact version - it
    hadn't been updated for the soname change in revision 948. (LP:
    #1210811)

  [ Alan Griffiths ]
  * platform: workaround link errors on i386/g++ 4.8.1. (LP: #1208774)

  [ Ubuntu daily release ]
  * Automatic snapshot from revision 960

 -- Ubuntu daily release <ps-jenkins@lists.canonical.com>  Mon, 12 Aug 2013 06:04:36 +0000

mir (0.0.9-0ubuntu1) saucy; urgency=low

  * New release

 -- Robert Ancell <robert.ancell@canonical.com>  Mon, 12 Aug 2013 09:19:43 +1200

mir (0.0.8+13.10.20130810-0ubuntu1) saucy; urgency=low

  [ Robert Ancell ]
  * Remove documentation on the system-compositor-testing PPA now
    everything is in main/universe in saucy.

  [ Kevin DuBois ]
  * Add an object for sending display config change messages to all
    connected clients (globally).

  [ Daniel van Vugt ]
  * Fix the compositor side of lag observed between input events and the
    screen. This is half the fix for LP: #1199450. The other half of the
    fix is to resolve client buffers arriving out of order, which has
    not been fully diagnosed but is known to be resolved by the "switch"
    branch. . (LP: #1199450)

  [ Ubuntu daily release ]
  * Automatic snapshot from revision 956

 -- Ubuntu daily release <ps-jenkins@lists.canonical.com>  Sat, 10 Aug 2013 02:04:55 +0000

mir (0.0.8+13.10.20130809.4-0ubuntu1) saucy; urgency=low

  [ Michael Terry ]
  * Pass on the owning Session when creating Surfaces. (LP: #1200035)

  [ Ubuntu daily release ]
  * Automatic snapshot from revision 952

 -- Ubuntu daily release <ps-jenkins@lists.canonical.com>  Fri, 09 Aug 2013 18:05:05 +0000

mir (0.0.8+13.10.20130809.3-0ubuntu1) saucy; urgency=low

  [ Daniel van Vugt ]
  * Simplify and generalize buffer swapping to support arbitrary numbers
    of: - buffers - compositors - clients This is a unified N-buffers
    algorithm which supports any positive number of buffers, as well as
    dynamically switching between synchronous and asynchronous
    behaviour. So it does everything the existing code does and more.
    The key requirement is to support an arbitrary number of (different)
    simultaneous compositor acquisitions, as is needed for bypass
    support (coming soon). This then leads to the requirement that a
    compositor and a snapshot buffer should be acquired differently.
    Because a snapshot should never consume frames, only observe them.
    On the other hand, a compositior acquire must consume a frame (if
    available) so as to guarantee correct ordering when more than one
    are acquired simultaneously in bypass mode. Also fixes LP: #1199717
    and is half the fix for LP: #1199450. (LP: #1199450, #1199717)

  [ Alan Griffiths ]
  * doc, tools: update instructions for "flipped" image.

  [ Christopher James Halse Rogers ]
  * Split out unversioned Mir platform package to fix upgrades across
    libmirserver SONAME bumps.

  [ Ubuntu daily release ]
  * Automatic snapshot from revision 950

 -- Ubuntu daily release <ps-jenkins@lists.canonical.com>  Fri, 09 Aug 2013 11:14:41 +0000

mir (0.0.8+13.10.20130808.2-0ubuntu1) saucy; urgency=low

  [ Alexandros Frantzis ]
  * gbm: Don't try to allocate buffers with unsupported formats. (LP:
    #1124948)

  [ Ubuntu daily release ]
  * Automatic snapshot from revision 946

 -- Ubuntu daily release <ps-jenkins@lists.canonical.com>  Thu, 08 Aug 2013 15:18:56 +0000

mir (0.0.8+13.10.20130808.1-0ubuntu1) saucy; urgency=low

  [ Robert Ancell ]
  * VT switch on alt+ctrl+Fn.
  * Add missing iostream import. This was accidentally removed in
    revision 939. Local builds and CI builds both seem to have treated
    this as a warning; debian package builds as an error. Fixes
    packaging builds.

  [ Robert Carr ]
  * Add an interface by which the shell may be notified of and interfere
    with surface configuration requests.

  [ Alexandros Frantzis ]
  * Bring back revision 931 with a fix for the crash it caused (LP:
    #1209053). (LP: #1209053)
  * examples: Quit the example servers and standalone programs when
    Ctrl+Alt+Backspace is pressed.

  [ Maarten Lankhorst ]
  * Re-introduce console support, and ignore control characters. (LP:
    #1102756, #1195509)

  [ Ubuntu daily release ]
  * Automatic snapshot from revision 944

 -- Ubuntu daily release <ps-jenkins@lists.canonical.com>  Thu, 08 Aug 2013 05:03:26 +0000

mir (0.0.8+13.10.20130807.3-0ubuntu1) saucy; urgency=low

  [ Robert Ancell ]
  * platform: Install and use mirplatform headers. (LP: #1209104)

  [ Daniel van Vugt ]
  * Revert r931. It is causing instant and widespread crashes (LP:
    #1209053). (LP: #1209053)

  [ Alan Griffiths ]
  * platform: remove spurious ${MIR_COMMON_PLATFORM_LIBRARIES}.
  * platform: Install and use mirplatform headers. (LP: #1209104)

  [ Christopher James Halse Rogers ]
  * Fix multihead API usage in EGL example clients.

  [ Ubuntu daily release ]
  * Automatic snapshot from revision 937

 -- Ubuntu daily release <ps-jenkins@lists.canonical.com>  Wed, 07 Aug 2013 16:24:16 +0000

mir (0.0.8+13.10.20130807.1-0ubuntu1) saucy; urgency=low

  [ Kevin DuBois ]
  * Add support for sending display change events to the client to the
    api/protocol.

  [ Ricardo Salveti de Araujo ]
  * Just use libhardware instead of libhybris when building mir (avoid
    conflicts with egl/gles) .

  [ Alan Griffiths ]
  * graphics: Split off platform abstraction as a shared library.
  * graphics: Split off platform abstraction as an LGPL shared library.

  [ Alexandros Frantzis ]
  * display_server: Don't configure the display while the display server
    is paused Don't configure the display while the display server is
    paused. Postpone the configuration until the display server resumes.
  * server: Make EventFilter customization easier.

  [ Ubuntu daily release ]
  * Automatic snapshot from revision 932

 -- Ubuntu daily release <ps-jenkins@lists.canonical.com>  Wed, 07 Aug 2013 06:10:58 +0000

mir (0.0.8+13.10.20130806-0ubuntu1) saucy; urgency=low

  [ Kevin DuBois ]
  * Add protobuf message and api for requesting display configuration
    change. Requests to change the display are authorized by the shell
    authorizer .

  [ Alan Griffiths ]
  * 1. establish a MirConnection during the NestedPlatform
    initialization 2. check that the socket filename that is used by the
    nested mir to accept connections is not the same with the host mir's
    socket filename 3. release the connection when the NestedPlatform is
    deleted.

  [ Eleni Maria Stea ]
  * 1. establish a MirConnection during the NestedPlatform
    initialization 2. check that the socket filename that is used by the
    nested mir to accept connections is not the same with the host mir's
    socket filename 3. release the connection when the NestedPlatform is
    deleted.

  [ Colin Watson ]
  * The upcoming arm64 architecture is called arm64, not armel64.

  [ Alexandros Frantzis ]
  * gbm,compositor: Misc multimonitor related fixes. (LP: #1208354)

  [ Ubuntu daily release ]
  * Automatic snapshot from revision 925

 -- Ubuntu daily release <ps-jenkins@lists.canonical.com>  Tue, 06 Aug 2013 00:02:45 +0000

mir (0.0.8+13.10.20130803-0ubuntu1) saucy; urgency=low

  [ Daniel van Vugt ]
  * fingerpaint: Paint on single clicks, and not just drags. This helps
    in testing input/buffer lag issues ;).

  [ Robert Carr ]
  * Replace SingleVisibilityFocusMechanism with a simpler and more
    flexible mechanism based around raising the surface.
  * Do not target hidden surfaces for pointer events.

  [ Alan Griffiths ]
  * graphics: Break the dependency of graphics platforms on MainLoop.

  [ Christopher James Halse Rogers ]
  * Fix mir_connection_get_display_info There's no guarantee that
    config->displays[0] will be valid, and indeed it's always invalid in
    all my tests. This causes a segfault when trying to dereference the
    current mode of an inactive display.

  [ Ubuntu daily release ]
  * Automatic snapshot from revision 920

 -- Ubuntu daily release <ps-jenkins@lists.canonical.com>  Sat, 03 Aug 2013 00:02:40 +0000

mir (0.0.8+13.10.20130802-0ubuntu1) saucy; urgency=low

  [ Daniel van Vugt ]
  * Fix crashing demo clients, since the introduction of multimonitor.
    (LP: #1207145). (LP: #1207145)
  * tools/install_on_android.sh: Don't upload to/test in Android
    directories. We don't need to now that the phablet images are
    flipped. /tmp is much safer. Also don't hardcode a particular ABI
    (which was wrong). .

  [ Alan Griffiths ]
  * graphics, compositor: Move compositor/buffer_properties.h and
    compositor/graphic_buffer_allocator.h to graphics.
  * graphics, compositor: Move buffer_ipc_packer.h to graphics.
  * graphics/gbm: negate negative error codes returned by drm so they
    can be interpreted by boost.

  [ Alexandros Frantzis ]
  * examples: Add option to specify the display configuration policy to
    use We offer three display configuration policies to all the
    examples that use configurations based on
    mir::example::ServerConfiguration: 1. clone (default) 2. sidebyside
    (outputs are placed side-by-side in the virtual space, in increasing
    connector id order) 3. single (only the first, in connector id
    order, is used).

  [ Ubuntu daily release ]
  * Automatic snapshot from revision 914

 -- Ubuntu daily release <ps-jenkins@lists.canonical.com>  Fri, 02 Aug 2013 00:02:52 +0000

mir (0.0.8+13.10.20130801-0ubuntu1) saucy; urgency=low

  [ Kevin DuBois ]
  * connect multi-display info from the display, to the client by
    improving SessionMediator.
  * prepare for global event sending (like display resizing) by
    separating the ability to send messages into distinct classes that
    is used in the client request service loops clean up constructors
    that aren't used, functions that aren't needed as well.

  [ Robert Carr ]
  * Support monitor input channels for the shell.

  [ Eleni Maria Stea ]
  * stub Platform functions to NestedPlatform replaced
    create_nested_platform with a call to the NestedPlatform constructor
    in the default_server_configuration.cpp.

  [ Alexandros Frantzis ]
  * gbm: Handle the cursor properly with multiple monitors.

  [ Ubuntu daily release ]
  * Automatic snapshot from revision 907

 -- Ubuntu daily release <ps-jenkins@lists.canonical.com>  Thu, 01 Aug 2013 00:02:49 +0000

mir (0.0.8+13.10.20130731.2-0ubuntu1) saucy; urgency=low

  [ Dmitrijs Ledkovs ]
  * Use explicit boost-dev packages.

  [ Alexandros Frantzis ]
  * gbm: Support non-cloned display configurations.

  [ Thomas Voß ]
  * Adjust documentation to account for lightdm/packaging changes.
  * Don't make Mir become a process group leader, to avoid CTRL-C
    killing the X server.

  [ Alan Griffiths ]
  * test_framework: Provide boost exception diagnostics.
  * graphics: Remove use of frontend::Surface from graphics interface &
    implementation.

  [ Daniel van Vugt ]
  * Don't run Android commands which are no longer valid in flipped
    phablet images. They will only kill your connection to the device.
    (LP: #1206369). (LP: #1206369)
  * Fix documentation to suit the new "flipped" phablet images. Also
    remove extraneous comment which could cause copy/paste mistakes.

  [ Eleni Maria Stea ]
  * mir option --nested-mode <host-socket>.
  * added a native platform interface in
    include/server/mir/graphics/native_platform.h added a new static
    library for the nested platform added some stub
    create_native_platform and create_nested_platform functions to be
    called when mir runs in nested mode.

  [ Ubuntu daily release ]
  * Automatic snapshot from revision 901

 -- Ubuntu daily release <ps-jenkins@lists.canonical.com>  Wed, 31 Jul 2013 12:55:57 +0000

mir (0.0.8+13.10.20130730-0ubuntu1) saucy; urgency=low

  [ Robert Ancell ]
  * Use the soname in the filename of all the public libraries.
    Explicityly set soname for libmirserver and libmirprotobuf.

  [ Daniel van Vugt ]
  * Separate MockBufferAllocator for reuse in other test cases.
  * Silence noisy integration tests (Uninteresting mock function calls)
    (LP: #1192618). (LP: #1192618)
  * Distinguish between a buffer locked for composition vs snapshotting.
    The difference will become very important with the introduction of
    bypass. Stay tuned.

  [ Alexandros Frantzis ]
  * graphics, shell: move GLPixelBuffer to shell.
  * compositor: Introduce and use a different DisplayBufferCompositor
    object per non-cloned output.
  * geometry: Use an closed-open representation for Rectangle end
    points.

  [ Thomas Voß ]
  * Adjust the Process class to correctly trace child processes. This
    should help a lot in avoiding/diagnosing races on armhf.

  [ Kevin DuBois ]
  * expand client api so that multiple MirDisplayInfo can be returned
    for multimonitor situations.
  * add a function to the client api to query the possible formats to
    create a surface with.
  * client: decouple MirConnection from MirEvent a bit. stop two-step
    initialization of the client rpc channel.

  [ Robert Carr ]
  * Add surface lifecycle notification to the session listener.
  * Build test_android_input_registrar.cpp.

  [ Alan Griffiths ]
  * graphics, shell: move GLPixelBuffer to shell.

  [ Maarten Lankhorst ]
  * Fixes LP: #1195509. (LP: #1195509)

  [ Ubuntu daily release ]
  * Automatic snapshot from revision 890

 -- Ubuntu daily release <ps-jenkins@lists.canonical.com>  Tue, 30 Jul 2013 00:03:17 +0000

mir (0.0.8-0ubuntu1) saucy; urgency=low

  * New release

 -- Robert Ancell <robert.ancell@canonical.com>  Mon, 22 Jul 2013 10:07:38 +1200

mir (0.0.7+13.10.20130721ubuntu.unity.next-0ubuntu1) saucy; urgency=low

  [ Robert Ancell ]
  * Update debian/copyright for 3rd_party files. (LP: #1194073)
  * update to xmir instructions.
  * Put demos back into bin, not libexec. It's confusing, conflicts with
    the documentation and makes it harder to run them.
  * Add some XMir diagnostic and recovery documentation.
  * Update docs to refer to saucy, not raring.
  * Display command line options error when failed.
  * Remove dead tag code in SessionManager.
  * Remove dead code in ProtobufSocketCommunicator.
  * Releasing 0.0.6
  * Close the platform file descriptors on destruction of MirConnection.
    (LP: #1198022)
  * Remove libancilliary and implement required functionality directly.
  * add xmir guide to debug.
  * Only use a DRM device if it has connections. (LP: #1197708)
  * Add instructions on how to compile Mesa and X.Org with Mir support.
    (LP: #1193261)

  [ Jussi Pakkanen ]
  * Explicitly create output directory before running custom command.

  [ Alexandros Frantzis ]
  * graphics: Implement GLBufferPixels to extract buffer pixels using
    GL.
  * lttng: Install tracepoint provider libraries in private lib
    subdirectory.
  * surfaces: Fix Surface::flag_for_render() Fixes lp:1195105. (LP:
    #1195105)
  * compositor: Manage the rendering target properly in the compositing
    threads.
  * shell: Implement Session::take_snapshot() method.
  * graphics: Add Display::configure() method.
  * server: Support handlers for file descriptors in MainLoop.
  * graphics: Reconfigure the Display when the display configuration
    changes.
  * tests: Fix race condition in MockDRM leading to memory errors
    Previously, because we allocated and returned memory in two step,
    using a unique storage point to hold the allocated memory, there was
    the potential for memory errors (e.g. double frees) in multithreaded
    tests (like
    drm_close_not_called_concurrently_on_ipc_package_destruction). (LP:
    #1197408)
  * server: Make symbols of loaded SharedLibraries available globally.
  * gbm: Provide different functions for validating server and client
    Mesa EGL native displays. (LP: #1177902)
  * gbm: Update mesa egl native display validation function names Update
    mesa egl native display validation function names to match the ones
    used by Mesa.
  * graphics: Introduce a DisplayConfigurationPolicy to set up
    DisplayConfigurations.
  * geometry: Add Rectangles class to hold a collection of rectangles.
  * android: Separate Display and DisplayBuffer implementations.
  * graphics: Fall back to reading RGBA pixel data in GLPixelBuffer if
    BGRA is not supported.
  * Replace ViewableArea with more fitting interfaces.

  [ Eleni Maria Stea ]
  * minor fix of typo in the example: mir_client_accelerated.
  * fixed invalid C++ code, which was using a non-standard gcc language
    extension, for named initialization of structure elements.

  [ Stephen M. Webb ]
  * disable running the integration test suite on arm architecture
    during the packaging builds (lp: #1195265). (LP: #1195265, #1195260)

  [ Didier Roche ]
  * lttng: Install tracepoint provider libraries in private lib
    subdirectory.
  * build-dep on valgrind as it's used in integration tests. (LP:
    #1195265)
  * only build on archs we support.
  * Don't build on powerpc.
  * Disable unity armhf tests, they are failing the armhf build on
    buildds.

  [ Kevin DuBois ]
  * unify advance_client_buffer and client_buffer() interfaces on
    ms::Surface. change the ms::Surface class so that it does not hold
    the client resource on behalf of the clients, the frontend or native
    windows do.
  * android drivers have an interface for the drivers to obtain a strong
    reference to the native window type. Allow the drivers to acquire
    this strong reference to the buffer backing their texture/fbo.
  * Activate sending a "swapinterval" signal over IPC. Add client api
    for software clients to request different swapintervals.
    (eglSwapInterval is not glued together just yet) Currently only
    swapinterval of 0 or 1 is supported. (LP: #1130553)
  * link eglSwapInterval hook in gbm driver to the ipc message to enable
    swapinterval0. This makes eglSwapInterval (1) or (0) work for gbm
    ipc clients only.
  * fix: lp:1196647 (test bug results in crash in android unit tests)
    bug was just in test code on android. (LP: #1196647)
  * fix: lp1192742 by cleaning up FD's when an android client
    unregisters its native_handle_t. (LP: #1192742)
  * saucy's default boost version is 1.53, yet the cross compile script
    was still on 1.49. switch script to 1.53.
  * begin cleanup of ms::Surface by breaking "ms::Surface : public
    mi::SurfaceTarget" inheritance the input system was using the
    surface object (specifically the std::weak_ptr<mi::SurfaceTarget> to
    the ms::Surface) as its 'key' for coordinating the surfaces. This
    bound the input system tightly to the surface stack, which prevented
    any proxying of ms::Surface and made the lifetime of ms::Surface
    tangled. This change breaks this dependency by making ms::Surface
    own an InputChannel, instead of it being a SurfaceTarget.
  * remove google mock from the internal source tree. Rather, use the
    google-mock package and build the source externally. (LP: #1185265,
    #1194017)
  * disable running the integration test suite on arm architecture
    during the packaging builds (lp: #1195265). (LP: #1195265, #1195260)
  * break ms::Surface : public mg::Renderable dependency, paving the way
    for a more sensible interface surrounding our ms::Surface object.
    Also ensure that graphics data is maintained synchronously. Remove
    most state from ms::Surface.
  * fixes: lp:1200782 by freeing fd's associated with buffer package.
    (LP: #1200782)

  [ Kevin Gunn ]
  * this is to change the doc's fpr preinstalled binaries to reference
    using the system-compositor-testing ppa.
  * update to xmir instructions.
  * add xmir guide to debug.

  [ Alan Griffiths ]
  * graphics, config: Dynamically load the graphics platform.
  * config: allow graphics platform library to be selected by command-
    line/config. (LP: #1118909)
  * docs: A move towards house style for the webpages.
  * Make gmock and umockdev dependencies of the tests, clean up, and
    make not building tests an option. (LP: #1196987)
  * client: remove some unnecessary memory allocation, copying and
    threading.
  * frontend: Guard SessionMediator::session against race conditions.
  * frontend: remove redundant and misleading comment.
  * frontend: cut down memory allocations by pre-allocating and reusing
    buffers.
  * geometry: more tractable construction of objects. (LP: #1199756)
  * tests: rework test to prevent test input events being missed before
    handler is registered. (LP: #1200236)
  * geometry: make geometry compound types easier to construct. (LP:
    #1199756)
  * doc: use house font and colors for coding guidelines.
  * mir: Simpler IntWrapper that doesn't need type tags upfront.
  * graphics, conpositor: Move dependencies of graphics platform into
    graphics.
  * graphics: Delete unused file -
    include/server/mir/graphics/framebuffer_backend.h.
  * graphics, compositor: Move the rendering interfaces and code to
    compositor.
  * graphics, compositor: move BufferBasic to graphics.
  * graphics::gbm: delete unused headers.

  [ Christopher James Halse Rogers ]
  * Improve GBM platform's device probing, by actually making it probe
    devices.
  * Fix clearly-broken code, for which clang produced deliberately
    broken output.
  * Fix two issues caught by Clang's static analyser.
  * I like clang's error messages. Let's keep Mir building on clang.
  * Make libmirclient not aggressively signal-unsafe by blocking signals
    on our IO thread. Fixes infinite loop in XMir (LP: #1199319). (LP:
    #1199319)
  * Document XMir drivers too.

  [ Sebastien Bacher ]
  * Small copyright fixes (lp: #1195647). (LP: #1195647)

  [ Daniel van Vugt ]
  * Cache the transformation matrix; only recalculate it when some part
    of the transformation changes. (LP: #1193020) . (LP: #1193020)
  * Don't pass a clang-only option to gcc. It will not understand and
    cause build failure (LP: #1194385). (LP: #1194385)
  * Fix build failure due to differing exception specifiers. noexcept
    destructors should be enforced in derived classes if the base uses
    them. (LP: #1194703). (LP: #1194703)
  * Document thread safety pitfalls about client-side callbacks. .
  * Fix mismatched destructor exception specifiers causing build failure
    in gcc 4.7. Also fix struct/class mismatches that some compilers
    will treat as an error. (LP: #1196415). (LP: #1196415)
  * mir_demo_client_unaccelerated: Add an FPS count, and a "-n" option
    to disable vsync (set swap interval to 0).
  * mir_demo_client_egl*: Add a "-n" option to disable syncing to vblank
    (hence to use swap interval == 0).
  * Initial attempts at making the Mir client API thread safe.
    Ordinarily you would not build locking into an API, however the fact
    that Mir clients implicitly get multiple threads created for them
    makes it important for the API itself to be automatically thread
    safe. I've tried to avoid API changes, but adding a new function:
    mir_wait_for_one was necessary. This is because mir_wait_for doesn't
    work if multiple threads are waiting on the same thing
    simultaneously. And the fact that waiting at all is optional means
    we can't change the behaviour of mir_wait_for -- it must always wait
    for all outstanding results (which is only safe in clients where the
    waiting happens in a single thread). .
  * Work around GCC issue 50043 which is causing build failures on
    raring. (LP: #1199210) The gcc bug is only fixed in 4.8/saucy. (LP:
    #1199210)
  * MockDisplayConfigurationPolicy: Work around gcc-4.7 bugs causing
    build failure on raring. (LP: #1200064). (LP: #1200064)
  * Another workaround for gcc-4.7 bugs causing build failure. (LP:
    #1200107). (LP: #1200107)
  * buffer_swapper_spin.h: Remove dead code: initialize_queues.
  * Remove unused interface surfaces::GraphicRegion It became unused
    when Kevin's work landed in r856 yesterday. .
  * Rename compositor::Renderables --> compositor::Scene What is a
    "Renderables"? It's the interface by which we know the scene graph,
    or the model of how all the surfaces relate to each other. Right,
    then call it a scene graph... but the word "graph" might imply a
    particular structure. And we don't want to imply such things in an
    interface. So just call it "scene". That makes slightly more sense
    than imagining what a "Renderables" (singular) is.
  * Fix comments which mention incorrect namespaces for Buffer following
    yesterday's landings.

  [ Ricardo Mendoza ]
  * Fix broken tests/unit-
    tests/client/android/test_client_android_registrar.cpp due to unused
    return value.

  [ Thomas Voß ]
  * Wait for vt to become active if we need to activate it.
  * Remove disabling asio's epoll reactor implementation from the
    package build flags.
  * Introduce cmake options to be able to selectively switch acceptance,
    integration and unit tests on/off. (LP: #1195265)

  [ Thomi Richards ]
  * Remove workaround for bug #1198022. (LP: #1198022)

  [ Robert Carr ]
  * Add raise method to surface stack.
  * Remove cucumber and all references. (LP: #1194075)
  * Add support for shaped input regions.
  * Store MirMotionAction as integer due to usage of extra bits by
    android input stack. (LP: #1197108)
  * Fix obscurance of touch events according to stacking.
  * Extract DefaultServerConfiguration::the_cursor_listener from
    DefaultServerConfiguration::the_input_configuration. (LP: #1192916)
  * Implement a connection authorization mechanism.
  * Correct test_surface_stack.cpp ordering tests.
  * Move the DepthId in surface creation to
    msh::SurfaceCreationParameters.

  [ Ubuntu daily release ]
  * Automatic snapshot from revision 874 (ubuntu-unity/next)

 -- Ubuntu daily release <ps-jenkins@lists.canonical.com>  Sun, 21 Jul 2013 00:03:59 +0000

mir (0.0.7-0ubuntu1) saucy; urgency=low

  * New release

 -- Robert Ancell <robert.ancell@canonical.com>  Mon, 15 Jul 2013 09:29:56 +1200

mir (0.0.6-0ubuntu1) saucy; urgency=low

  * New release

 -- Robert Ancell <robert.ancell@canonical.com>  Thu, 27 Jun 2013 15:47:06 +1200

mir (0.0.5-0ubuntu1) saucy; urgency=low

  * Misc a numerous package fixes.
  * Automatic snapshot from revision 766 (bootstrap)

 -- Didier Roche <didrocks@ubuntu.com>  Mon, 24 Jun 2013 19:02:49 +0200

mir (0.0.4-0ubuntu1) raring; urgency=low

  * change mesa header to clean up the file and add swapinterval 0 hook

 -- Kevin DuBois <kevin.dubois@canonical.com>  Mon, 17 Jun 2013 18:02:32 -0700

mir (0.0.3-0ubuntu1) raring; urgency=low

  [ Bryce Harrington ]
  * Add apport hook, source_mir.py

 -- Robert Ancell <robert.ancell@canonical.com>  Wed, 15 May 2013 11:47:32 +1200

mir (0.0.2-0ubuntu2) raring; urgency=low

  * Put mir in split mode

 -- Didier Roche <didrocks@ubuntu.com>  Wed, 20 Feb 2013 14:51:48 +0000

mir (0.0.2-0ubuntu1) raring; urgency=low

  * New upstream release
  * debian/control:
    - libmirclient-demos breaks older version of mir

 -- Robert Ancell <robert.ancell@canonical.com>  Tue, 12 Feb 2013 14:22:17 +1300

mir (0.0.1-0ubuntu1) quantal; urgency=low

  * Initial release

 -- Thomas Voß <thomas.voss@canonical.com>  Thu, 10 Jan 2013 08:53:02 +0100<|MERGE_RESOLUTION|>--- conflicted
+++ resolved
@@ -1,4 +1,3 @@
-<<<<<<< HEAD
 mir (0.18.1) UNRELEASED; urgency=medium
 
   * New upstream release 0.18.1 (https://launchpad.net/mir/+milestone/0.18.1)
@@ -9,8 +8,6 @@
 
  -- Andreas Pokorny <andreas.pokorny@canonical.com>  Fri, 15 Jan 2016 12:18:35 +0100
 
-=======
->>>>>>> 9ffe8add
 mir (0.18.0+16.04.20151216.1-0ubuntu1) xenial; urgency=medium
 
   [ Kevin DuBois ]
